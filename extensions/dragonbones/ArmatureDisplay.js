--- conflicted
+++ resolved
@@ -495,15 +495,8 @@
      * @param {Event} listener.event event
      * @param {Object} [target] - The target (this object) to invoke the callback, can be null
      */
-<<<<<<< HEAD
     addEventListener (eventType, listener, target) {
         this.addDBEventListener(eventType, listener, target);
-=======
-    addEventListener: function (type, listener, target) {
-        if (this._sgNode) {
-            this._sgNode.addEvent(type, listener, target);
-        }
->>>>>>> e5511281
     },
 
     /**
