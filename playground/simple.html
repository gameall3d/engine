<!DOCTYPE html>
<html lang="en">

<head>
  <title>spec-scroll-view</title>
  <meta charset="utf-8">
  <meta name="viewport" content="width=device-width, user-scalable=no, minimum-scale=1.0, maximum-scale=1.0">
  <style>
    body {
      background-color: #333;
      margin: 0px;
      overflow: hidden;
    }

    .fit {
      position: absolute;
      top: 0;
      bottom: 0;
      left: 0;
      right: 0;
    }
  </style>
</head>

<body class="fit">
  <canvas id="canvas" tabindex="-1" class="fit" width="256" height="256">
    <img name="testImg" src="cubetexture.png" />
  </canvas>

  <script src="../bin/cocos-3d.dev.js"></script>
  <!-- <script src="./loadScene.js"></script> -->
  <script>
    function onStart() {
      const $body = document.body;
      const bcr = $body.getBoundingClientRect();
      cc.view.setCanvasSize(bcr.width, bcr.height);
      window.addEventListener('resize', () => {
        const bcr = $body.getBoundingClientRect();
        cc.view.setCanvasSize(bcr.width, bcr.height);
      });

      /*
      let scene = new cc.Scene('testScene');
      scene._scene = scene;

      let material = new cc.Material();
      material.effectName = 'test'; // parsed-effect file is embedded in cocos/3d/builtin/effects.js
      material.setProperty('u_color', cc.color('#ff0000'));
      material.passes[0].update();

      let modelCom = scene.addComponent('cc.ModelComponent');
      modelCom.material = material;
      modelCom.mesh = cc.utils.createMesh(cc.game._renderContext, cc.primitives.box({length: 1, width: 1, height: 1}));
      scene.setRotationFromEuler(45, 45, 45);
      scene._rot = scene._lrot;
      */

      let root = cc.director.root;
<<<<<<< HEAD
      let mainWindow = root.mainWindow;

      let scene = root.createScene({
        name: "testScene",
      });
      
=======
      let scene = new cc.Scene();

      let cameraNode = new cc.Node();
      cameraNode.parent = scene;
      let camComp = cameraNode.addComponent(cc.CameraComponent);
      let mainWindow = root.mainWindow;
      cc.director.runSceneImmediate(scene);

>>>>>>> 2b1d5df1
      let view = root.createView({
        name: "defaultView",
        window: mainWindow,
        //priority: cc.RenderViewPriority.GENERAL,
        priority: 100,
      });
      view.attach(camComp._camera);



      // let camera = scene.mainCamera;
      // camera.position = { x: 0.0, y: 0.0, z: 3.0 };
      // camera.direction = { x: 0.0, y: 0.0, z: -1.0 };
      // camera.update();

      //todo initialization
      /*
      let scene = new cc.Scene();
      let node = new cc.Node();
      scene.addChild(node);
      node.addComponent('cc.CameraComponent');
      let modelNode = new cc.Node();
      modelNode.setPosition(0, 0, -10);
      scene.addChild(modelNode);
      let model = modelNode.addComponent('cc.ModelComponent');
      */

      // init mesh
      //model.mesh = cc.utils.createMesh(cc.game._renderContext, cc.primitives.box());
      /**
      // init effect
      let mtl = new cc.Material();
      let color = cc.color('#B58C42');
      mtl.effectName = cc.game._builtins['builtin-effect-unlit'];
      mtl.define('USE_COLOR', true);
      mtl.setProperty('color', color);
      /**
      mtl.effect = cc.game._builtins['builtin-effect-phong'];
      mtl.setProperty('diffuseColor', color);
      /**
      mtl.effect = cc.game._builtins['builtin-effect-pbr'];
      mtl.define('USE_EMISSIVE', true);
      mtl.setProperty('emissive', color);
      /**/
      // model.material = mtl;
    }
    cc.game.run({ id: 'canvas' }, onStart);
  </script>
</body>

</html><|MERGE_RESOLUTION|>--- conflicted
+++ resolved
@@ -56,14 +56,6 @@
       */
 
       let root = cc.director.root;
-<<<<<<< HEAD
-      let mainWindow = root.mainWindow;
-
-      let scene = root.createScene({
-        name: "testScene",
-      });
-      
-=======
       let scene = new cc.Scene();
 
       let cameraNode = new cc.Node();
@@ -72,7 +64,6 @@
       let mainWindow = root.mainWindow;
       cc.director.runSceneImmediate(scene);
 
->>>>>>> 2b1d5df1
       let view = root.createView({
         name: "defaultView",
         window: mainWindow,
