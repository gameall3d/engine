/****************************************************************************
 Copyright (c) 2016 Chukong Technologies Inc.

 http://www.cocos2d-x.org

 Permission is hereby granted, free of charge, to any person obtaining a copy
 of this software and associated documentation files (the "Software"), to deal
 in the Software without restriction, including without limitation the rights
 to use, copy, modify, merge, publish, distribute, sublicense, and/or sell
 copies of the Software, and to permit persons to whom the Software is
 furnished to do so, subject to the following conditions:

 The above copyright notice and this permission notice shall be included in
 all copies or substantial portions of the Software.

 THE SOFTWARE IS PROVIDED "AS IS", WITHOUT WARRANTY OF ANY KIND, EXPRESS OR
 IMPLIED, INCLUDING BUT NOT LIMITED TO THE WARRANTIES OF MERCHANTABILITY,
 FITNESS FOR A PARTICULAR PURPOSE AND NONINFRINGEMENT. IN NO EVENT SHALL THE
 AUTHORS OR COPYRIGHT HOLDERS BE LIABLE FOR ANY CLAIM, DAMAGES OR OTHER
 LIABILITY, WHETHER IN AN ACTION OF CONTRACT, TORT OR OTHERWISE, ARISING FROM,
 OUT OF OR IN CONNECTION WITH THE SOFTWARE OR THE USE OR OTHER DEALINGS IN
 THE SOFTWARE.
 ****************************************************************************/

var EventTarget = require("../event/event-target");

function sortIndex (a, b) {
    return a - b;
}

var dataPool = {
    _pool: {},
    _lengths: [],
    put: function (data) {
        var length = data.length;
        if (!this._pool[length]) {
            this._pool[length] = [data];
            this._lengths.push(length);
            this._lengths.sort(sortIndex);
        }
        else {
            this._pool[length].push(data);
        }
    },
    get: function (length) {
        var id;
        for (var i = 0; i < this._lengths.length; i++) {
            if (this._lengths[i] >= length) {
                id = this._lengths[i];
                break;
            }
        }
        if (id) {
            return this._pool[id].pop();
        }
        else {
            return undefined;
        }
    }
};

var macro = cc.macro,
    webgl;

/*
 * <p>
 * A 9-slice sprite for cocos2d UI.                                                                    <br/>
 *                                                                                                     <br/>
 * 9-slice scaling allows you to specify how scaling is applied                                        <br/>
 * to specific areas of a sprite. With 9-slice scaling (3x3 grid),                                     <br/>
 * you can ensure that the sprite does not become distorted when                                       <br/>
 * scaled.                                                                                             <br/>
 * @note: it will refactor in v3.1                                                                    <br/>
 * @see http://yannickloriot.com/library/ios/cccontrolextension/Classes/CCScale9Sprite.html            <br/>
 * </p>
 * @class
 * @extends _ccsg.Node
 *
 * @property {Size}  preferredSize   - The preferred size of the 9-slice sprite
 * @property {Rect}  capInsets       - The cap insets of the 9-slice sprite
 * @property {Number}   insetLeft       - The left inset of the 9-slice sprite
 * @property {Number}   insetTop        - The top inset of the 9-slice sprite
 * @property {Number}   insetRight      - The right inset of the 9-slice sprite
 * @property {Number}   insetBottom     - The bottom inset of the 9-slice sprite
 */
var simpleQuadGenerator = {
    _rebuildQuads_base: function (sprite) {
        var spriteFrame = sprite._spriteFrame,
            contentSize = sprite._contentSize,
            isTrimmedContentSize = sprite._isTrimmedContentSize;

        //build vertices
        var vertices = sprite._vertices,
            corner = sprite._corner,
            l, b, r, t;
        if (isTrimmedContentSize) {
            l = 0;
            b = 0;
            r = contentSize.width;
            t = contentSize.height;
        } else {
            var originalSize = spriteFrame._originalSize;
            var rect = spriteFrame._rect;
            var offset = spriteFrame._offset;

            var cw = contentSize.width, ch = contentSize.height;
            var ow = originalSize.width, oh = originalSize.height;
            var rw = rect.width, rh = rect.height;

            var scaleX = cw / ow;
            var scaleY = ch / oh;
            var trimmLeft = offset.x + (ow - rw) / 2;
            var trimmRight = offset.x - (ow - rw) / 2;
            var trimmedBottom = offset.y + (oh - rh) / 2;
            var trimmedTop = offset.y - (oh - rh) / 2;

            l = trimmLeft * scaleX;
            b = trimmedBottom * scaleY;
            r = cw + trimmRight * scaleX;
            t = ch + trimmedTop * scaleY;
        }

        if (vertices.length < 8) {
            dataPool.put(vertices);
            vertices = dataPool.get(8) || new Float32Array(8);
            sprite._vertices = vertices;
        }
        // bl, br, tl, tr
        if (webgl) {
            var wt = sprite._renderCmd._worldTransform;
            var wta = wt.a, wtb = wt.b, wtc = wt.c, wtd = wt.d, wtx = wt.tx, wty = wt.ty;

            var la = l * wta, lb = l * wtb, ra = r * wta, rb = r * wtb,
                tcx = t * wtc + wtx, tdy = t * wtd + wty,
                bcx = b * wtc + wtx, bdy = b * wtd + wty;
            vertices[0] = la + bcx;
            vertices[1] = lb + bdy;
            vertices[2] = ra + bcx;
            vertices[3] = rb + bdy;
            vertices[4] = la + tcx;
            vertices[5] = lb + tdy;
            vertices[6] = ra + tcx;
            vertices[7] = rb + tdy;
        }
        else {
            vertices[0] = l;
            vertices[1] = b;
            vertices[2] = r;
            vertices[3] = b;
            vertices[4] = l;
            vertices[5] = t;
            vertices[6] = r;
            vertices[7] = t;
        }

        corner[0] = 0; // bl
        corner[1] = 2; // br
        corner[2] = 4; // tl
        corner[3] = 6; // tr

        //build uvs
        if (sprite._uvsDirty) {
            this._calculateUVs(sprite, spriteFrame);
        }

        sprite._vertCount = 4;
    },

    _calculateUVs: function (sprite, spriteFrame) {
        var uvs = sprite._uvs;
        var atlasWidth = spriteFrame._texture.width;
        var atlasHeight = spriteFrame._texture.height;
        var textureRect = spriteFrame._rect;

        if (uvs.length < 8) {
            dataPool.put(uvs);
            uvs = dataPool.get(8) || new Float32Array(8);
            sprite._uvs = uvs;
        }

        //uv computation should take spritesheet into account.
        var l, b, r, t;
        var texelCorrect = macro.FIX_ARTIFACTS_BY_STRECHING_TEXEL ? 0.5 : 0;

        if (spriteFrame._rotated) {
            l = (textureRect.x + texelCorrect) / atlasWidth;
            b = (textureRect.y + textureRect.width - texelCorrect) / atlasHeight;
            r = (textureRect.x + textureRect.height - texelCorrect) / atlasWidth;
            t = (textureRect.y + texelCorrect) / atlasHeight;
            uvs[0] = l; uvs[1] = t;
            uvs[2] = l; uvs[3] = b;
            uvs[4] = r; uvs[5] = t;
            uvs[6] = r; uvs[7] = b;
        }
        else {
            l = (textureRect.x + texelCorrect) / atlasWidth;
            b = (textureRect.y + textureRect.height - texelCorrect) / atlasHeight;
            r = (textureRect.x + textureRect.width - texelCorrect) / atlasWidth;
            t = (textureRect.y + texelCorrect) / atlasHeight;
            uvs[0] = l; uvs[1] = b;
            uvs[2] = r; uvs[3] = b;
            uvs[4] = l; uvs[5] = t;
            uvs[6] = r; uvs[7] = t;
        }
    }
};

var scale9QuadGenerator = {
    x: new Array(4),
    y: new Array(4),
    _rebuildQuads_base: function (sprite) {
        var spriteFrame = sprite._spriteFrame,
            contentSize = sprite._contentSize,
            insetLeft = sprite._insetLeft,
            insetRight = sprite._insetRight,
            insetTop = sprite._insetTop,
            insetBottom = sprite._insetBottom;

        //build vertices
        var vertices = sprite._vertices;
        var wt = sprite._renderCmd._worldTransform;
        var leftWidth, rightWidth;
        var topHeight, bottomHeight;
        var corner = sprite._corner;

        leftWidth = insetLeft;
        rightWidth = insetRight;
        topHeight = insetTop;
        bottomHeight = insetBottom;

        var preferSize = contentSize;
        var sizableWidth = preferSize.width - leftWidth - rightWidth;
        var sizableHeight = preferSize.height - topHeight - bottomHeight;
        var xScale = preferSize.width / (leftWidth + rightWidth);
        var yScale = preferSize.height / (topHeight + bottomHeight);
        xScale = (isNaN(xScale) || xScale > 1) ? 1 : xScale;
        yScale = (isNaN(yScale) || yScale > 1) ? 1 : yScale;
        sizableWidth = sizableWidth < 0 ? 0 : sizableWidth;
        sizableHeight = sizableHeight < 0 ? 0 : sizableHeight;
        var x = this.x;
        var y = this.y;
        x[0] = 0;
        x[1] = leftWidth * xScale;
        x[2] = x[1] + sizableWidth;
        x[3] = preferSize.width;
        y[0] = 0;
        y[1] = bottomHeight * yScale;
        y[2] = y[1] + sizableHeight;
        y[3] = preferSize.height;

        if (vertices.length < 32) {
            dataPool.put(vertices);
            vertices = dataPool.get(32) || new Float32Array(32);
            sprite._vertices = vertices;
        }
        var offset = 0, row, col;
        if (webgl) {
            for (row = 0; row < 4; row++) {
                for (col = 0; col < 4; col++) {
                    vertices[offset] = x[col] * wt.a + y[row] * wt.c + wt.tx;
                    vertices[offset+1] = x[col] * wt.b + y[row] * wt.d + wt.ty;
                    offset += 2;
                }
            }
        }
        else {
            for (row = 0; row < 4; row++) {
                for (col = 0; col < 4; col++) {
                    vertices[offset] = x[col];
                    vertices[offset+1] = y[row];
                    offset += 2;
                }
            }
        }

        corner[0] = 0;  // bl
        corner[1] = 6;  // br
        corner[2] = 24; // tl
        corner[3] = 30; // tr

        //build uvs
        if (sprite._uvsDirty) {
            this._calculateUVs(sprite, spriteFrame, insetLeft, insetRight, insetTop, insetBottom);
        }
    },

    _calculateUVs: function (sprite, spriteFrame, insetLeft, insetRight, insetTop, insetBottom) {
        var uvs = sprite._uvs;
        var rect = spriteFrame._rect;
        var atlasWidth = spriteFrame._texture.width;
        var atlasHeight = spriteFrame._texture.height;

        //caculate texture coordinate
        var leftWidth, centerWidth, rightWidth;
        var topHeight, centerHeight, bottomHeight;
        var textureRect = spriteFrame._rect;

        leftWidth = insetLeft;
        rightWidth = insetRight;
        centerWidth = rect.width - leftWidth - rightWidth;
        topHeight = insetTop;
        bottomHeight = insetBottom;
        centerHeight = rect.height - topHeight - bottomHeight;

        if (uvs.length < 32) {
            dataPool.put(uvs);
            uvs = dataPool.get(32) || new Float32Array(32);
            sprite._uvs = uvs;
        }

        //uv computation should take spritesheet into account.
        var u = this.x;
        var v = this.y;
        var texelCorrect = macro.FIX_ARTIFACTS_BY_STRECHING_TEXEL ? 0.5 : 0;
        var offset = 0, row, col;

        if (spriteFrame._rotated) {
            u[0] = (textureRect.x + texelCorrect) / atlasWidth;
            u[1] = (bottomHeight + textureRect.x) / atlasWidth;
            u[2] = (bottomHeight + centerHeight + textureRect.x) / atlasWidth;
            u[3] = (textureRect.x + textureRect.height - texelCorrect) / atlasWidth;

            v[3] = (textureRect.y + texelCorrect) / atlasHeight;
            v[2] = (leftWidth + textureRect.y) / atlasHeight;
            v[1] = (leftWidth + centerWidth + textureRect.y) / atlasHeight;
            v[0] = (textureRect.y + textureRect.width - texelCorrect) / atlasHeight;

            for (row = 0; row < 4; row++) {
                for (col = 0; col < 4; col++) {
                    uvs[offset] = u[row];
                    uvs[offset+1] = v[3-col];
                    offset += 2;
                }
            }
        }
        else {
            u[0] = (textureRect.x + texelCorrect) / atlasWidth;
            u[1] = (leftWidth + textureRect.x) / atlasWidth;
            u[2] = (leftWidth + centerWidth + textureRect.x) / atlasWidth;
            u[3] = (textureRect.x + textureRect.width - texelCorrect) / atlasWidth;

            v[3] = (textureRect.y + texelCorrect) / atlasHeight;
            v[2] = (topHeight + textureRect.y) / atlasHeight;
            v[1] = (topHeight + centerHeight + textureRect.y) / atlasHeight;
            v[0] = (textureRect.y + textureRect.height - texelCorrect) / atlasHeight;

            for (row = 0; row < 4; row++) {
                for (col = 0; col < 4; col++) {
                    uvs[offset] = u[col];
                    uvs[offset+1] = v[row];
                    offset += 2;
                }
            }
        }
    }
};

var tiledQuadGenerator = {
    _rebuildQuads_base: function (sprite, spriteFrame, contentSize) {

        var spriteFrame = sprite._spriteFrame,
            contentSize = sprite._contentSize,
            vertices = sprite._vertices,
            corner = sprite._corner,
            wt = sprite._renderCmd._worldTransform,
            uvs = sprite._uvs;
        //build uvs
        var atlasWidth = spriteFrame._texture.width;
        var atlasHeight = spriteFrame._texture.height;
        var textureRect = spriteFrame._rect;

        //uv computation should take spritesheet into account.
        var u0, v0, u1, v1;
        var texelCorrect = macro.FIX_ARTIFACTS_BY_STRECHING_TEXEL ? 0.5 : 0;
        if (spriteFrame._rotated) {
            u0 = (textureRect.x + texelCorrect) / atlasWidth;
            u1 = (textureRect.x + textureRect.height - texelCorrect) / atlasWidth;
            v0 = (textureRect.y + textureRect.width - texelCorrect) / atlasHeight;
            v1 = (textureRect.y + texelCorrect) / atlasHeight;
        }
        else {
            u0 = (textureRect.x + texelCorrect) / atlasWidth;
            u1 = (textureRect.x + textureRect.width - texelCorrect) / atlasWidth;
            v0 = (textureRect.y + textureRect.height - texelCorrect) / atlasHeight;
            v1 = (textureRect.y + texelCorrect) / atlasHeight;
        }

        //build quads
        var rectWidth = textureRect.width;
        var rectHeight = textureRect.height;
        var hRepeat = contentSize.width / rectWidth;
        var vRepeat = contentSize.height / rectHeight;
        var row = Math.ceil(vRepeat), col = Math.ceil(hRepeat);

        if (row * col > (65536 / 4)) {
            cc.errorID(2625);
        }
        var dataLength = row * col * 4 * 2;
        if (vertices.length < dataLength) {
            dataPool.put(vertices);
            vertices = dataPool.get(dataLength) || new Float32Array(dataLength);
            sprite._vertices = vertices;
        }
        if (uvs.length < dataLength) {
            dataPool.put(uvs);
            uvs = dataPool.get(dataLength) || new Float32Array(dataLength);
            sprite._uvs = uvs;
        }

        var offset = 0, l, b, r, t;
        sprite._vertCount = 0;
        for (var vindex = 0; vindex < row; ++vindex) {
            for (var hindex = 0; hindex < col; ++hindex) {
                l = rectWidth * hindex;
                b = rectHeight * vindex;
                r = rectWidth * Math.min(hindex + 1, hRepeat);
                t = rectHeight * Math.min(vindex + 1, vRepeat);
                // bl.x, bl.y, br.x, br.y, tl.x, tl.y, tr.x, tr.y
                if (webgl) {
                    var la = l * wt.a, lb = l * wt.b, ra = r * wt.a, rb = r * wt.b,
                        tcx = t * wt.c + wt.tx, tdy = t * wt.d + wt.ty, 
                        bcx = b * wt.c + wt.tx, bdy = b * wt.d + wt.ty;
                    vertices[offset] = la + bcx;
                    vertices[offset + 1] = lb + bdy;
                    vertices[offset + 2] = ra + bcx;
                    vertices[offset + 3] = rb + bdy;
                    vertices[offset + 4] = la + tcx;
                    vertices[offset + 5] = lb + tdy;
                    vertices[offset + 6] = ra + tcx;
                    vertices[offset + 7] = rb + tdy;
                }
                else {
                    vertices[offset] = l;
                    vertices[offset + 1] = b;
                    vertices[offset + 2] = r;
                    vertices[offset + 3] = b;
                    vertices[offset + 4] = l;
                    vertices[offset + 5] = t;
                    vertices[offset + 6] = r;
                    vertices[offset + 7] = t;
                }

                if (!spriteFrame._rotated) {
                    uvs[offset] = u0;
                    uvs[offset + 1] = v0;
                    uvs[offset + 2] = r = u0 + (u1 - u0) * Math.min(1, hRepeat - hindex);
                    uvs[offset + 3] = v0;
                    uvs[offset + 4] = u0;
                    uvs[offset + 5] = t = v0 + (v1 - v0) * Math.min(1, vRepeat - vindex);
                    uvs[offset + 6] = r;
                    uvs[offset + 7] = t;
                } else {
                    uvs[offset] = u0;
                    uvs[offset + 1] = v1;
                    uvs[offset + 2] = u0;
                    uvs[offset + 3] = t = v1 + (v0 - v1) * Math.min(1, hRepeat - hindex);
                    uvs[offset + 4] = r = u0 + (u1 - u0) * Math.min(1, vRepeat - vindex);
                    uvs[offset + 5] = v1;
                    uvs[offset + 6] = r;
                    uvs[offset + 7] = t;
                }
                offset += 8;
                sprite._vertCount += 4;
                if (offset > dataLength) return;
            }
        }

        corner[0] = 0; // bl
        corner[1] = (col-1) * 8 + 2; // br
        corner[2] = (row-1) * col * 8 + 4; // tl
        corner[3] = dataLength - 2; // tr
    }
};

var fillQuadGeneratorBar = {
    //percentage from 0 to 1;
    _rebuildQuads_base : function (sprite) {
        var spriteFrame = sprite._spriteFrame,
            contentSize = sprite._contentSize;

        var fillStart = sprite._fillStart;
        var fillRange = sprite._fillRange;

        if (fillRange < 0) {
            fillStart += fillRange;
            fillRange = -fillRange;
        }

        fillRange = fillStart + fillRange;
        fillStart = fillStart > 1.0 ? 1.0 : fillStart;
        fillStart = fillStart < 0.0 ? 0.0 : fillStart;

        fillRange = fillRange > 1.0 ? 1.0 : fillRange;
        fillRange = fillRange < 0.0 ? 0.0 : fillRange;
        fillRange = fillRange - fillStart;

        var fillType = sprite._fillType;

        var vertices = sprite._vertices,
            corner = sprite._corner,
            wt = sprite._renderCmd._worldTransform,
            uvs = sprite._uvs;
        var fillEnd;
        //build vertices
        var l = 0, b = 0,
            r = contentSize.width, t = contentSize.height;
        //build uvs
        var atlasWidth = spriteFrame._texture.width;
        var atlasHeight = spriteFrame._texture.height;
        var textureRect = spriteFrame._rect;
        //uv computation should take spritesheet into account.
        var ul, vb, ur, vt;
        var texelCorrect = macro.FIX_ARTIFACTS_BY_STRECHING_TEXEL ? 0.5 : 0;
        if (spriteFrame._rotated) {
            ul = (textureRect.x + texelCorrect) / atlasWidth;
            vb = (textureRect.y + textureRect.width - texelCorrect) / atlasHeight;
            ur = (textureRect.x + textureRect.height - texelCorrect) / atlasWidth;
            vt = (textureRect.y + texelCorrect) / atlasHeight;
        }
        else {
            ul = (textureRect.x + texelCorrect) / atlasWidth;
            vb = (textureRect.y + textureRect.height - texelCorrect) / atlasHeight;
            ur = (textureRect.x + textureRect.width - texelCorrect) / atlasWidth;
            vt = (textureRect.y + texelCorrect) / atlasHeight;
        }

        if (vertices.length < 8) {
            dataPool.put(vertices);
            vertices = dataPool.get(8) || new Float32Array(8);
            sprite._vertices = vertices;
        }
        if (uvs.length < 8) {
            dataPool.put(uvs);
            uvs = dataPool.get(8) || new Float32Array(8);
            sprite._uvs = uvs;
        }

        var quadUV = new Array(8);
        if (!spriteFrame._rotated) {
            quadUV[0] = quadUV[4] = ul;
            quadUV[2] = quadUV[6] = ur;
            quadUV[1] = quadUV[3] = vb;
            quadUV[5] = quadUV[7] = vt;
        } else {
            quadUV[0] = quadUV[2] = ul;
            quadUV[4] = quadUV[6] = ur;
            quadUV[3] = quadUV[7] = vb;
            quadUV[1] = quadUV[5] = vt;
        }

        //do clamp
        fillStart = fillStart > 1 ? 1 : fillStart;
        fillStart = fillStart < 0 ? 0 : fillStart;
        fillRange = fillRange < 0 ? 0 : fillRange;
        fillEnd = fillStart + fillRange;
        fillEnd = fillEnd > 1 ? 1 : fillEnd;

        // bl : 0, 1
        // br : 2, 3
        // tl : 4, 5
        // tr : 6, 7
        var progressStart, progressEnd;
        switch (fillType) {
            case FillType.HORIZONTAL:
                progressStart = l + (r - l) * fillStart;
                progressEnd = l + (r - l) * fillEnd;

                l = progressStart;
                r = progressEnd;

                uvs[0] = quadUV[0] + (quadUV[2] - quadUV[0]) * fillStart;
                uvs[1] = quadUV[1];
                uvs[2] = quadUV[0] + (quadUV[2] - quadUV[0]) * fillEnd;
                uvs[3] = quadUV[3];
                uvs[4] = quadUV[4] + (quadUV[6] - quadUV[4]) * fillStart;
                uvs[5] = quadUV[5];
                uvs[6] = quadUV[4] + (quadUV[6] - quadUV[4]) * fillEnd;
                uvs[7] = quadUV[7];
                break;
            case FillType.VERTICAL:
                progressStart = b + (t - b) * fillStart;
                progressEnd = b + (t - b) * fillEnd;

                b = progressStart;
                t = progressEnd;

                uvs[0] = quadUV[0];
                uvs[1] = quadUV[1] + (quadUV[5] - quadUV[1]) * fillStart;
                uvs[2] = quadUV[2];
                uvs[3] = quadUV[3] + (quadUV[7] - quadUV[3]) * fillStart;
                uvs[4] = quadUV[4];
                uvs[5] = quadUV[1] + (quadUV[5] - quadUV[1]) * fillEnd;
                uvs[6] = quadUV[6];
                uvs[7] = quadUV[3] + (quadUV[7] - quadUV[3]) * fillEnd;
                break;
            default:
                cc.errorID(2626);
                break;
        }

        //build vertices
        if (webgl) {
            var la = l * wt.a, lb = l * wt.b, ra = r * wt.a, rb = r * wt.b,
                tcx = t * wt.c + wt.tx, tdy = t * wt.d + wt.ty, 
                bcx = b * wt.c + wt.tx, bdy = b * wt.d + wt.ty;
            vertices[0] = la + bcx;
            vertices[1] = lb + bdy;
            vertices[2] = ra + bcx;
            vertices[3] = rb + bdy;
            vertices[4] = la + tcx;
            vertices[5] = lb + tdy;
            vertices[6] = ra + tcx;
            vertices[7] = rb + tdy;
        } else{
            vertices[0] = l;
            vertices[1] = b;
            vertices[2] = r;
            vertices[3] = b;
            vertices[4] = l;
            vertices[5] = t;
            vertices[6] = r;
            vertices[7] = t;
        }

        sprite._vertCount = 4;

        corner[0] = 0; // bl
        corner[1] = 2; // br
        corner[2] = 4; // tl
        corner[3] = 6; // tr
    }
};

var fillQuadGeneratorRadial = {
    _vertPos: [cc.v2(0, 0), cc.v2(0, 0), cc.v2(0, 0), cc.v2(0, 0)],
    _vertices: [cc.v2(0,0),cc.v2(0,0)],
    _uvs: [cc.v2(0,0),cc.v2(0,0)],
    _intersectPoint_1: [cc.v2(0, 0), cc.v2(0, 0), cc.v2(0, 0), cc.v2(0, 0)],
    _intersectPoint_2: [cc.v2(0, 0), cc.v2(0, 0), cc.v2(0, 0), cc.v2(0, 0)],
    outVerts: null,
    outUvs: null,
    rawVerts: null,
    rawUvs: null,

    _rebuildQuads_base : function (sprite) {
        var spriteFrame = sprite._spriteFrame,
            contentSize = sprite._contentSize;

        var fillStart = sprite._fillStart;
        var fillRange = sprite._fillRange;
        if (fillRange < 0) {
            fillStart += fillRange;
            fillRange = -fillRange;
        }

        sprite._isTriangle = true;
        if (!sprite._rawVerts) {
            sprite._rawVerts = dataPool.get(8) || new Float32Array(8);
            sprite._rawUvs = dataPool.get(8) || new Float32Array(8);
        }

        var fillCenter = sprite._fillCenter;

        var vertices = sprite._vertices,
            corner = sprite._corner,
            uvs = sprite._uvs,
            rawVerts = sprite._rawVerts,
            rawUvs = sprite._rawUvs,
            wt = sprite._renderCmd._worldTransform;
        //do round fill start [0,1), include 0, exclude 1
        while (fillStart >= 1.0) fillStart -= 1.0;
        while (fillStart < 0.0) fillStart += 1.0;
        var cx = fillCenter.x * contentSize.width,
            cy = fillCenter.y * contentSize.height;
        var center = cc.v2( cx, cy);

        fillStart *= Math.PI * 2;
        fillRange *= Math.PI * 2;
        var fillEnd = fillStart + fillRange;

        this.outVerts = vertices;
        this.outUvs = uvs;
        this.rawVerts = rawVerts;
        this.rawUvs = rawUvs;

        //build vertices
        this._calculateVertices(wt, spriteFrame, contentSize);
        //build uvs
        this._calculateUVs(spriteFrame);

        var _vertPos = this._vertPos,
            _vertices = this._vertices;

        _vertPos[0].x = _vertPos[3].x = _vertices[0].x;
        _vertPos[1].x = _vertPos[2].x = _vertices[1].x;
        _vertPos[0].y = _vertPos[1].y = _vertices[0].y;
        _vertPos[2].y = _vertPos[3].y = _vertices[1].y;

        //fallback
        //todo remove it if outside is implemented
        if(center.x > _vertices[1].x) {
            center.x = _vertices[1].x;
        }
        if(center.x < _vertices[0].x) {
            center.x = _vertices[0].x;
        }
        if(center.y < _vertices[0].y) {
            center.y = _vertices[0].y;
        }
        if(center.y > _vertices[1].y) {
            center.y = _vertices[1].y;
        }

        rawVerts[0] = rawVerts[4] = this._vertices[0].x;
        rawVerts[2] = rawVerts[6] = this._vertices[1].x;
        rawVerts[1] = rawVerts[3] = this._vertices[0].y;
        rawVerts[5] = rawVerts[7] = this._vertices[1].y;

        if (!spriteFrame._rotated) {
            rawUvs[0] = rawUvs[4] = this._uvs[0].x;
            rawUvs[2] = rawUvs[6] = this._uvs[1].x;
            rawUvs[1] = rawUvs[3] = this._uvs[0].y;
            rawUvs[5] = rawUvs[7] = this._uvs[1].y;
        } else {
            rawUvs[0] = rawUvs[2] = this._uvs[0].x;
            rawUvs[4] = rawUvs[6] = this._uvs[1].x;
            rawUvs[3] = rawUvs[7] = this._uvs[0].y;
            rawUvs[1] = rawUvs[5] = this._uvs[1].y;
        }

        var triangles = [null, null, null, null];
        if(center.x !== this._vertices[0].x) {
            triangles[0] = [3, 0];
        }
        if(center.x !== this._vertices[1].x) {
            triangles[2] = [1, 2];
        }
        if(center.y !== this._vertices[0].y) {
            triangles[1] = [0, 1];
        }
        if(center.y !== this._vertices[1].y) {
            triangles[3] = [2, 3];
        }

        this._getInsectedPoints(this._vertices[0].x, this._vertices[1].x, this._vertices[0].y, this._vertices[1].y, center, fillStart, this._intersectPoint_1);
        this._getInsectedPoints(this._vertices[0].x, this._vertices[1].x, this._vertices[0].y, this._vertices[1].y, center, fillStart + fillRange, this._intersectPoint_2);

        var dataLength = 3 * 5 * 2;
        if (vertices.length < dataLength) {
            dataPool.put(vertices);
            vertices = dataPool.get(dataLength) || new Float32Array(dataLength);
            this.outVerts = sprite._vertices = vertices;
        }
        if (uvs.length < dataLength) {
            dataPool.put(uvs);
            uvs = dataPool.get(dataLength) || new Float32Array(dataLength);
            this.outUvs = sprite._uvs = uvs;
        }

        var offset = 0, count = 0;
        for(var triangleIndex = 0; triangleIndex < 4; ++triangleIndex) {
            var triangle = triangles[triangleIndex];
            if(triangle === null) {
                continue;
            }
            //all in
            if(fillRange >= Math.PI * 2) {
                this._generateTriangle(wt, offset, center, this._vertPos[triangle[0]], this._vertPos[triangle[1]]);
                offset += 6;
                count += 3;
                continue;
            }
            //test against
            var startAngle = this._getVertAngle(center, this._vertPos[triangle[0]]);
            var endAngle = this._getVertAngle(center, this._vertPos[triangle[1]]);
            if(endAngle < startAngle) endAngle += Math.PI * 2;
            startAngle -= Math.PI * 2;
            endAngle -= Math.PI * 2;
            //testing
            for(var testIndex = 0; testIndex < 3; ++testIndex) {
                if(startAngle >= fillEnd) {
                    //all out
                } else if (startAngle >= fillStart) {
                    if(endAngle >= fillEnd) {
                        //startAngle to fillEnd
                        this._generateTriangle(wt, offset, center, this._vertPos[triangle[0]], this._intersectPoint_2[triangleIndex]);
                    } else {
                        //startAngle to endAngle
                        this._generateTriangle(wt, offset, center, this._vertPos[triangle[0]], this._vertPos[triangle[1]]);
                    }
                    offset += 6;
                    count += 3;
                } else {
                    //startAngle < fillStart
                    if(endAngle <= fillStart) {
                        //all out
                    } else if(endAngle <= fillEnd) {
                        //fillStart to endAngle
                        this._generateTriangle(wt, offset, center, this._intersectPoint_1[triangleIndex], this._vertPos[triangle[1]]);
                        offset += 6;
                        count += 3;
                    } else {
                        //fillStart to fillEnd
                        this._generateTriangle(wt, offset, center, this._intersectPoint_1[triangleIndex], this._intersectPoint_2[triangleIndex]);
                        offset += 6;
                        count += 3;
                    }
                }
                //add 2 * PI
                startAngle += Math.PI * 2;
                endAngle += Math.PI * 2;
            }
        }
        sprite._vertCount = count;

        var minx = Infinity, miny = Infinity, maxx = -Infinity, maxy = -Infinity;
        var x, y;
        for (var i = 0, l = offset; i < l; i+=2) {
            x = vertices[i];
            y = vertices[i+1];
            if (x <= minx) {
                minx = x;
                corner[0] = i;
            }
            else if (x >= maxx) {
                maxx = x;
                corner[1] = i;
            }

            if (y <= miny) {
                miny = y;
                corner[2] = i;
            }
            else if (y >= maxy) {
                maxy = y;
                corner[3] = i;
            }
        }
    },

    _generateTriangle: function(wt, offset, vert0, vert1, vert2) {
        var rawVerts = this.rawVerts;
        var rawUvs = this.rawUvs;
        var vertices = this.outVerts;
        var v0x = rawVerts[0];
        var v0y = rawVerts[1];
        var v1x = rawVerts[6];
        var v1y = rawVerts[7];
        var progressX, progressY;
        // tl: 0, 1
        // bl: 2, 3
        // tr: 4, 5
        if(webgl) {
            vertices[offset]  = vert0.x * wt.a + vert0.y * wt.c + wt.tx;
            vertices[offset+1]  = vert0.x * wt.b + vert0.y * wt.d + wt.ty;
            vertices[offset+2]  = vert1.x * wt.a + vert1.y * wt.c + wt.tx;
            vertices[offset+3]  = vert1.x * wt.b + vert1.y * wt.d + wt.ty;
            vertices[offset+4]  = vert2.x * wt.a + vert2.y * wt.c + wt.tx;
            vertices[offset+5]  = vert2.x * wt.b + vert2.y * wt.d + wt.ty;

        } else {
            vertices[offset]  = vert0.x;
            vertices[offset+1]  = vert0.y;
            vertices[offset+2]  = vert1.x;
            vertices[offset+3]  = vert1.y;
            vertices[offset+4]  = vert2.x;
            vertices[offset+5]  = vert2.y;
        }

        progressX = (vert0.x - v0x) / (v1x - v0x);
        progressY = (vert0.y - v0y) / (v1y - v0y);
        this._generateUV(progressX, progressY, rawUvs, offset);

        progressX = (vert1.x - v0x) / (v1x - v0x);
        progressY = (vert1.y - v0y) / (v1y - v0y);
        this._generateUV(progressX, progressY, rawUvs, offset + 2);

        progressX = (vert2.x - v0x) / (v1x - v0x);
        progressY = (vert2.y - v0y) / (v1y - v0y);
        this._generateUV(progressX, progressY, rawUvs, offset + 4);
    },

    _generateUV : function(progressX, progressY, uvs, offset) {
        var out = this.outUvs;
        var px1 = uvs[0] + (uvs[2] - uvs[0]) * progressX;
        var px2 = uvs[4] + (uvs[6] - uvs[4]) * progressX;
        var py1 = uvs[1] + (uvs[3] - uvs[1]) * progressX;
        var py2 = uvs[5] + (uvs[7] - uvs[5]) * progressX;
        out[offset] = px1 + (px2 - px1) * progressY;
        out[offset+1] = py1 + (py2 - py1) * progressY;
    },

    _isAngleIn : function(angle, start, rangeAngle) {
        var pi_2 = Math.PI * 2;
        while(angle < start || angle >= start + pi_2) {
            if(angle < start) {
                angle += pi_2;
            }
            if(angle >= start + pi_2) {
                angle -= pi_2;
            }
        }

        return angle <= start + rangeAngle;
    },

    //[0,PI * 2)
    _getVertAngle: function(start, end) {
        var placementX, placementY;
        placementX = end.x - start.x;
        placementY = end.y - start.y;

        if(placementX === 0 && placementY === 0) {
            return undefined;
        } else if(placementX === 0) {
            if(placementY > 0) {
                return Math.PI * 0.5;
            } else {
                return Math.PI * 1.5;
            }
        } else {
            var angle = Math.atan(placementY / placementX);
            if(placementX < 0) {
                angle += Math.PI;
            }

            return angle;
        }
    },

    _getInsectedPoints: function(left, right, bottom, top, center, angle, intersectPoints) {
        //left bottom, right, top
        var result = [null, null, null, null];
        var sinAngle = Math.sin(angle);
        var cosAngle = Math.cos(angle);
        var tanAngle,cotAngle;
        if(Math.cos(angle) !== 0) {
            tanAngle = sinAngle / cosAngle;
            //calculate right and left
            if((left - center.x) * cosAngle > 0) {
                var yleft = center.y + tanAngle * (left - center.x);
                intersectPoints[0].x = left;
                intersectPoints[0].y = yleft;
            }
            if((right - center.x) * cosAngle > 0) {
                var yright = center.y + tanAngle * (right - center.x);

                intersectPoints[2].x = right;
                intersectPoints[2].y = yright;
            }

        }

        if(Math.sin(angle) !== 0) {
            cotAngle = cosAngle / sinAngle;
            //calculate  top and bottom
            if((top - center.y) * sinAngle > 0) {
                var xtop = center.x  + cotAngle * (top-center.y);
                intersectPoints[3].x = xtop;
                intersectPoints[3].y = top;
            }
            if((bottom - center.y) * sinAngle > 0) {
                var xbottom = center.x  + cotAngle * (bottom-center.y);
                intersectPoints[1].x = xbottom;
                intersectPoints[1].y = bottom;
            }

        }
        return result;
    },

    _calculateVertices : function (wt, spriteFrame, contentSize) {
        var x0, x3, y0, y3;
        x0 = 0;
        y0 = 0;
        x3 = contentSize.width;
        y3 = contentSize.height;

        this._vertices[0].x = x0;
        this._vertices[0].y = y0;
        this._vertices[1].x = x3;
        this._vertices[1].y = y3;
    },

    _calculateUVs : function (spriteFrame) {
        var atlasWidth = spriteFrame._texture.width;
        var atlasHeight = spriteFrame._texture.height;
        var textureRect = spriteFrame._rect;

        //uv computation should take spritesheet into account.
        var u0, u3, v0, v3;
        var texelCorrect = macro.FIX_ARTIFACTS_BY_STRECHING_TEXEL ? 0.5 : 0;

        if (spriteFrame._rotated) {
            u0 = (textureRect.x + texelCorrect) / atlasWidth;
            u3 = (textureRect.x + textureRect.height - texelCorrect) / atlasWidth;

            v0 = (textureRect.y + texelCorrect) / atlasHeight;
            v3 = (textureRect.y + textureRect.width - texelCorrect) / atlasHeight;
        }
        else {
            u0 = (textureRect.x + texelCorrect) / atlasWidth;
            u3 = (textureRect.x + textureRect.width - texelCorrect) / atlasWidth;

            v0 = (textureRect.y + texelCorrect) / atlasHeight;
            v3 = (textureRect.y + textureRect.height - texelCorrect) / atlasHeight;
        }

        this._uvs[0].x = u0;
        this._uvs[0].y = v3;
        this._uvs[1].x = u3;
        this._uvs[1].y = v0;
    }
};

var meshQuadGenerator = {
    _rebuildQuads_base: function (sprite, spriteFrame, polygonInfo) {
        if (cc._renderType === cc.game.RENDER_TYPE_CANVAS) {
            return;
        }

<<<<<<< HEAD
        var polygonInfo = sprite._meshPolygonInfo;
=======
        var spriteFrame = sprite._spriteFrame,
            polygonInfo = sprite._meshPolygonInfo
>>>>>>> 66c2f2c1

        if (!polygonInfo) {
            return;
        }

        var wt = sprite._renderCmd._worldTransform;
        var srcVerts = polygonInfo.triangles.verts;
        var vertices = sprite._vertices;
        var uvs = sprite._uvs;
        var count = srcVerts.length;
        var corner = sprite._corner;

        var dataLength = count * 2;
        if (vertices.length < dataLength) {
            dataPool.put(vertices);
            vertices = dataPool.get(dataLength) || new Float32Array(dataLength);
            sprite._vertices = vertices;
        }
        if (uvs.length < dataLength) {
            dataPool.put(uvs);
            uvs = dataPool.get(dataLength) || new Float32Array(dataLength);
            sprite._uvs = uvs;
        }

        var l = Infinity, b = Infinity,
            r = -Infinity, t = -Infinity;
        for (var i = 0; i < count; i++) {
            var x = srcVerts[i].x * wt.a + srcVerts[i].y * wt.c + wt.tx;
            var y = srcVerts[i].x * wt.b + srcVerts[i].y * wt.d + wt.ty;
            vertices[i * 2] = x;
            vertices[i * 2 + 1] = y;
            uvs[i * 2] = srcVerts[i].u;
            uvs[i * 2 + 1] = srcVerts[i].v;

            if (x < l) {
                l = x;
                corner[0] = i * 2; // left
            }

            if (x > r) {
                r = x;
                corner[1] = i * 2; // right
            }

            if (y < b) {
                b = y;
                corner[2] = i * 2; // bottom
            }

            if (y > t) {
                t = y;
                corner[3] = i * 2; // top
            }
        }

        sprite._vertCount = count;
    }
};

cc.Scale9Sprite = _ccsg.Node.extend({
    //resource data, could be async loaded.
    _spriteFrame: null,

    //scale 9 data
    _insetLeft: 0,
    _insetRight: 0,
    _insetTop: 0,
    _insetBottom: 0,
    //blend function
    _blendFunc: null,
    //sliced or simple
    _renderingType: 1,
    //bright or not
    _brightState: 0,
    //rendering quads shared by canvas and webgl
    _rawVerts: null,
    _rawUvs: null,
    _vertices: null,
    _uvs: null,
    _vertCount: 0,
    _quadsDirty: true,
    _uvsDirty: true,
    _isTriangle: false,
    _isTrimmedContentSize: true,
    //fill type
    _fillType: 0,
    //for fill radial
    _fillCenter: null,
    //normalized filled start and range
    _fillStart: 0,
    _fillRange: Math.PI * 2,
    _distortionOffset: null,
    _distortionTiling: null,
    _meshPolygonInfo: null,

    ctor: function (spiteFrame) {
        _ccsg.Node.prototype.ctor.call(this);
        this._renderCmd.setState(this._brightState);
        this._blendFunc = cc.BlendFunc._alphaNonPremultiplied();
        this._fillCenter = cc.v2(0,0);
        this.setAnchorPoint(cc.p(0.5, 0.5));
        // Init vertex data for simple
        this._rawVerts = null;
        this._rawUvs = null;
        this._vertices = dataPool.get(8) || new Float32Array(8);
        this._uvs = dataPool.get(8) || new Float32Array(8);
        // Init sprite frame
        if (spiteFrame) {
            this.setSpriteFrame(spiteFrame);
        }

        if (webgl === undefined) {
            webgl = cc._renderType === cc.game.RENDER_TYPE_WEBGL;
        }

        this._corner = [];
    },

    loaded: function () {
        if (this._spriteFrame === null) {
            return false;
        } else {
            return this._spriteFrame.textureLoaded();
        }
    },

    /**
     * Change the texture file of 9 slice sprite
     *
     * @param textureOrTextureFile The name of the texture file.
     */
    setTexture: function (textureOrTextureFile) {
        var spriteFrame = new cc.SpriteFrame(textureOrTextureFile);
        this.setSpriteFrame(spriteFrame);
    },

    /**
     * Change the sprite frame of 9 slice sprite
     *
     * @param spriteFrame The SpriteFrame object.
     */
    setSpriteFrame: function (spriteFrame) {
        if (spriteFrame) {
            this._spriteFrame = spriteFrame;
            this._quadsDirty = true;
            this._uvsDirty = true;
            this._renderCmd._needDraw = false;
            var self = this;
            function onResourceDataLoaded () {
                if (self._contentSize.width === 0 && self._contentSize.height === 0) {
                    self.setContentSize(self._spriteFrame._rect);
                }
                self._renderCmd._needDraw = true;
                self._renderCmd.setDirtyFlag(_ccsg.Node._dirtyFlags.contentDirty);
            }
            if (spriteFrame.textureLoaded()) {
                onResourceDataLoaded();
            } else {
                spriteFrame.once('load', onResourceDataLoaded, this);
            }
        }
    },

    /**
     * Sets the source blending function.
     *
     * @param blendFunc A structure with source and destination factor to specify pixel arithmetic. e.g. {GL_ONE, GL_ONE}, {GL_SRC_ALPHA, GL_ONE_MINUS_SRC_ALPHA}.
     */
    setBlendFunc: function (blendFunc, dst) {
        if (dst === undefined) {
            this._blendFunc.src = blendFunc.src || cc.macro.BLEND_SRC;
            this._blendFunc.dst = blendFunc.dst || cc.macro.BLEND_DST;
        }
        else {
            this._blendFunc.src = blendFunc || cc.macro.BLEND_SRC;
            this._blendFunc.dst = dst || cc.macro.BLEND_DST;
        }
        this._renderCmd.setDirtyFlag(_ccsg.Node._dirtyFlags.contentDirty);
    },

    /**
     * Returns the blending function that is currently being used.
     *
     * @return A BlendFunc structure with source and destination factor which specified pixel arithmetic.
     */
    getBlendFunc: function () {
        return new cc.BlendFunc(this._blendFunc.src, this._blendFunc.dst);
    },

    // overrides
    setContentSize: function (width, height) {
        if (height === undefined) {
            height = width.height;
            width = width.width;
        }
        if (width === this._contentSize.width && height === this._contentSize.height) {
            return;
        }

        _ccsg.Node.prototype.setContentSize.call(this, width, height);
        this._quadsDirty = true;
    },

    //
    enableTrimmedContentSize: function (isTrimmed) {
        if (this._isTrimmedContentSize !== isTrimmed) {
            this._isTrimmedContentSize = isTrimmed;
            this._quadsDirty = true;
            this._renderCmd.setDirtyFlag(_ccsg.Node._dirtyFlags.contentDirty);
        }
    },

    /**
     * Change the state of 9-slice sprite.
     * @see `State`
     * @param state A enum value in State.
     */
    setState: function (state) {
        this._brightState = state;
        this._renderCmd.setState(state);
        this._renderCmd.setDirtyFlag(_ccsg.Node._dirtyFlags.contentDirty);
    },

    /**
     * Query the current bright state.
     * @return @see `State`
     */
    getState: function () {
        return this._brightState;
    },

    /**
     * change the rendering type, could be simple or slice
     * @return @see `RenderingType`
     */
    setRenderingType: function (type) {
        if (this._renderingType === type) return;
        this._renderingType = type;
        this._quadsDirty = true;
        this._uvsDirty = true;
        this._renderCmd.setDirtyFlag(_ccsg.Node._dirtyFlags.contentDirty);
    },
    /**
     * get the rendering type, could be simple or slice
     * @return @see `RenderingType`
     */
    getRenderingType: function () {
        return this._renderingType;
    },
    /**
     * change the left border of 9 slice sprite, it should be specified before trimmed.
     * @param insetLeft left border.
     */
    setInsetLeft: function (insetLeft) {
        this._insetLeft = insetLeft;
        this._quadsDirty = true;
        this._uvsDirty = true;
        this._renderCmd.setDirtyFlag(_ccsg.Node._dirtyFlags.contentDirty);
    },
    /**
     * get the left border of 9 slice sprite, the result is specified before trimmed.
     * @return left border.
     */
    getInsetLeft: function () {
        return this._insetLeft;
    },
    /**
     * change the top border of 9 slice sprite, it should be specified before trimmed.
     * @param insetTop top border.
     */
    setInsetTop: function (insetTop) {
        this._insetTop = insetTop;
        this._quadsDirty = true;
        this._uvsDirty = true;
        this._renderCmd.setDirtyFlag(_ccsg.Node._dirtyFlags.contentDirty);
    },

    /**
     * get the top border of 9 slice sprite, the result is specified before trimmed.
     * @return top border.
     */
    getInsetTop: function () {
        return this._insetTop;
    },

    /**
     * change the right border of 9 slice sprite, it should be specified before trimmed.
     * @param insetRight right border.
     */
    setInsetRight: function (insetRight) {
        this._insetRight = insetRight;
        this._quadsDirty = true;
        this._uvsDirty = true;
        this._renderCmd.setDirtyFlag(_ccsg.Node._dirtyFlags.contentDirty);
    },

    /**
     * get the right border of 9 slice sprite, the result is specified before trimmed.
     * @return right border.
     */
    getInsetRight: function () {
        return this._insetRight;
    },

    /**
     * change the bottom border of 9 slice sprite, it should be specified before trimmed.
     * @param insetBottom bottom border.
     */
    setInsetBottom: function (insetBottom) {
        this._insetBottom = insetBottom;
        this._quadsDirty = true;
        this._uvsDirty = true;
        this._renderCmd.setDirtyFlag(_ccsg.Node._dirtyFlags.contentDirty);
    },
    /**
     * get the bottom border of 9 slice sprite, the result is specified before trimmed.
     * @return bottom border.
     */
    getInsetBottom: function () {
        return this._insetBottom;
    },

    setFillType: function(value) {
        if(this._fillType === value)
            return;
        this._fillType = value;
        if(this._renderingType === RenderingType.FILLED) {
            this._quadsDirty = true;
            this._renderCmd.setDirtyFlag(_ccsg.Node._dirtyFlags.contentDirty);
        }
    },

    getFillType: function() {
        return this._fillType;
    },

    setFillCenter: function(value, y) {
        this._fillCenter = cc.v2(value,y);
        if(this._renderingType === RenderingType.FILLED && this._fillType === FillType.RADIAL) {
            this._quadsDirty = true;
            this._renderCmd.setDirtyFlag(_ccsg.Node._dirtyFlags.contentDirty);
        }
    },

    setDistortionTiling: function(valueOrX, y) {
        if(y === undefined) {
            y = valueOrX.y;
            valueOrX = valueOrX.x;
        }
        this._distortionTiling = this._distortionTiling || cc.v2(0,0);
        this._distortionTiling.x = valueOrX;
        this._distortionTiling.y = y;
    },

    setDistortionOffset: function(valueOrX, y) {
        if(y === undefined) {
            y = valueOrX.y;
            valueOrX = valueOrX.x;
        }
        this._distortionOffset = this._distortionOffset || cc.v2(0,0);
        this._distortionOffset.x = valueOrX;
        this._distortionOffset.y = y;
    },

    getFillCenter: function() {
        return cc.v2(this._fillCenter);
    },

    setFillStart: function(value) {
        if(this._fillStart === value)
            return;
        this._fillStart = value;
        if(this._renderingType === RenderingType.FILLED) {
            this._quadsDirty = true;
            this._renderCmd.setDirtyFlag(_ccsg.Node._dirtyFlags.contentDirty);
        }
    },

    getFillStart: function() {
        return this._fillStart;
    },

    setFillRange: function(value) {
        if(this._fillRange === value)
            return;
        this._fillRange = value;
        if(this._renderingType === RenderingType.FILLED ) {
            this._quadsDirty = true;
            this._renderCmd.setDirtyFlag(_ccsg.Node._dirtyFlags.contentDirty);
        }
    },

    getFillRange: function() {
        return this._fillRange;
    },

    _rebuildQuads: function () {
        if (!this._spriteFrame || !this._spriteFrame.textureLoaded()) {
            this._renderCmd._needDraw = false;
            return;
        }
        this._isTriangle = false;

        var quadGenerator;
        switch (this._renderingType) {
        case RenderingType.SIMPLE:
            quadGenerator = simpleQuadGenerator;
            break;
        case RenderingType.SLICED:
            quadGenerator = scale9QuadGenerator;
            break;
        case RenderingType.TILED:
            quadGenerator = tiledQuadGenerator;
            break;
        case RenderingType.FILLED:
            if (this._fillType === FillType.RADIAL) {
                quadGenerator = fillQuadGeneratorRadial;
            }
            else {
                quadGenerator = fillQuadGeneratorBar;
            }
            break;
        case RenderingType.MESH:
            quadGenerator = meshQuadGenerator;
            break;
        }

        if (quadGenerator) {
            quadGenerator._rebuildQuads_base(this);
        }
        else {
            this._quadsDirty = false;
            this._uvsDirty = false;
            this._renderCmd._needDraw = false;
            cc.errorID(2627);
            return;
        }

        var rect = cc.visibleRect;
        if (webgl && this._renderCmd._cameraFlag > 0) {
            rect = cc.Camera.main.visibleRect;
        }

        vl = rect.left.x;
        vr = rect.right.x;
        vt = rect.top.y;
        vb = rect.bottom.y;

        // Culling
        if (webgl) {
            // x1, y1  leftBottom
            // x2, y2  rightBottom
            // x3, y3  leftTop
            // x4, y4  rightTop
            var vert = this._isTriangle ? this._rawVerts : this._vertices,
                x0 = vert[cornerId[0]], x1 = vert[cornerId[1]], x2 = vert[cornerId[2]], x3 = vert[cornerId[3]],
                y0 = vert[cornerId[0] + 1], y1 = vert[cornerId[1] + 1], y2 = vert[cornerId[2] + 1], y3 = vert[cornerId[3] + 1];
            if (((x0-vl) & (x1-vl) & (x2-vl) & (x3-vl)) >> 31 || // All outside left
                ((vr-x0) & (vr-x1) & (vr-x2) & (vr-x3)) >> 31 || // All outside right
                ((y0-vb) & (y1-vb) & (y2-vb) & (y3-vb)) >> 31 || // All outside bottom
                ((vt-y0) & (vt-y1) & (vt-y2) & (vt-y3)) >> 31)   // All outside top
            {
                this._renderCmd._needDraw = false;
            }
            else {
                this._renderCmd._needDraw = true;
            }
        }
        else {
            var bb = this._renderCmd._currentRegion,
                l = bb._minX, r = bb._maxX, b = bb._minY, t = bb._maxY;
            if (r < vl || l > vr || t < vb || b > vt) {
                this._renderCmd._needDraw = false;
            }
            else {
                this._renderCmd._needDraw = true;
            }
        }

        this._quadsDirty = false;
        this._uvsDirty = false;
    },
    _createRenderCmd: function () {
        if (cc._renderType === cc.game.RENDER_TYPE_CANVAS)
            return new cc.Scale9Sprite.CanvasRenderCmd(this);
        else
            return new cc.Scale9Sprite.WebGLRenderCmd(this);
    },

    setMeshPolygonInfo: function (polygonInfo) {
        /**
         * polygonInfo in format:
         * {
         *     triangles: {
         *         verts: displayVertices,
         *         indices: vertexIndices
         *     },
         *     rect: boundsRect
         * }
         */
        this.setRenderingType(RenderingType.MESH);
        this._meshPolygonInfo = polygonInfo;
        this._quadsDirty = true;
        this._uvsDirty = true;
    },

    getMeshPolygonInfo: function () {
        return this._meshPolygonInfo;
    }
});

var _p = cc.Scale9Sprite.prototype;
cc.js.addon(_p, EventTarget.prototype);
// Extended properties
cc.defineGetterSetter(_p, 'insetLeft', _p.getInsetLeft, _p.setInsetLeft);
cc.defineGetterSetter(_p, 'insetTop', _p.getInsetTop, _p.setInsetTop);
cc.defineGetterSetter(_p, 'insetRight', _p.getInsetRight, _p.setInsetRight);
cc.defineGetterSetter(_p, 'insetBottom', _p.getInsetBottom, _p.setInsetBottom);

cc.Scale9Sprite.state = {NORMAL: 0, GRAY: 1, DISTORTION: 2};

/**
 * Enum for sprite type
 * @enum SpriteType
 */
var RenderingType = cc.Scale9Sprite.RenderingType = cc.Enum({
    /**
     * @property {Number} SIMPLE
     */
    SIMPLE: 0,
    /**
     * @property {Number} SLICED
     */
    SLICED: 1,
    /*
     * @property {Number} TILED
     */
    TILED: 2,
    /*
     * @property {Number} FILLED
     */
    FILLED: 3,
    /*
     * @property {Number} MESH
     */
    MESH: 4
});

var FillType = cc.Scale9Sprite.FillType = cc.Enum({
    HORIZONTAL: 0,
    VERTICAL: 1,
    RADIAL:2,
});<|MERGE_RESOLUTION|>--- conflicted
+++ resolved
@@ -1019,12 +1019,8 @@
             return;
         }
 
-<<<<<<< HEAD
-        var polygonInfo = sprite._meshPolygonInfo;
-=======
-        var spriteFrame = sprite._spriteFrame,
-            polygonInfo = sprite._meshPolygonInfo
->>>>>>> 66c2f2c1
+        var
+            polygonInfo = sprite._meshPolygonInfo;
 
         if (!polygonInfo) {
             return;
