--- conflicted
+++ resolved
@@ -1,6 +1,3 @@
-<<<<<<< HEAD
-const PointFlags = require('./types').PointFlags;
-=======
 /****************************************************************************
  Copyright (c) 2017-2018 Xiamen Yaji Software Co., Ltd.
 
@@ -26,7 +23,7 @@
  THE SOFTWARE.
  ****************************************************************************/
 
->>>>>>> e5511281
+const PointFlags = require('./types').PointFlags;
 
 var PI      = Math.PI;
 var min     = Math.min;
