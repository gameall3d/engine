/****************************************************************************
 Copyright (c) 2008-2010 Ricardo Quesada
 Copyright (c) 2011-2012 cocos2d-x.org
 Copyright (c) 2013-2014 Chukong Technologies Inc.

 http://www.cocos2d-x.org

 Permission is hereby granted, free of charge, to any person obtaining a copy
 of this software and associated documentation files (the "Software"), to deal
 in the Software without restriction, including without limitation the rights
 to use, copy, modify, merge, publish, distribute, sublicense, and/or sell
 copies of the Software, and to permit persons to whom the Software is
 furnished to do so, subject to the following conditions:

 The above copyright notice and this permission notice shall be included in
 all copies or substantial portions of the Software.

 THE SOFTWARE IS PROVIDED "AS IS", WITHOUT WARRANTY OF ANY KIND, EXPRESS OR
 IMPLIED, INCLUDING BUT NOT LIMITED TO THE WARRANTIES OF MERCHANTABILITY,
 FITNESS FOR A PARTICULAR PURPOSE AND NONINFRINGEMENT. IN NO EVENT SHALL THE
 AUTHORS OR COPYRIGHT HOLDERS BE LIABLE FOR ANY CLAIM, DAMAGES OR OTHER
 LIABILITY, WHETHER IN AN ACTION OF CONTRACT, TORT OR OTHERWISE, ARISING FROM,
 OUT OF OR IN CONNECTION WITH THE SOFTWARE OR THE USE OR OTHER DEALINGS IN
 THE SOFTWARE.
 ****************************************************************************/
var eventManager = require('../event-manager');

const renderer = require('../renderer');

function isWeChatGame () {
    return window['wx'];
}

var __BrowserGetter = {
    init: function(){
<<<<<<< HEAD
        if (cc.sys.browserType !== cc.sys.BROWSER_TYPE_WECHAT_GAME) {
=======
        if (cc.sys.platform !== cc.sys.WECHAT_GAME) {
>>>>>>> ff975841
            this.html = document.getElementsByTagName("html")[0];
        }
    },
    availWidth: function(frame){
        if (!frame || frame === this.html)
            return window.innerWidth;
        else
            return frame.clientWidth;
    },
    availHeight: function(frame){
        if (!frame || frame === this.html)
            return window.innerHeight;
        else
            return frame.clientHeight;
    },
    meta: {
        "width": "device-width"
    },
    adaptationType: cc.sys.browserType
};

if (window.navigator.userAgent.indexOf("OS 8_1_") > -1) //this mistake like MIUI, so use of MIUI treatment method
    __BrowserGetter.adaptationType = cc.sys.BROWSER_TYPE_MIUI;

if (cc.sys.os === cc.sys.OS_IOS) // All browsers are WebView
    __BrowserGetter.adaptationType = cc.sys.BROWSER_TYPE_SAFARI;

<<<<<<< HEAD
if (isWeChatGame()) {
=======
if (CC_WECHATGAME) {
>>>>>>> ff975841
    __BrowserGetter.adaptationType = cc.sys.BROWSER_TYPE_WECHAT_GAME;
}

switch (__BrowserGetter.adaptationType) {
    case cc.sys.BROWSER_TYPE_SAFARI:
        __BrowserGetter.meta["minimal-ui"] = "true";
        __BrowserGetter.availWidth = function(frame){
            return frame.clientWidth;
        };
        __BrowserGetter.availHeight = function(frame){
            return frame.clientHeight;
        };
        break;
    case cc.sys.BROWSER_TYPE_CHROME:
        __BrowserGetter.__defineGetter__("target-densitydpi", function(){
            return cc.view._targetDensityDPI;
        });
        break;
    case cc.sys.BROWSER_TYPE_SOUGOU:
    case cc.sys.BROWSER_TYPE_UC:
        __BrowserGetter.availWidth = function(frame){
            return frame.clientWidth;
        };
        __BrowserGetter.availHeight = function(frame){
            return frame.clientHeight;
        };
        break;
    case cc.sys.BROWSER_TYPE_MIUI:
        __BrowserGetter.init = function(view){
            if(view.__resizeWithBrowserSize) return;
            var resize = function(){
                view.setDesignResolutionSize(
                    view._designResolutionSize.width,
                    view._designResolutionSize.height,
                    view._resolutionPolicy
                );
                window.removeEventListener("resize", resize, false);
            };
            window.addEventListener("resize", resize, false);
        };
        break;
    case cc.sys.BROWSER_TYPE_WECHAT_GAME:
        __BrowserGetter.availWidth = function(){
            return window.innerWidth;
        };
        __BrowserGetter.availHeight = function(){
            return window.innerHeight;
        };
        break;
}

var _scissorRect = null;

/**
 * cc.view is the singleton object which represents the game window.<br/>
 * It's main task include: <br/>
 *  - Apply the design resolution policy<br/>
 *  - Provide interaction with the window, like resize event on web, retina display support, etc...<br/>
 *  - Manage the game view port which can be different with the window<br/>
 *  - Manage the content scale and translation<br/>
 * <br/>
 * Since the cc.view is a singleton, you don't need to call any constructor or create functions,<br/>
 * the standard way to use it is by calling:<br/>
 *  - cc.view.methodName(); <br/>
 *
 * @class View
 */
var View = cc._Class.extend({
    /**
     * Constructor of View
     */
    ctor: function () {
        var _t = this, _strategyer = cc.ContainerStrategy, _strategy = cc.ContentStrategy;

        __BrowserGetter.init(this);

        // Size of parent node that contains cc.container and cc.game.canvas
        _t._frameSize = cc.size(0, 0);
        _t._initFrameSize();

        var w = cc.game.canvas.width, h = cc.game.canvas.height;
        // resolution size, it is the size appropriate for the app resources.
        _t._designResolutionSize = cc.size(w, h);
        _t._originalDesignResolutionSize = cc.size(w, h);
        // Viewport is the container's rect related to content's coordinates in pixel
        _t._viewPortRect = cc.rect(0, 0, w, h);
        // The visible rect in content's coordinate in point
        _t._visibleRect = cc.rect(0, 0, w, h);
        _t._contentTranslateLeftTop = {left: 0, top: 0};
        _t._autoFullScreen = false;
        // The device's pixel ratio (for retina displays)
        _t._devicePixelRatio = 1;
        // the view name
        _t._viewName = "Cocos2dHTML5";
        // Custom callback for resize event
        _t._resizeCallback = null;
        _t._orientationChanging = true;
        _t._resizing = false;

        _t._scaleX = 1;
        _t._originalScaleX = 1;
        _t._scaleY = 1;
        _t._originalScaleY = 1;

        _t._isRotated = false;
        _t._orientation = 3;

        var sys = cc.sys;
        _t.enableRetina(sys.os === sys.OS_IOS || sys.os === sys.OS_OSX);
        cc.visibleRect && cc.visibleRect.init(_t._visibleRect);

        // Setup system default resolution policies
        _t._resolutionPolicy = null;
        _t._rpExactFit = new cc.ResolutionPolicy(_strategyer.EQUAL_TO_FRAME, _strategy.EXACT_FIT);
        _t._rpShowAll = new cc.ResolutionPolicy(_strategyer.PROPORTION_TO_FRAME, _strategy.SHOW_ALL);
        _t._rpNoBorder = new cc.ResolutionPolicy(_strategyer.EQUAL_TO_FRAME, _strategy.NO_BORDER);
        _t._rpFixedHeight = new cc.ResolutionPolicy(_strategyer.EQUAL_TO_FRAME, _strategy.FIXED_HEIGHT);
        _t._rpFixedWidth = new cc.ResolutionPolicy(_strategyer.EQUAL_TO_FRAME, _strategy.FIXED_WIDTH);

        _t._initialized = false;

        _t._contentTranslateLeftTop = null;

        _t._frameZoomFactor = 1.0;
        _t.__resizeWithBrowserSize = false;
        _t._isAdjustViewPort = true;

        _t._targetDensityDPI = cc.macro.DENSITYDPI_HIGH;
        _t.enableAntiAlias(true);
    },

    // Resize helper functions
    _resizeEvent: function () {
        var view;
        if(this.setDesignResolutionSize){
            view = this;
        }else{
            view = cc.view;
        }

        // Check frame size changed or not
        var prevFrameW = view._frameSize.width, prevFrameH = view._frameSize.height, prevRotated = view._isRotated;
        if (cc.sys.isMobile) {
            var containerStyle = cc.game.container.style,
                margin = containerStyle.margin;
            containerStyle.margin = '0';
            containerStyle.display = 'none';
            view._initFrameSize();
            containerStyle.margin = margin;
            containerStyle.display = 'block';
        }
        else {
            view._initFrameSize();
        }
        if (view._isRotated === prevRotated && view._frameSize.width === prevFrameW && view._frameSize.height === prevFrameH)
            return;

        // Frame size changed, do resize works
        var width = view._originalDesignResolutionSize.width;
        var height = view._originalDesignResolutionSize.height;
        view._resizing = true;
        if (width > 0)
            view.setDesignResolutionSize(width, height, view._resolutionPolicy);
        view._resizing = false;

        eventManager.dispatchCustomEvent('canvas-resize');
        if (view._resizeCallback) {
            view._resizeCallback.call();
        }
    },

    _orientationChange: function () {
        cc.view._orientationChanging = true;
        cc.view._resizeEvent();
    },

    /**
     * <p>
     * Sets view's target-densitydpi for android mobile browser. it can be set to:           <br/>
     *   1. cc.macro.DENSITYDPI_DEVICE, value is "device-dpi"                                      <br/>
     *   2. cc.macro.DENSITYDPI_HIGH, value is "high-dpi"  (default value)                         <br/>
     *   3. cc.macro.DENSITYDPI_MEDIUM, value is "medium-dpi" (browser's default value)            <br/>
     *   4. cc.macro.DENSITYDPI_LOW, value is "low-dpi"                                            <br/>
     *   5. Custom value, e.g: "480"                                                         <br/>
     * </p>
     *
     * @method setTargetDensityDPI
     * @param {String} densityDPI
     */
    setTargetDensityDPI: function(densityDPI){
        this._targetDensityDPI = densityDPI;
        this._adjustViewportMeta();
    },

    /**
     * Returns the current target-densitydpi value of cc.view.
     * @method getTargetDensityDPI
     * @returns {String}
     */
    getTargetDensityDPI: function(){
        return this._targetDensityDPI;
    },

    /**
     * Sets whether resize canvas automatically when browser's size changed.<br/>
     * Useful only on web.
     * @method resizeWithBrowserSize
     * @param {Boolean} enabled - Whether enable automatic resize with browser's resize event
     */
    resizeWithBrowserSize: function (enabled) {
        if (enabled) {
            //enable
            if (!this.__resizeWithBrowserSize) {
                this.__resizeWithBrowserSize = true;
                window.addEventListener('resize', this._resizeEvent);
                window.addEventListener('orientationchange', this._orientationChange);
            }
        } else {
            //disable
            if (this.__resizeWithBrowserSize) {
                this.__resizeWithBrowserSize = false;
                window.removeEventListener('resize', this._resizeEvent);
                window.removeEventListener('orientationchange', this._orientationChange);
            }
        }
    },

    /**
     * Sets the callback function for cc.view's resize action,<br/>
     * this callback will be invoked before applying resolution policy, <br/>
     * so you can do any additional modifications within the callback.<br/>
     * Useful only on web.
     * @method setResizeCallback
     * @param {Function|Null} callback - The callback function
     */
    setResizeCallback: function (callback) {
        if (typeof callback === 'function' || callback == null) {
            this._resizeCallback = callback;
        }
    },

    /**
     * Sets the orientation of the game, it can be landscape, portrait or auto.
     * When set it to landscape or portrait, and screen w/h ratio doesn't fit, 
     * cc.view will automatically rotate the game canvas using CSS.
     * Note that this function doesn't have any effect in native, 
     * in native, you need to set the application orientation in native project settings
     * @method setOrientation
     * @param {Number} orientation - Possible values: cc.macro.ORIENTATION_LANDSCAPE | cc.macro.ORIENTATION_PORTRAIT | cc.macro.ORIENTATION_AUTO
     */
    setOrientation: function (orientation) {
        orientation = orientation & cc.macro.ORIENTATION_AUTO;
        if (orientation && this._orientation !== orientation) {
            this._orientation = orientation;
            var designWidth = this._originalDesignResolutionSize.width;
            var designHeight = this._originalDesignResolutionSize.height;
            this.setDesignResolutionSize(designWidth, designHeight, this._resolutionPolicy);
        }
    },

    _initFrameSize: function () {
        var locFrameSize = this._frameSize;
        var w = __BrowserGetter.availWidth(cc.game.frame);
        var h = __BrowserGetter.availHeight(cc.game.frame);
        var isLandscape = w >= h;

        if (CC_EDITOR || !cc.sys.isMobile ||
            (isLandscape && this._orientation & cc.macro.ORIENTATION_LANDSCAPE) || 
            (!isLandscape && this._orientation & cc.macro.ORIENTATION_PORTRAIT)) {
            locFrameSize.width = w;
            locFrameSize.height = h;
            cc.container.style['-webkit-transform'] = 'rotate(0deg)';
            cc.container.style.transform = 'rotate(0deg)';
            this._isRotated = false;
        }
        else {
            locFrameSize.width = h;
            locFrameSize.height = w;
            cc.container.style['-webkit-transform'] = 'rotate(90deg)';
            cc.container.style.transform = 'rotate(90deg)';
            cc.container.style['-webkit-transform-origin'] = '0px 0px 0px';
            cc.container.style.transformOrigin = '0px 0px 0px';
            this._isRotated = true;
        }
        if (this._orientationChanging) {
            setTimeout(function () {
                cc.view._orientationChanging = false;
            }, 1000);
        }
    },

    // hack
    _adjustSizeKeepCanvasSize: function () {
        var designWidth = this._originalDesignResolutionSize.width;
        var designHeight = this._originalDesignResolutionSize.height;
        if (designWidth > 0)
            this.setDesignResolutionSize(designWidth, designHeight, this._resolutionPolicy);
    },

    _setViewportMeta: function (metas, overwrite) {
        var vp = document.getElementById("cocosMetaElement");
        if(vp && overwrite){
            document.head.removeChild(vp);
        }

        var elems = document.getElementsByName("viewport"),
            currentVP = elems ? elems[0] : null,
            content, key, pattern;

        content = currentVP ? currentVP.content : "";
        vp = vp || document.createElement("meta");
        vp.id = "cocosMetaElement";
        vp.name = "viewport";
        vp.content = "";

        for (key in metas) {
            if (content.indexOf(key) == -1) {
                content += "," + key + "=" + metas[key];
            }
            else if (overwrite) {
                pattern = new RegExp(key+"\s*=\s*[^,]+");
                content.replace(pattern, key + "=" + metas[key]);
            }
        }
        if(/^,/.test(content))
            content = content.substr(1);

        vp.content = content;
        // For adopting certain android devices which don't support second viewport
        if (currentVP)
            currentVP.content = content;

        document.head.appendChild(vp);
    },

    _adjustViewportMeta: function () {
<<<<<<< HEAD
        if (this._isAdjustViewPort && cc.sys.browserType !== cc.sys.BROWSER_TYPE_WECHAT_GAME) {
=======
        if (this._isAdjustViewPort && cc.sys.platform !== cc.sys.WECHAT_GAME) {
>>>>>>> ff975841
            this._setViewportMeta(__BrowserGetter.meta, false);
            this._isAdjustViewPort = false;
        }
    },

    // Other helper functions
    _resetScale: function () {
        this._scaleX = this._originalScaleX;
        this._scaleY = this._originalScaleY;
    },

    // Useless, just make sure the compatibility temporarily, should be removed
    _adjustSizeToBrowser: function () {
    },

    initialize: function () {
        this._initialized = true;
    },

    /**
     * Sets whether the engine modify the "viewport" meta in your web page.<br/>
     * It's enabled by default, we strongly suggest you not to disable it.<br/>
     * And even when it's enabled, you can still set your own "viewport" meta, it won't be overridden<br/>
     * Only useful on web
     * @method adjustViewPort
     * @param {Boolean} enabled - Enable automatic modification to "viewport" meta
     */
    adjustViewPort: function (enabled) {
        this._isAdjustViewPort = enabled;
    },

    /**
     * Retina support is enabled by default for Apple device but disabled for other devices,<br/>
     * it takes effect only when you called setDesignResolutionPolicy<br/>
     * Only useful on web
     * @method enableRetina
     * @param {Boolean} enabled - Enable or disable retina display
     */
    enableRetina: function(enabled) {
        this._retinaEnabled = !!enabled;
    },

    /**
     * Check whether retina display is enabled.<br/>
     * Only useful on web
     * @method isRetinaEnabled
     * @return {Boolean}
     */
    isRetinaEnabled: function() {
        return this._retinaEnabled;
    },

    /**
     * !#en Whether to Enable on anti-alias
     * !#zh 控制抗锯齿是否开启
     * @method enableAntiAlias
     * @param {Boolean} enabled - Enable or not anti-alias
     */
    enableAntiAlias: function (enabled) {
        if (this._antiAliasEnabled === enabled) {
            return;
        }
        this._antiAliasEnabled = enabled;
        if(cc._renderType === cc.game.RENDER_TYPE_WEBGL) {
            var cache = cc.loader._cache;
            for (var key in cache) {
                var item = cache[key];
                var tex = item && item.content instanceof cc.Texture2D ? item.content : null;
                if (tex) {
                    if (enabled) {
                        tex.setAntiAliasTexParameters();
                    }
                    else {
                        tex.setAliasTexParameters();
                    }
                }
            }
        }
        else if(cc._renderType === cc.game.RENDER_TYPE_CANVAS) {
            var ctx = cc._canvas.getContext('2d');
            ctx.imageSmoothingEnabled = enabled;
            ctx.mozImageSmoothingEnabled = enabled;
        }
    },

    /**
     * !#en Returns whether the current enable on anti-alias
     * !#zh 返回当前是否抗锯齿
     * @method isAntiAliasEnabled
     * @return {Boolean}
     */
    isAntiAliasEnabled: function () {
        return this._antiAliasEnabled;
    },
    /**
     * If enabled, the application will try automatically to enter full screen mode on mobile devices<br/>
     * You can pass true as parameter to enable it and disable it by passing false.<br/>
     * Only useful on web
     * @method enableAutoFullScreen
     * @param {Boolean} enabled - Enable or disable auto full screen on mobile devices
     */
    enableAutoFullScreen: function(enabled) {
        if (enabled && 
            enabled !== this._autoFullScreen && 
            cc.sys.isMobile && 
            cc.sys.browserType !== cc.sys.BROWSER_TYPE_WECHAT) {
            // Automatically full screen when user touches on mobile version
            this._autoFullScreen = true;
            cc.screen.autoFullScreen(cc.game.frame);
        }
        else {
            this._autoFullScreen = false;
        }
    },

    /**
     * Check whether auto full screen is enabled.<br/>
     * Only useful on web
     * @method isAutoFullScreenEnabled
     * @return {Boolean} Auto full screen enabled or not
     */
    isAutoFullScreenEnabled: function() {
        return this._autoFullScreen;
    },

    /**
     * Get whether render system is ready(no matter opengl or canvas),<br/>
     * this name is for the compatibility with cocos2d-x, subclass must implement this method.
     * @method isViewReady
     * @return {Boolean}
     */
    isViewReady: function () {
        return cc.game.canvas && cc._renderContext;
    },

    /*
     * Set zoom factor for frame. This method is for debugging big resolution (e.g.new ipad) app on desktop.
     * @method setFrameZoomFactor
     * @param {Number} zoomFactor
     */
    setFrameZoomFactor: function (zoomFactor) {
        this._frameZoomFactor = zoomFactor;
        cc.director.setProjection(cc.director.getProjection());
    },

    /**
     * Sets the resolution translate on View.
     * @method setContentTranslateLeftTop
     * @param {Number} offsetLeft
     * @param {Number} offsetTop
     */
    setContentTranslateLeftTop: function (offsetLeft, offsetTop) {
        this._contentTranslateLeftTop = {left: offsetLeft, top: offsetTop};
    },

    /**
     * Returns the resolution translate on View
     * @method getContentTranslateLeftTop
     * @return {Size|Object}
     */
    getContentTranslateLeftTop: function () {
        return this._contentTranslateLeftTop;
    },

    /*
     * Not support on native.<br/>
     * On web, it sets the size of the canvas.
     * @method setCanvasSize
     * @param {Number} width
     * @param {Number} height
     */
    setCanvasSize: function (width, height) {
        var canvas = cc.game.canvas;
        var container = cc.game.container;

        canvas.width = width * this._devicePixelRatio;
        canvas.height = height * this._devicePixelRatio;

        canvas.style.width = width + 'px';
        canvas.style.height = height + 'px';

        container.style.width = width + 'px';
        container.style.height = height + 'px';

        this._resizeEvent();
    },

    /*
     * Returns the canvas size of the view.<br/>
     * On native platforms, it returns the screen size since the view is a fullscreen view.<br/>
     * On web, it returns the size of the canvas element.
     * @method getCanvasSize
     * @return {Size}
     */
    getCanvasSize: function () {
        return cc.size(cc.game.canvas.width, cc.game.canvas.height);
    },

    /**
     * Returns the frame size of the view.<br/>
     * On native platforms, it returns the screen size since the view is a fullscreen view.<br/>
     * On web, it returns the size of the canvas's outer DOM element.
     * @method getFrameSize
     * @return {Size}
     */
    getFrameSize: function () {
        return cc.size(this._frameSize.width, this._frameSize.height);
    },

    /**
     * On native, it sets the frame size of view.<br/>
     * On web, it sets the size of the canvas's outer DOM element.
     * @method setFrameSize
     * @param {Number} width
     * @param {Number} height
     */
    setFrameSize: function (width, height) {
        this._frameSize.width = width;
        this._frameSize.height = height;
        cc.game.frame.style.width = width + "px";
        cc.game.frame.style.height = height + "px";
        this._resizeEvent();
        cc.director.setProjection(cc.director.getProjection());
    },

    /**
     * Returns the visible area size of the view port.
     * @method getVisibleSize
     * @return {Size}
     */
    getVisibleSize: function () {
        return cc.size(this._visibleRect.width,this._visibleRect.height);
    },

    /**
     * Returns the visible area size of the view port.
     * @method getVisibleSizeInPixel
     * @return {Size}
     */
    getVisibleSizeInPixel: function () {
        return cc.size( this._visibleRect.width * this._scaleX,
                        this._visibleRect.height * this._scaleY );
    },

    /**
     * Returns the visible origin of the view port.
     * @method getVisibleOrigin
     * @return {Vec2}
     */
    getVisibleOrigin: function () {
        return cc.p(this._visibleRect.x,this._visibleRect.y);
    },

    /**
     * Returns the visible origin of the view port.
     * @method getVisibleOriginInPixel
     * @return {Vec2}
     */
    getVisibleOriginInPixel: function () {
        return cc.p(this._visibleRect.x * this._scaleX,
                    this._visibleRect.y * this._scaleY);
    },

    /**
     * Returns whether developer can set content's scale factor.
     * @method canSetContentScaleFactor
     * @return {Boolean}
     */
    canSetContentScaleFactor: function () {
        return true;
    },

    /**
     * Returns the current resolution policy
     * @see cc.ResolutionPolicy
     * @method getResolutionPolicy
     * @return {ResolutionPolicy}
     */
    getResolutionPolicy: function () {
        return this._resolutionPolicy;
    },

    /**
     * Sets the current resolution policy
     * @see cc.ResolutionPolicy
     * @method setResolutionPolicy
     * @param {ResolutionPolicy|Number} resolutionPolicy
     */
    setResolutionPolicy: function (resolutionPolicy) {
        var _t = this;
        if (resolutionPolicy instanceof cc.ResolutionPolicy) {
            _t._resolutionPolicy = resolutionPolicy;
        }
        // Ensure compatibility with JSB
        else {
            var _locPolicy = cc.ResolutionPolicy;
            if(resolutionPolicy === _locPolicy.EXACT_FIT)
                _t._resolutionPolicy = _t._rpExactFit;
            if(resolutionPolicy === _locPolicy.SHOW_ALL)
                _t._resolutionPolicy = _t._rpShowAll;
            if(resolutionPolicy === _locPolicy.NO_BORDER)
                _t._resolutionPolicy = _t._rpNoBorder;
            if(resolutionPolicy === _locPolicy.FIXED_HEIGHT)
                _t._resolutionPolicy = _t._rpFixedHeight;
            if(resolutionPolicy === _locPolicy.FIXED_WIDTH)
                _t._resolutionPolicy = _t._rpFixedWidth;
        }
    },

    /**
     * Sets the resolution policy with designed view size in points.<br/>
     * The resolution policy include: <br/>
     * [1] ResolutionExactFit       Fill screen by stretch-to-fit: if the design resolution ratio of width to height is different from the screen resolution ratio, your game view will be stretched.<br/>
     * [2] ResolutionNoBorder       Full screen without black border: if the design resolution ratio of width to height is different from the screen resolution ratio, two areas of your game view will be cut.<br/>
     * [3] ResolutionShowAll        Full screen with black border: if the design resolution ratio of width to height is different from the screen resolution ratio, two black borders will be shown.<br/>
     * [4] ResolutionFixedHeight    Scale the content's height to screen's height and proportionally scale its width<br/>
     * [5] ResolutionFixedWidth     Scale the content's width to screen's width and proportionally scale its height<br/>
     * [cc.ResolutionPolicy]        [Web only feature] Custom resolution policy, constructed by cc.ResolutionPolicy<br/>
     * @method setDesignResolutionSize
     * @param {Number} width Design resolution width.
     * @param {Number} height Design resolution height.
     * @param {ResolutionPolicy|Number} resolutionPolicy The resolution policy desired
     */
    setDesignResolutionSize: function (width, height, resolutionPolicy) {
        // Defensive code
        if( !(width > 0 || height > 0) ){
            cc.logID(2200);
            return;
        }

        this.setResolutionPolicy(resolutionPolicy);
        var policy = this._resolutionPolicy;
        if (policy) {
            policy.preApply(this);
        }

        // Reinit frame size
        if (cc.sys.isMobile)
            this._adjustViewportMeta();

        // Permit to re-detect the orientation of device.
        this._orientationChanging = true;
        // If resizing, then frame size is already initialized, this logic should be improved
        if (!this._resizing)
            this._initFrameSize();

        if (!policy) {
            cc.logID(2201);
            return;
        }

        this._originalDesignResolutionSize.width = this._designResolutionSize.width = width;
        this._originalDesignResolutionSize.height = this._designResolutionSize.height = height;

        var result = policy.apply(this, this._designResolutionSize);

        if(result.scale && result.scale.length === 2){
            this._scaleX = result.scale[0];
            this._scaleY = result.scale[1];
        }

        if(result.viewport){
            var vp = this._viewPortRect,
                vb = this._visibleRect,
                rv = result.viewport;

            vp.x = rv.x;
            vp.y = rv.y;
            vp.width = rv.width;
            vp.height = rv.height;

            vb.x = -vp.x / this._scaleX;
            vb.y = -vp.y / this._scaleY;
            vb.width = cc.game.canvas.width / this._scaleX;
            vb.height = cc.game.canvas.height / this._scaleY;
            cc._renderContext.setOffset && cc._renderContext.setOffset(vp.x, -vp.y);
        }

        // reset director's member variables to fit visible rect
        var director = cc.director;
        director._winSizeInPoints.width = this._designResolutionSize.width;
        director._winSizeInPoints.height = this._designResolutionSize.height;
        policy.postApply(this);
        cc.winSize.width = director._winSizeInPoints.width;
        cc.winSize.height = director._winSizeInPoints.height;

        renderer.updateCameraViewport();

        this._originalScaleX = this._scaleX;
        this._originalScaleY = this._scaleY;
        cc.visibleRect && cc.visibleRect.init(this._visibleRect);
    },

    /**
     * Returns the designed size for the view.
     * Default resolution size is the same as 'getFrameSize'.
     * @method getDesignResolutionSize
     * @return {Size}
     */
    getDesignResolutionSize: function () {
        return cc.size(this._designResolutionSize.width, this._designResolutionSize.height);
    },

    /**
     * Sets the container to desired pixel resolution and fit the game content to it.
     * This function is very useful for adaptation in mobile browsers.
     * In some HD android devices, the resolution is very high, but its browser performance may not be very good.
     * In this case, enabling retina display is very costy and not suggested, and if retina is disabled, the image may be blurry.
     * But this API can be helpful to set a desired pixel resolution which is in between.
     * This API will do the following:
     *     1. Set viewport's width to the desired width in pixel
     *     2. Set body width to the exact pixel resolution
     *     3. The resolution policy will be reset with designed view size in points.
     * @method setRealPixelResolution
     * @param {Number} width Design resolution width.
     * @param {Number} height Design resolution height.
     * @param {ResolutionPolicy|Number} resolutionPolicy The resolution policy desired
     */
    setRealPixelResolution: function (width, height, resolutionPolicy) {
<<<<<<< HEAD
        if (cc.sys.browserType !== cc.sys.BROWSER_TYPE_WECHAT_GAME) {
=======
        if (cc.sys.platform !== cc.sys.WECHAT_GAME) {
>>>>>>> ff975841
            // Set viewport's width
            this._setViewportMeta({"width": width}, true);

            // Set body width to the exact pixel resolution
            document.documentElement.style.width = width + "px";
            document.body.style.width = width + "px";
            document.body.style.left = "0px";
            document.body.style.top = "0px";
        }

        // Reset the resolution size and policy
        this.setDesignResolutionSize(width, height, resolutionPolicy);
    },

    /**
     * Sets view port rectangle with points.
     * @method setViewPortInPoints
     * @param {Number} x
     * @param {Number} y
     * @param {Number} w width
     * @param {Number} h height
     */
    setViewPortInPoints: function (x, y, w, h) {
        var locFrameZoomFactor = this._frameZoomFactor, locScaleX = this._scaleX, locScaleY = this._scaleY;
        cc._renderContext.viewport((x * locScaleX * locFrameZoomFactor + this._viewPortRect.x * locFrameZoomFactor),
            (y * locScaleY * locFrameZoomFactor + this._viewPortRect.y * locFrameZoomFactor),
            (w * locScaleX * locFrameZoomFactor),
            (h * locScaleY * locFrameZoomFactor));
    },

    /**
     * Sets Scissor rectangle with points.
     * @method setScissorInPoints
     * @param {Number} x
     * @param {Number} y
     * @param {Number} w
     * @param {Number} h
     */
    setScissorInPoints: function (x, y, w, h) {
        var zoomFactor = this._frameZoomFactor, scaleX = this._scaleX, scaleY = this._scaleY;
        var sx = Math.ceil(x * scaleX * zoomFactor + this._viewPortRect.x * zoomFactor);
        var sy = Math.ceil(y * scaleY * zoomFactor + this._viewPortRect.y * zoomFactor);
        var sw = Math.ceil(w * scaleX * zoomFactor);
        var sh = Math.ceil(h * scaleY * zoomFactor);

        if (!_scissorRect) {
            var boxArr = gl.getParameter(gl.SCISSOR_BOX);
            _scissorRect = cc.rect(boxArr[0], boxArr[1], boxArr[2], boxArr[3]);
        }

        if (_scissorRect.x !== sx || _scissorRect.y !== sy || _scissorRect.width !== sw || _scissorRect.height !== sh) {
            _scissorRect.x = sx;
            _scissorRect.y = sy;
            _scissorRect.width = sw;
            _scissorRect.height = sh;
            cc._renderContext.scissor(sx, sy, sw, sh);
        }
    },

    /**
     * Returns whether GL_SCISSOR_TEST is enable
     * @method isScissorEnabled
     * @return {Boolean}
     */
    isScissorEnabled: function () {
        return cc._renderContext.isEnabled(gl.SCISSOR_TEST);
    },

    /**
     * Returns the current scissor rectangle
     * @method getScissorRect
     * @return {Rect}
     */
    getScissorRect: function () {
        if (!_scissorRect) {
            var boxArr = gl.getParameter(gl.SCISSOR_BOX);
            _scissorRect = cc.rect(boxArr[0], boxArr[1], boxArr[2], boxArr[3]);
        }
        var scaleXFactor = 1 / this._scaleX;
        var scaleYFactor = 1 / this._scaleY;
        return cc.rect(
            (_scissorRect.x - this._viewPortRect.x) * scaleXFactor,
            (_scissorRect.y - this._viewPortRect.y) * scaleYFactor,
            _scissorRect.width * scaleXFactor,
            _scissorRect.height * scaleYFactor
        );
    },

    /**
     * Sets the name of the view
     * @method setViewName
     * @param {String} viewName
     */
    setViewName: function (viewName) {
        if (viewName != null && viewName.length > 0) {
            this._viewName = viewName;
        }
    },

    /**
     * Returns the name of the view
     * @method getViewName
     * @return {String}
     */
    getViewName: function () {
        return this._viewName;
    },

    /**
     * Returns the view port rectangle.
     * @method getViewPortRect
     * @return {Rect}
     */
    getViewPortRect: function () {
        return this._viewPortRect;
    },

    /**
     * Returns scale factor of the horizontal direction (X axis).
     * @method getScaleX
     * @return {Number}
     */
    getScaleX: function () {
        return this._scaleX;
    },

    /**
     * Returns scale factor of the vertical direction (Y axis).
     * @method getScaleY
     * @return {Number}
     */
    getScaleY: function () {
        return this._scaleY;
    },

    /**
     * Returns device pixel ratio for retina display.
     * @method getDevicePixelRatio
     * @return {Number}
     */
    getDevicePixelRatio: function() {
        return this._devicePixelRatio;
    },

    /**
     * Returns the real location in view for a translation based on a related position
     * @method convertToLocationInView
     * @param {Number} tx - The X axis translation
     * @param {Number} ty - The Y axis translation
     * @param {Object} relatedPos - The related position object including "left", "top", "width", "height" informations
     * @return {Vec2}
     */
    convertToLocationInView: function (tx, ty, relatedPos) {
        var x = this._devicePixelRatio * (tx - relatedPos.left);
        var y = this._devicePixelRatio * (relatedPos.top + relatedPos.height - ty);
        return this._isRotated ? {x: this._viewPortRect.width - y, y: x} : {x: x, y: y};
    },

    _convertMouseToLocationInView: function (in_out_point, relatedPos) {
        var viewport = this._viewPortRect, _t = this;
        in_out_point.x = ((_t._devicePixelRatio * (in_out_point.x - relatedPos.left)) - viewport.x) / _t._scaleX;
        in_out_point.y = (_t._devicePixelRatio * (relatedPos.top + relatedPos.height - in_out_point.y) - viewport.y) / _t._scaleY;
    },

    _convertPointWithScale: function (point) {
        var viewport = this._viewPortRect;
        point.x = (point.x - viewport.x) / this._scaleX;
        point.y = (point.y - viewport.y) / this._scaleY;
    },

    _convertTouchesWithScale: function (touches) {
        var viewport = this._viewPortRect, scaleX = this._scaleX, scaleY = this._scaleY,
            selTouch, selPoint, selPrePoint;
        for (var i = 0; i < touches.length; i++) {
            selTouch = touches[i];
            selPoint = selTouch._point;
            selPrePoint = selTouch._prevPoint;

            selPoint.x = (selPoint.x - viewport.x) / scaleX;
            selPoint.y = (selPoint.y - viewport.y) / scaleY;
            selPrePoint.x = (selPrePoint.x - viewport.x) / scaleX;
            selPrePoint.y = (selPrePoint.y - viewport.y) / scaleY;
        }
    }
});

/**
 * @method _getInstance
 * @return {View}
 * @private
 */
View._getInstance = function () {
    if (!this._instance) {
        this._instance = this._instance || new View();
        this._instance.initialize();
    }
    return this._instance;
};

/**
 * <p>cc.ContainerStrategy class is the root strategy class of container's scale strategy,
 * it controls the behavior of how to scale the cc.container and cc.game.canvas object</p>
 *
 * @class ContainerStrategy
 */
cc.ContainerStrategy = cc._Class.extend(/** @lends cc.ContainerStrategy# */{
    /**
     * Manipulation before appling the strategy
     * @method preApply
     * @param {View} view - The target view
     */
    preApply: function (view) {
    },

    /**
     * Function to apply this strategy
     * @method apply
     * @param {View} view
     * @param {Size} designedResolution
     */
    apply: function (view, designedResolution) {
    },

    /**
     * Manipulation after applying the strategy
     * @method postApply
     * @param {View} view  The target view
     */
    postApply: function (view) {

    },

    _setupContainer: function (view, w, h) {
        var locCanvas = cc.game.canvas, locContainer = cc.game.container;

<<<<<<< HEAD
        if (cc.sys.browserType !== cc.sys.BROWSER_TYPE_WECHAT_GAME) {
=======
        if (cc.sys.platform !== cc.sys.WECHAT_GAME) {
>>>>>>> ff975841
            if (cc.sys.os === cc.sys.OS_ANDROID) {
                document.body.style.width = (view._isRotated ? h : w) + 'px';
                document.body.style.height = (view._isRotated ? w : h) + 'px';
            }
            // Setup style
            locContainer.style.width = locCanvas.style.width = w + 'px';
            locContainer.style.height = locCanvas.style.height = h + 'px';
        }
        // Setup pixel ratio for retina display
        var devicePixelRatio = view._devicePixelRatio = 1;
        if (view.isRetinaEnabled())
            devicePixelRatio = view._devicePixelRatio = Math.min(2, window.devicePixelRatio || 1);
        // Setup canvas
        locCanvas.width = w * devicePixelRatio;
        locCanvas.height = h * devicePixelRatio;
        cc._renderContext.resetCache && cc._renderContext.resetCache();
    },

    _fixContainer: function () {
        // Add container to document body
        document.body.insertBefore(cc.container, document.body.firstChild);
        // Set body's width height to window's size, and forbid overflow, so that game will be centered
        var bs = document.body.style;
        bs.width = window.innerWidth + "px";
        bs.height = window.innerHeight + "px";
        bs.overflow = "hidden";
        // Body size solution doesn't work on all mobile browser so this is the aleternative: fixed container
        var contStyle = cc.container.style;
        contStyle.position = "fixed";
        contStyle.left = contStyle.top = "0px";
        // Reposition body
        document.body.scrollTop = 0;
    }
});

/**
 * <p>cc.ContentStrategy class is the root strategy class of content's scale strategy,
 * it controls the behavior of how to scale the scene and setup the viewport for the game</p>
 *
 * @class ContentStrategy
 */
cc.ContentStrategy = cc._Class.extend(/** @lends cc.ContentStrategy# */{

    _result: {
        scale: [1, 1],
        viewport: null
    },

    _buildResult: function (containerW, containerH, contentW, contentH, scaleX, scaleY) {
        // Makes content fit better the canvas
        Math.abs(containerW - contentW) < 2 && (contentW = containerW);
        Math.abs(containerH - contentH) < 2 && (contentH = containerH);

        var viewport = cc.rect(Math.round((containerW - contentW) / 2),
                               Math.round((containerH - contentH) / 2),
                               contentW, contentH);

        // Translate the content
        if (cc._renderType === cc.game.RENDER_TYPE_CANVAS){
            //TODO: modify something for setTransform
            //cc._renderContext.translate(viewport.x, viewport.y + contentH);
        }

        this._result.scale = [scaleX, scaleY];
        this._result.viewport = viewport;
        return this._result;
    },

    /**
     * Manipulation before applying the strategy
     * @method preApply
     * @param {View} view - The target view
     */
    preApply: function (view) {
    },

    /**
     * Function to apply this strategy
     * The return value is {scale: [scaleX, scaleY], viewport: {cc.Rect}},
     * The target view can then apply these value to itself, it's preferred not to modify directly its private variables
     * @method apply
     * @param {View} view
     * @param {Size} designedResolution
     * @return {Object} scaleAndViewportRect
     */
    apply: function (view, designedResolution) {
        return {"scale": [1, 1]};
    },

    /**
     * Manipulation after applying the strategy
     * @method postApply
     * @param {View} view - The target view
     */
    postApply: function (view) {
    }
});

(function () {

// Container scale strategys
    /**
     * @class EqualToFrame
     * @extends ContainerStrategy
     */
    var EqualToFrame = cc.ContainerStrategy.extend({
        apply: function (view) {
            var frameH = view._frameSize.height, containerStyle = cc.container.style;
            this._setupContainer(view, view._frameSize.width, view._frameSize.height);
            // Setup container's margin and padding
            if (view._isRotated) {
                containerStyle.margin = '0 0 0 ' + frameH + 'px';
            }
            else {
                containerStyle.margin = '0px';
            }
            containerStyle.padding = "0px";
        }
    });

    /**
     * @class ProportionalToFrame
     * @extends ContainerStrategy
     */
    var ProportionalToFrame = cc.ContainerStrategy.extend({
        apply: function (view, designedResolution) {
            var frameW = view._frameSize.width, frameH = view._frameSize.height, containerStyle = cc.container.style,
                designW = designedResolution.width, designH = designedResolution.height,
                scaleX = frameW / designW, scaleY = frameH / designH,
                containerW, containerH;

            scaleX < scaleY ? (containerW = frameW, containerH = designH * scaleX) : (containerW = designW * scaleY, containerH = frameH);

            // Adjust container size with integer value
            var offx = Math.round((frameW - containerW) / 2);
            var offy = Math.round((frameH - containerH) / 2);
            containerW = frameW - 2 * offx;
            containerH = frameH - 2 * offy;

            this._setupContainer(view, containerW, containerH);
            if (!CC_EDITOR) {
                // Setup container's margin and padding
                if (view._isRotated) {
                    containerStyle.margin = '0 0 0 ' + frameH + 'px';
                }
                else {
                    containerStyle.margin = '0px';
                }
                containerStyle.paddingLeft = offx + "px";
                containerStyle.paddingRight = offx + "px";
                containerStyle.paddingTop = offy + "px";
                containerStyle.paddingBottom = offy + "px";
            }
        }
    });

    /**
     * @class EqualToWindow
     * @extends EqualToFrame
     */
    var EqualToWindow = EqualToFrame.extend({
        preApply: function (view) {
            this._super(view);
            cc.game.frame = document.documentElement;
        },

        apply: function (view) {
            this._super(view);
            this._fixContainer();
        }
    });

    /**
     * @class ProportionalToWindow
     * @extends ProportionalToFrame
     */
    var ProportionalToWindow = ProportionalToFrame.extend({
        preApply: function (view) {
            this._super(view);
            cc.game.frame = document.documentElement;
        },

        apply: function (view, designedResolution) {
            this._super(view, designedResolution);
            this._fixContainer();
        }
    });

    /**
     * @class OriginalContainer
     * @extends ContainerStrategy
     */
    var OriginalContainer = cc.ContainerStrategy.extend({
        apply: function (view) {
            this._setupContainer(view, cc.game.canvas.width, cc.game.canvas.height);
        }
    });

// #NOT STABLE on Android# Alias: Strategy that makes the container's size equals to the window's size
//    cc.ContainerStrategy.EQUAL_TO_WINDOW = new EqualToWindow();
// #NOT STABLE on Android# Alias: Strategy that scale proportionally the container's size to window's size
//    cc.ContainerStrategy.PROPORTION_TO_WINDOW = new ProportionalToWindow();
// Alias: Strategy that makes the container's size equals to the frame's size
    cc.ContainerStrategy.EQUAL_TO_FRAME = new EqualToFrame();
// Alias: Strategy that scale proportionally the container's size to frame's size
    cc.ContainerStrategy.PROPORTION_TO_FRAME = new ProportionalToFrame();
// Alias: Strategy that keeps the original container's size
    cc.ContainerStrategy.ORIGINAL_CONTAINER = new OriginalContainer();

// Content scale strategys
    var ExactFit = cc.ContentStrategy.extend({
        apply: function (view, designedResolution) {
            var containerW = cc.game.canvas.width, containerH = cc.game.canvas.height,
                scaleX = containerW / designedResolution.width, scaleY = containerH / designedResolution.height;

            return this._buildResult(containerW, containerH, containerW, containerH, scaleX, scaleY);
        }
    });

    var ShowAll = cc.ContentStrategy.extend({
        apply: function (view, designedResolution) {
            var containerW = cc.game.canvas.width, containerH = cc.game.canvas.height,
                designW = designedResolution.width, designH = designedResolution.height,
                scaleX = containerW / designW, scaleY = containerH / designH, scale = 0,
                contentW, contentH;

            scaleX < scaleY ? (scale = scaleX, contentW = containerW, contentH = designH * scale)
                : (scale = scaleY, contentW = designW * scale, contentH = containerH);

            return this._buildResult(containerW, containerH, contentW, contentH, scale, scale);
        }
    });

    var NoBorder = cc.ContentStrategy.extend({
        apply: function (view, designedResolution) {
            var containerW = cc.game.canvas.width, containerH = cc.game.canvas.height,
                designW = designedResolution.width, designH = designedResolution.height,
                scaleX = containerW / designW, scaleY = containerH / designH, scale,
                contentW, contentH;

            scaleX < scaleY ? (scale = scaleY, contentW = designW * scale, contentH = containerH)
                : (scale = scaleX, contentW = containerW, contentH = designH * scale);

            return this._buildResult(containerW, containerH, contentW, contentH, scale, scale);
        }
    });

    var FixedHeight = cc.ContentStrategy.extend({
        apply: function (view, designedResolution) {
            var containerW = cc.game.canvas.width, containerH = cc.game.canvas.height,
                designH = designedResolution.height, scale = containerH / designH,
                contentW = containerW, contentH = containerH;

            return this._buildResult(containerW, containerH, contentW, contentH, scale, scale);
        },

        postApply: function (view) {
            cc.director._winSizeInPoints = view.getVisibleSize();
        }
    });

    var FixedWidth = cc.ContentStrategy.extend({
        apply: function (view, designedResolution) {
            var containerW = cc.game.canvas.width, containerH = cc.game.canvas.height,
                designW = designedResolution.width, scale = containerW / designW,
                contentW = containerW, contentH = containerH;

            return this._buildResult(containerW, containerH, contentW, contentH, scale, scale);
        },

        postApply: function (view) {
            cc.director._winSizeInPoints = view.getVisibleSize();
        }
    });

// Alias: Strategy to scale the content's size to container's size, non proportional
    cc.ContentStrategy.EXACT_FIT = new ExactFit();
// Alias: Strategy to scale the content's size proportionally to maximum size and keeps the whole content area to be visible
    cc.ContentStrategy.SHOW_ALL = new ShowAll();
// Alias: Strategy to scale the content's size proportionally to fill the whole container area
    cc.ContentStrategy.NO_BORDER = new NoBorder();
// Alias: Strategy to scale the content's height to container's height and proportionally scale its width
    cc.ContentStrategy.FIXED_HEIGHT = new FixedHeight();
// Alias: Strategy to scale the content's width to container's width and proportionally scale its height
    cc.ContentStrategy.FIXED_WIDTH = new FixedWidth();

})();

/**
 * <p>cc.ResolutionPolicy class is the root strategy class of scale strategy,
 * its main task is to maintain the compatibility with Cocos2d-x</p>
 *
 * @class ResolutionPolicy
 */
/**
 * @method constructor
 * @param {ContainerStrategy} containerStg The container strategy
 * @param {ContentStrategy} contentStg The content strategy
 */
cc.ResolutionPolicy = cc._Class.extend(/** @lends cc.ResolutionPolicy# */{
    _containerStrategy: null,
    _contentStrategy: null,

    /**
     * Constructor of cc.ResolutionPolicy
     * @param {ContainerStrategy} containerStg
     * @param {ContentStrategy} contentStg
     */
    ctor: function (containerStg, contentStg) {
        this.setContainerStrategy(containerStg);
        this.setContentStrategy(contentStg);
    },

    /**
     * Manipulation before applying the resolution policy
     * @method preApply
     * @param {View} view The target view
     */
    preApply: function (view) {
        this._containerStrategy.preApply(view);
        this._contentStrategy.preApply(view);
    },

    /**
     * Function to apply this resolution policy
     * The return value is {scale: [scaleX, scaleY], viewport: {cc.Rect}},
     * The target view can then apply these value to itself, it's preferred not to modify directly its private variables
     * @method apply
     * @param {View} view - The target view
     * @param {Size} designedResolution - The user defined design resolution
     * @return {Object} An object contains the scale X/Y values and the viewport rect
     */
    apply: function (view, designedResolution) {
        this._containerStrategy.apply(view, designedResolution);
        return this._contentStrategy.apply(view, designedResolution);
    },

    /**
     * Manipulation after appyling the strategy
     * @method postApply
     * @param {View} view - The target view
     */
    postApply: function (view) {
        this._containerStrategy.postApply(view);
        this._contentStrategy.postApply(view);
    },

    /**
     * Setup the container's scale strategy
     * @method setContainerStrategy
     * @param {ContainerStrategy} containerStg
     */
    setContainerStrategy: function (containerStg) {
        if (containerStg instanceof cc.ContainerStrategy)
            this._containerStrategy = containerStg;
    },

    /**
     * Setup the content's scale strategy
     * @method setContentStrategy
     * @param {ContentStrategy} contentStg
     */
    setContentStrategy: function (contentStg) {
        if (contentStg instanceof cc.ContentStrategy)
            this._contentStrategy = contentStg;
    }
});

cc.js.get(cc.ResolutionPolicy.prototype, "canvasSize", function () {
    return cc.v2(cc.game.canvas.width, cc.game.canvas.height);
});

/**
 * The entire application is visible in the specified area without trying to preserve the original aspect ratio.<br/>
 * Distortion can occur, and the application may appear stretched or compressed.
 * @property {Number} EXACT_FIT
 * @readonly
 * @static
 */
cc.ResolutionPolicy.EXACT_FIT = 0;

/**
 * The entire application fills the specified area, without distortion but possibly with some cropping,<br/>
 * while maintaining the original aspect ratio of the application.
 * @property {Number} NO_BORDER
 * @readonly
 * @static
 */
cc.ResolutionPolicy.NO_BORDER = 1;

/**
 * The entire application is visible in the specified area without distortion while maintaining the original<br/>
 * aspect ratio of the application. Borders can appear on two sides of the application.
 * @property {Number} SHOW_ALL
 * @readonly
 * @static
 */
cc.ResolutionPolicy.SHOW_ALL = 2;

/**
 * The application takes the height of the design resolution size and modifies the width of the internal<br/>
 * canvas so that it fits the aspect ratio of the device<br/>
 * no distortion will occur however you must make sure your application works on different<br/>
 * aspect ratios
 * @property {Number} FIXED_HEIGHT
 * @readonly
 * @static
 */
cc.ResolutionPolicy.FIXED_HEIGHT = 3;

/**
 * The application takes the width of the design resolution size and modifies the height of the internal<br/>
 * canvas so that it fits the aspect ratio of the device<br/>
 * no distortion will occur however you must make sure your application works on different<br/>
 * aspect ratios
 * @property {Number} FIXED_WIDTH
 * @readonly
 * @static
 */
cc.ResolutionPolicy.FIXED_WIDTH = 4;

/**
 * Unknow policy
 * @property {Number} UNKNOWN
 * @readonly
 * @static
 */
cc.ResolutionPolicy.UNKNOWN = 5;

module.exports = View;<|MERGE_RESOLUTION|>--- conflicted
+++ resolved
@@ -33,11 +33,7 @@
 
 var __BrowserGetter = {
     init: function(){
-<<<<<<< HEAD
-        if (cc.sys.browserType !== cc.sys.BROWSER_TYPE_WECHAT_GAME) {
-=======
         if (cc.sys.platform !== cc.sys.WECHAT_GAME) {
->>>>>>> ff975841
             this.html = document.getElementsByTagName("html")[0];
         }
     },
@@ -65,11 +61,7 @@
 if (cc.sys.os === cc.sys.OS_IOS) // All browsers are WebView
     __BrowserGetter.adaptationType = cc.sys.BROWSER_TYPE_SAFARI;
 
-<<<<<<< HEAD
-if (isWeChatGame()) {
-=======
 if (CC_WECHATGAME) {
->>>>>>> ff975841
     __BrowserGetter.adaptationType = cc.sys.BROWSER_TYPE_WECHAT_GAME;
 }
 
@@ -406,11 +398,7 @@
     },
 
     _adjustViewportMeta: function () {
-<<<<<<< HEAD
-        if (this._isAdjustViewPort && cc.sys.browserType !== cc.sys.BROWSER_TYPE_WECHAT_GAME) {
-=======
         if (this._isAdjustViewPort && cc.sys.platform !== cc.sys.WECHAT_GAME) {
->>>>>>> ff975841
             this._setViewportMeta(__BrowserGetter.meta, false);
             this._isAdjustViewPort = false;
         }
@@ -830,11 +818,7 @@
      * @param {ResolutionPolicy|Number} resolutionPolicy The resolution policy desired
      */
     setRealPixelResolution: function (width, height, resolutionPolicy) {
-<<<<<<< HEAD
-        if (cc.sys.browserType !== cc.sys.BROWSER_TYPE_WECHAT_GAME) {
-=======
         if (cc.sys.platform !== cc.sys.WECHAT_GAME) {
->>>>>>> ff975841
             // Set viewport's width
             this._setViewportMeta({"width": width}, true);
 
@@ -1070,11 +1054,7 @@
     _setupContainer: function (view, w, h) {
         var locCanvas = cc.game.canvas, locContainer = cc.game.container;
 
-<<<<<<< HEAD
-        if (cc.sys.browserType !== cc.sys.BROWSER_TYPE_WECHAT_GAME) {
-=======
         if (cc.sys.platform !== cc.sys.WECHAT_GAME) {
->>>>>>> ff975841
             if (cc.sys.os === cc.sys.OS_ANDROID) {
                 document.body.style.width = (view._isRotated ? h : w) + 'px';
                 document.body.style.height = (view._isRotated ? w : h) + 'px';
