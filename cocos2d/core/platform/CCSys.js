/****************************************************************************
 Copyright (c) 2013-2016 Chukong Technologies Inc.
 Copyright (c) 2017-2018 Xiamen Yaji Software Co., Ltd.

 http://www.cocos.com

 Permission is hereby granted, free of charge, to any person obtaining a copy
 of this software and associated engine source code (the "Software"), a limited,
  worldwide, royalty-free, non-assignable, revocable and non-exclusive license
 to use Cocos Creator solely to develop games on your target platforms. You shall
  not use Cocos Creator software for developing other software or tools that's
  used for developing games. You are not granted to publish, distribute,
  sublicense, and/or sell copies of Cocos Creator.

 The software or tools in this License Agreement are licensed, not sold.
 Xiamen Yaji Software Co., Ltd. reserves all rights not expressly granted to you.

 THE SOFTWARE IS PROVIDED "AS IS", WITHOUT WARRANTY OF ANY KIND, EXPRESS OR
 IMPLIED, INCLUDING BUT NOT LIMITED TO THE WARRANTIES OF MERCHANTABILITY,
 FITNESS FOR A PARTICULAR PURPOSE AND NONINFRINGEMENT. IN NO EVENT SHALL THE
 AUTHORS OR COPYRIGHT HOLDERS BE LIABLE FOR ANY CLAIM, DAMAGES OR OTHER
 LIABILITY, WHETHER IN AN ACTION OF CONTRACT, TORT OR OTHERWISE, ARISING FROM,
 OUT OF OR IN CONNECTION WITH THE SOFTWARE OR THE USE OR OTHER DEALINGS IN
 THE SOFTWARE.
 ****************************************************************************/

<<<<<<< HEAD
function initSys () {
=======
if (cc.sys) return;

/**
 * System variables
 * @class sys
 * @main
 * @static
 */
cc.sys = {};
var sys = cc.sys;

/**
 * English language code
 * @property {String} LANGUAGE_ENGLISH
 * @readOnly
 */
sys.LANGUAGE_ENGLISH = "en";

/**
 * Chinese language code
 * @property {String} LANGUAGE_CHINESE
 * @readOnly
 */
sys.LANGUAGE_CHINESE = "zh";

/**
 * French language code
 * @property {String} LANGUAGE_FRENCH
 * @readOnly
 */
sys.LANGUAGE_FRENCH = "fr";

/**
 * Italian language code
 * @property {String} LANGUAGE_ITALIAN
 * @readOnly
 */
sys.LANGUAGE_ITALIAN = "it";

/**
 * German language code
 * @property {String} LANGUAGE_GERMAN
 * @readOnly
 */
sys.LANGUAGE_GERMAN = "de";

/**
 * Spanish language code
 * @property {String} LANGUAGE_SPANISH
 * @readOnly
 */
sys.LANGUAGE_SPANISH = "es";

/**
 * Spanish language code
 * @property {String} LANGUAGE_DUTCH
 * @readOnly
 */
sys.LANGUAGE_DUTCH = "du";

/**
 * Russian language code
 * @property {String} LANGUAGE_RUSSIAN
 * @readOnly
 */
sys.LANGUAGE_RUSSIAN = "ru";

/**
 * Korean language code
 * @property {String} LANGUAGE_KOREAN
 * @readOnly
 */
sys.LANGUAGE_KOREAN = "ko";

/**
 * Japanese language code
 * @property {String} LANGUAGE_JAPANESE
 * @readOnly
 */
sys.LANGUAGE_JAPANESE = "ja";

/**
 * Hungarian language code
 * @property {String} LANGUAGE_HUNGARIAN
 * @readonly
 */
sys.LANGUAGE_HUNGARIAN = "hu";

/**
 * Portuguese language code
 * @property {String} LANGUAGE_PORTUGUESE
 * @readOnly
 */
sys.LANGUAGE_PORTUGUESE = "pt";

/**
 * Arabic language code
 * @property {String} LANGUAGE_ARABIC
 * @readOnly
 */
sys.LANGUAGE_ARABIC = "ar";

/**
 * Norwegian language code
 * @property {String} LANGUAGE_NORWEGIAN
 * @readOnly
 */
sys.LANGUAGE_NORWEGIAN = "no";

/**
 * Polish language code
 * @property {String} LANGUAGE_POLISH
 * @readOnly
 */
sys.LANGUAGE_POLISH = "pl";

/**
 * Turkish language code
 * @property {String} LANGUAGE_TURKISH
 * @readOnly
 */
sys.LANGUAGE_TURKISH = "tr";

/**
 * Ukrainian language code
 * @property {String} LANGUAGE_UKRAINIAN
 * @readOnly
 */
sys.LANGUAGE_UKRAINIAN = "uk";

/**
 * Romanian language code
 * @property {String} LANGUAGE_ROMANIAN
 * @readOnly
 */
sys.LANGUAGE_ROMANIAN = "ro";

/**
 * Bulgarian language code
 * @property {String} LANGUAGE_BULGARIAN
 * @readOnly
 */
sys.LANGUAGE_BULGARIAN = "bg";

/**
 * Unknown language code
 * @property {String} LANGUAGE_UNKNOWN
 * @readOnly
 */
sys.LANGUAGE_UNKNOWN = "unknown";

/**
 * @property {String} OS_IOS
 * @readOnly
 */
sys.OS_IOS = "iOS";
/**
 * @property {String} OS_ANDROID
 * @readOnly
 */
sys.OS_ANDROID = "Android";
/**
 * @property {String} OS_WINDOWS
 * @readOnly
 */
sys.OS_WINDOWS = "Windows";
/**
 * @property {String} OS_MARMALADE
 * @readOnly
 */
sys.OS_MARMALADE = "Marmalade";
/**
 * @property {String} OS_LINUX
 * @readOnly
 */
sys.OS_LINUX = "Linux";
/**
 * @property {String} OS_BADA
 * @readOnly
 */
sys.OS_BADA = "Bada";
/**
 * @property {String} OS_BLACKBERRY
 * @readOnly
 */
sys.OS_BLACKBERRY = "Blackberry";
/**
 * @property {String} OS_OSX
 * @readOnly
 */
sys.OS_OSX = "OS X";
/**
 * @property {String} OS_WP8
 * @readOnly
 */
sys.OS_WP8 = "WP8";
/**
 * @property {String} OS_WINRT
 * @readOnly
 */
sys.OS_WINRT = "WINRT";
/**
 * @property {String} OS_UNKNOWN
 * @readOnly
 */
sys.OS_UNKNOWN = "Unknown";

/**
 * @property {Number} UNKNOWN
 * @readOnly
 * @default -1
 */
sys.UNKNOWN = -1;
/**
 * @property {Number} WIN32
 * @readOnly
 * @default 0
 */
sys.WIN32 = 0;
/**
 * @property {Number} LINUX
 * @readOnly
 * @default 1
 */
sys.LINUX = 1;
/**
 * @property {Number} MACOS
 * @readOnly
 * @default 2
 */
sys.MACOS = 2;
/**
 * @property {Number} ANDROID
 * @readOnly
 * @default 3
 */
sys.ANDROID = 3;
/**
 * @property {Number} IPHONE
 * @readOnly
 * @default 4
 */
sys.IPHONE = 4;
/**
 * @property {Number} IPAD
 * @readOnly
 * @default 5
 */
sys.IPAD = 5;
/**
 * @property {Number} BLACKBERRY
 * @readOnly
 * @default 6
 */
sys.BLACKBERRY = 6;
/**
 * @property {Number} NACL
 * @readOnly
 * @default 7
 */
sys.NACL = 7;
/**
 * @property {Number} EMSCRIPTEN
 * @readOnly
 * @default 8
 */
sys.EMSCRIPTEN = 8;
/**
 * @property {Number} TIZEN
 * @readOnly
 * @default 9
 */
sys.TIZEN = 9;
/**
 * @property {Number} WINRT
 * @readOnly
 * @default 10
 */
sys.WINRT = 10;
/**
 * @property {Number} WP8
 * @readOnly
 * @default 11
 */
sys.WP8 = 11;
/**
 * @property {Number} MOBILE_BROWSER
 * @readOnly
 * @default 100
 */
sys.MOBILE_BROWSER = 100;
/**
 * @property {Number} DESKTOP_BROWSER
 * @readOnly
 * @default 101
 */
sys.DESKTOP_BROWSER = 101;

/**
 * Indicates whether executes in editor's window process (Electron's renderer context)
 * @property {Number} EDITOR_PAGE
 * @readOnly
 * @default 102
 */
sys.EDITOR_PAGE = 102;
/**
 * Indicates whether executes in editor's main process (Electron's browser context)
 * @property {Number} EDITOR_CORE
 * @readOnly
 * @default 103
 */
sys.EDITOR_CORE = 103;
/**
 * @property {Number} WECHAT_GAME
 * @readOnly
 * @default 104
 */
sys.WECHAT_GAME = 104;
/**
 * @property {Number} QQ_PLAY
 * @readOnly
 * @default 105
 */
sys.QQ_PLAY = 105;

/**
 * BROWSER_TYPE_WECHAT
 * @property {String} BROWSER_TYPE_WECHAT
 * @readOnly
 * @default "wechat"
 */
sys.BROWSER_TYPE_WECHAT = "wechat";
/**
 * BROWSER_TYPE_WECHAT_GAME
 * @property {String} BROWSER_TYPE_WECHAT_GAME
 * @readOnly
 * @default "wechatgame"
 */
sys.BROWSER_TYPE_WECHAT_GAME = "wechatgame";
sys.BROWSER_TYPE_WECHAT_GAME_SUB = "wechatgamesub";

/**
 * BROWSER_TYPE_QQ_PLAY
 * @property {String} BROWSER_TYPE_QQ_PLAY
 * @readOnly
 * @default "qqplay"
 */
sys.BROWSER_TYPE_QQ_PLAY = "qqplay";
/**
 *
 * @property {String} BROWSER_TYPE_ANDROID
 * @readOnly
 * @default "androidbrowser"
 */
sys.BROWSER_TYPE_ANDROID = "androidbrowser";
/**
 *
 * @property {String} BROWSER_TYPE_IE
 * @readOnly
 * @default "ie"
 */
sys.BROWSER_TYPE_IE = "ie";
/**
 *
 * @property {String} BROWSER_TYPE_QQ
 * @readOnly
 * @default "qqbrowser"
 */
sys.BROWSER_TYPE_QQ = "qqbrowser";
/**
 *
 * @property {String} BROWSER_TYPE_MOBILE_QQ
 * @readOnly
 * @default "mqqbrowser"
 */
sys.BROWSER_TYPE_MOBILE_QQ = "mqqbrowser";
/**
 *
 * @property {String} BROWSER_TYPE_UC
 * @readOnly
 * @default "ucbrowser"
 */
sys.BROWSER_TYPE_UC = "ucbrowser";
/**
 * uc third party integration.
 * @property {String} BROWSER_TYPE_UCBS
 * @readOnly
 * @default "ucbs"
 */
sys.BROWSER_TYPE_UCBS = "ucbs";
/**
 *
 * @property {String} BROWSER_TYPE_360
 * @readOnly
 * @default "360browser"
 */
sys.BROWSER_TYPE_360 = "360browser";
/**
 *
 * @property {String} BROWSER_TYPE_BAIDU_APP
 * @readOnly
 * @default "baiduboxapp"
 */
sys.BROWSER_TYPE_BAIDU_APP = "baiduboxapp";
/**
 *
 * @property {String} BROWSER_TYPE_BAIDU
 * @readOnly
 * @default "baidubrowser"
 */
sys.BROWSER_TYPE_BAIDU = "baidubrowser";
/**
 *
 * @property {String} BROWSER_TYPE_MAXTHON
 * @readOnly
 * @default "maxthon"
 */
sys.BROWSER_TYPE_MAXTHON = "maxthon";
/**
 *
 * @property {String} BROWSER_TYPE_OPERA
 * @readOnly
 * @default "opera"
 */
sys.BROWSER_TYPE_OPERA = "opera";
/**
 *
 * @property {String} BROWSER_TYPE_OUPENG
 * @readOnly
 * @default "oupeng"
 */
sys.BROWSER_TYPE_OUPENG = "oupeng";
/**
 *
 * @property {String} BROWSER_TYPE_MIUI
 * @readOnly
 * @default "miuibrowser"
 */
sys.BROWSER_TYPE_MIUI = "miuibrowser";
/**
 *
 * @property {String} BROWSER_TYPE_FIREFOX
 * @readOnly
 * @default "firefox"
 */
sys.BROWSER_TYPE_FIREFOX = "firefox";
/**
 *
 * @property {String} BROWSER_TYPE_SAFARI
 * @readOnly
 * @default "safari"
 */
sys.BROWSER_TYPE_SAFARI = "safari";
/**
 *
 * @property {String} BROWSER_TYPE_CHROME
 * @readOnly
 * @default "chrome"
 */
sys.BROWSER_TYPE_CHROME = "chrome";
/**
 *
 * @property {String} BROWSER_TYPE_LIEBAO
 * @readOnly
 * @default "liebao"
 */
sys.BROWSER_TYPE_LIEBAO = "liebao";
/**
 *
 * @property {String} BROWSER_TYPE_QZONE
 * @readOnly
 * @default "qzone"
 */
sys.BROWSER_TYPE_QZONE = "qzone";
/**
 *
 * @property {String} BROWSER_TYPE_SOUGOU
 * @readOnly
 * @default "sogou"
 */
sys.BROWSER_TYPE_SOUGOU = "sogou";
/**
 *
 * @property {String} BROWSER_TYPE_UNKNOWN
 * @readOnly
 * @default "unknown"
 */
sys.BROWSER_TYPE_UNKNOWN = "unknown";

/**
 * !#en
 * Network type enumeration
 * !#zh
 * 网络类型枚举
 *
 * @enum NetworkType
 */
sys.NetworkType = {
>>>>>>> e5309dab
    /**
     * System variables
     * @class sys
     * @main
     * @static
     */
    cc.sys = {};
    var sys = cc.sys;

    /**
     * English language code
     * @property {String} LANGUAGE_ENGLISH
     * @readOnly
     */
    sys.LANGUAGE_ENGLISH = "en";

    /**
     * Chinese language code
     * @property {String} LANGUAGE_CHINESE
     * @readOnly
     */
    sys.LANGUAGE_CHINESE = "zh";

    /**
     * French language code
     * @property {String} LANGUAGE_FRENCH
     * @readOnly
     */
    sys.LANGUAGE_FRENCH = "fr";

    /**
     * Italian language code
     * @property {String} LANGUAGE_ITALIAN
     * @readOnly
     */
    sys.LANGUAGE_ITALIAN = "it";

    /**
     * German language code
     * @property {String} LANGUAGE_GERMAN
     * @readOnly
     */
    sys.LANGUAGE_GERMAN = "de";

    /**
     * Spanish language code
     * @property {String} LANGUAGE_SPANISH
     * @readOnly
     */
    sys.LANGUAGE_SPANISH = "es";

    /**
     * Spanish language code
     * @property {String} LANGUAGE_DUTCH
     * @readOnly
     */
    sys.LANGUAGE_DUTCH = "du";

    /**
     * Russian language code
     * @property {String} LANGUAGE_RUSSIAN
     * @readOnly
     */
    sys.LANGUAGE_RUSSIAN = "ru";

    /**
     * Korean language code
     * @property {String} LANGUAGE_KOREAN
     * @readOnly
     */
    sys.LANGUAGE_KOREAN = "ko";

    /**
     * Japanese language code
     * @property {String} LANGUAGE_JAPANESE
     * @readOnly
     */
    sys.LANGUAGE_JAPANESE = "ja";

    /**
     * Hungarian language code
     * @property {String} LANGUAGE_HUNGARIAN
     * @readonly
     */
    sys.LANGUAGE_HUNGARIAN = "hu";

    /**
     * Portuguese language code
     * @property {String} LANGUAGE_PORTUGUESE
     * @readOnly
     */
    sys.LANGUAGE_PORTUGUESE = "pt";

    /**
     * Arabic language code
     * @property {String} LANGUAGE_ARABIC
     * @readOnly
     */
    sys.LANGUAGE_ARABIC = "ar";

    /**
     * Norwegian language code
     * @property {String} LANGUAGE_NORWEGIAN
     * @readOnly
     */
    sys.LANGUAGE_NORWEGIAN = "no";

    /**
     * Polish language code
     * @property {String} LANGUAGE_POLISH
     * @readOnly
     */
    sys.LANGUAGE_POLISH = "pl";

    /**
     * Turkish language code
     * @property {String} LANGUAGE_TURKISH
     * @readOnly
     */
    sys.LANGUAGE_TURKISH = "tr";

    /**
     * Ukrainian language code
     * @property {String} LANGUAGE_UKRAINIAN
     * @readOnly
     */
    sys.LANGUAGE_UKRAINIAN = "uk";

    /**
     * Romanian language code
     * @property {String} LANGUAGE_ROMANIAN
     * @readOnly
     */
    sys.LANGUAGE_ROMANIAN = "ro";

    /**
     * Bulgarian language code
     * @property {String} LANGUAGE_BULGARIAN
     * @readOnly
     */
<<<<<<< HEAD
    sys.LANGUAGE_BULGARIAN = "bg";
=======
    sys.browserType = sys.BROWSER_TYPE_UNKNOWN;
    /* Determine the browser type */
    (function(){
        var typeReg1 = /mqqbrowser|micromessenger|qq|sogou|qzone|liebao|maxthon|ucbs|360 aphone|360browser|baiduboxapp|baidubrowser|maxthon|mxbrowser|miuibrowser/i;
        var typeReg2 = /qqbrowser|ucbrowser/i
        var typeReg3 = /chrome|safari|firefox|trident|opera|opr\/|oupeng/i;
        var browserTypes = typeReg1.exec(ua);
        if(!browserTypes) browserTypes = typeReg2.exec(ua);
        if(!browserTypes) browserTypes = typeReg3.exec(ua);
        
        var browserType = browserTypes ? browserTypes[0].toLowerCase() : sys.BROWSER_TYPE_UNKNOWN;
        if (CC_WECHATGAME) {
            browserType = sys.BROWSER_TYPE_WECHAT_GAME;
        }
        else if (CC_QQPLAY)
            browserType = sys.BROWSER_TYPE_QQ_PLAY;
        else if (browserType === 'micromessenger')
            browserType = sys.BROWSER_TYPE_WECHAT;
        else if (browserType === "safari" && isAndroid)
            browserType = sys.BROWSER_TYPE_ANDROID;
        else if (browserType === "qq" && ua.match(/android.*applewebkit/i))
            browserType = sys.BROWSER_TYPE_ANDROID;
        else if (browserType === "trident")
            browserType = sys.BROWSER_TYPE_IE;
        else if (browserType === "360 aphone")
            browserType = sys.BROWSER_TYPE_360;
        else if (browserType === "mxbrowser")
            browserType = sys.BROWSER_TYPE_MAXTHON;
        else if (browserType === "opr/")
            browserType = sys.BROWSER_TYPE_OPERA;

        sys.browserType = browserType;
    })();

    /**
     * Indicate the running browser version
     * @property {String} browserVersion
     */
    sys.browserVersion = "";
    /* Determine the browser version number */
    (function(){
        var versionReg1 = /(mqqbrowser|micromessenger|qq|sogou|qzone|liebao|maxthon|uc|ucbs|360 aphone|360|baiduboxapp|baidu|maxthon|mxbrowser|miui)(mobile)?(browser)?\/?([\d.]+)/i;
        var versionReg2 = /(qqbrowser|chrome|safari|firefox|trident|opera|opr\/|oupeng)(mobile)?(browser)?\/?([\d.]+)/i;
        var tmp = ua.match(versionReg1);
        if(!tmp) tmp = ua.match(versionReg2);
        sys.browserVersion = tmp ? tmp[4] : "";
    })();

    var w = window.innerWidth || document.documentElement.clientWidth;
    var h = window.innerHeight || document.documentElement.clientHeight;
    var ratio = window.devicePixelRatio || 1;

    /**
     * Indicate the real pixel resolution of the whole game window
     * @property {Size} windowPixelResolution
     */
    sys.windowPixelResolution = {
        width: ratio * w,
        height: ratio * h
    };
>>>>>>> e5309dab

    /**
     * Unknown language code
     * @property {String} LANGUAGE_UNKNOWN
     * @readOnly
     */
    sys.LANGUAGE_UNKNOWN = "unknown";

    /**
     * @property {String} OS_IOS
     * @readOnly
     */
    sys.OS_IOS = "iOS";
    /**
     * @property {String} OS_ANDROID
     * @readOnly
     */
    sys.OS_ANDROID = "Android";
    /**
     * @property {String} OS_WINDOWS
     * @readOnly
     */
    sys.OS_WINDOWS = "Windows";
    /**
     * @property {String} OS_MARMALADE
     * @readOnly
     */
    sys.OS_MARMALADE = "Marmalade";
    /**
     * @property {String} OS_LINUX
     * @readOnly
     */
    sys.OS_LINUX = "Linux";
    /**
     * @property {String} OS_BADA
     * @readOnly
     */
    sys.OS_BADA = "Bada";
    /**
     * @property {String} OS_BLACKBERRY
     * @readOnly
     */
    sys.OS_BLACKBERRY = "Blackberry";
    /**
     * @property {String} OS_OSX
     * @readOnly
     */
    sys.OS_OSX = "OS X";
    /**
     * @property {String} OS_WP8
     * @readOnly
     */
    sys.OS_WP8 = "WP8";
    /**
     * @property {String} OS_WINRT
     * @readOnly
     */
    sys.OS_WINRT = "WINRT";
    /**
     * @property {String} OS_UNKNOWN
     * @readOnly
     */
    sys.OS_UNKNOWN = "Unknown";

    /**
     * @property {Number} UNKNOWN
     * @readOnly
     * @default -1
     */
    sys.UNKNOWN = -1;
    /**
     * @property {Number} WIN32
     * @readOnly
     * @default 0
     */
    sys.WIN32 = 0;
    /**
     * @property {Number} LINUX
     * @readOnly
     * @default 1
     */
    sys.LINUX = 1;
    /**
     * @property {Number} MACOS
     * @readOnly
     * @default 2
     */
    sys.MACOS = 2;
    /**
     * @property {Number} ANDROID
     * @readOnly
     * @default 3
     */
    sys.ANDROID = 3;
    /**
     * @property {Number} IPHONE
     * @readOnly
     * @default 4
     */
    sys.IPHONE = 4;
    /**
     * @property {Number} IPAD
     * @readOnly
     * @default 5
     */
    sys.IPAD = 5;
    /**
     * @property {Number} BLACKBERRY
     * @readOnly
     * @default 6
     */
    sys.BLACKBERRY = 6;
    /**
     * @property {Number} NACL
     * @readOnly
     * @default 7
     */
    sys.NACL = 7;
    /**
     * @property {Number} EMSCRIPTEN
     * @readOnly
     * @default 8
     */
    sys.EMSCRIPTEN = 8;
    /**
     * @property {Number} TIZEN
     * @readOnly
     * @default 9
     */
    sys.TIZEN = 9;
    /**
     * @property {Number} WINRT
     * @readOnly
     * @default 10
     */
    sys.WINRT = 10;
    /**
     * @property {Number} WP8
     * @readOnly
     * @default 11
     */
    sys.WP8 = 11;
    /**
     * @property {Number} MOBILE_BROWSER
     * @readOnly
     * @default 100
     */
    sys.MOBILE_BROWSER = 100;
    /**
     * @property {Number} DESKTOP_BROWSER
     * @readOnly
     * @default 101
     */
    sys.DESKTOP_BROWSER = 101;

    /**
     * Indicates whether executes in editor's window process (Electron's renderer context)
     * @property {Number} EDITOR_PAGE
     * @readOnly
     * @default 102
     */
    sys.EDITOR_PAGE = 102;
    /**
     * Indicates whether executes in editor's main process (Electron's browser context)
     * @property {Number} EDITOR_CORE
     * @readOnly
     * @default 103
     */
    sys.EDITOR_CORE = 103;
    /**
     * @property {Number} WECHAT_GAME
     * @readOnly
     * @default 104
     */
    sys.WECHAT_GAME = 104;
    /**
     * @property {Number} QQ_PLAY
     * @readOnly
     * @default 105
     */
    sys.QQ_PLAY = 105;
    /**
     * BROWSER_TYPE_WECHAT
     * @property {String} BROWSER_TYPE_WECHAT
     * @readOnly
     * @default "wechat"
     */
    sys.BROWSER_TYPE_WECHAT = "wechat";
    /**
     * BROWSER_TYPE_WECHAT_GAME
     * @property {String} BROWSER_TYPE_WECHAT_GAME
     * @readOnly
     * @default "wechatgame"
     */
    sys.BROWSER_TYPE_WECHAT_GAME = "wechatgame";
    /**
     * BROWSER_TYPE_WECHAT_GAME_SUB
     * @property {String} BROWSER_TYPE_WECHAT_GAME_SUB
     * @readOnly
     * @default "wechatgamesub"
     */
    sys.BROWSER_TYPE_WECHAT_GAME_SUB = "wechatgamesub";
    /**
     * BROWSER_TYPE_QQ_PLAY
     * @property {String} BROWSER_TYPE_QQ_PLAY
     * @readOnly
     * @default "qqplay"
     */
    sys.BROWSER_TYPE_QQ_PLAY = "qqplay";
    /**
     *
     * @property {String} BROWSER_TYPE_ANDROID
     * @readOnly
     * @default "androidbrowser"
     */
    sys.BROWSER_TYPE_ANDROID = "androidbrowser";
    /**
     *
     * @property {String} BROWSER_TYPE_IE
     * @readOnly
     * @default "ie"
     */
    sys.BROWSER_TYPE_IE = "ie";
    /**
     *
     * @property {String} BROWSER_TYPE_QQ
     * @readOnly
     * @default "qqbrowser"
     */
    sys.BROWSER_TYPE_QQ = "qqbrowser";
    /**
     *
     * @property {String} BROWSER_TYPE_MOBILE_QQ
     * @readOnly
     * @default "mqqbrowser"
     */
    sys.BROWSER_TYPE_MOBILE_QQ = "mqqbrowser";
    /**
     *
     * @property {String} BROWSER_TYPE_UC
     * @readOnly
     * @default "ucbrowser"
     */
    sys.BROWSER_TYPE_UC = "ucbrowser";
    /**
     *
     * @property {String} BROWSER_TYPE_360
     * @readOnly
     * @default "360browser"
     */
    sys.BROWSER_TYPE_360 = "360browser";
    /**
     *
     * @property {String} BROWSER_TYPE_BAIDU_APP
     * @readOnly
     * @default "baiduboxapp"
     */
    sys.BROWSER_TYPE_BAIDU_APP = "baiduboxapp";
    /**
     *
     * @property {String} BROWSER_TYPE_BAIDU
     * @readOnly
     * @default "baidubrowser"
     */
    sys.BROWSER_TYPE_BAIDU = "baidubrowser";
    /**
     *
     * @property {String} BROWSER_TYPE_MAXTHON
     * @readOnly
     * @default "maxthon"
     */
    sys.BROWSER_TYPE_MAXTHON = "maxthon";
    /**
     *
     * @property {String} BROWSER_TYPE_OPERA
     * @readOnly
     * @default "opera"
     */
    sys.BROWSER_TYPE_OPERA = "opera";
    /**
     *
     * @property {String} BROWSER_TYPE_OUPENG
     * @readOnly
     * @default "oupeng"
     */
    sys.BROWSER_TYPE_OUPENG = "oupeng";
    /**
     *
     * @property {String} BROWSER_TYPE_MIUI
     * @readOnly
     * @default "miuibrowser"
     */
    sys.BROWSER_TYPE_MIUI = "miuibrowser";
    /**
     *
     * @property {String} BROWSER_TYPE_FIREFOX
     * @readOnly
     * @default "firefox"
     */
    sys.BROWSER_TYPE_FIREFOX = "firefox";
    /**
     *
     * @property {String} BROWSER_TYPE_SAFARI
     * @readOnly
     * @default "safari"
     */
    sys.BROWSER_TYPE_SAFARI = "safari";
    /**
     *
     * @property {String} BROWSER_TYPE_CHROME
     * @readOnly
     * @default "chrome"
     */
    sys.BROWSER_TYPE_CHROME = "chrome";
    /**
     *
     * @property {String} BROWSER_TYPE_LIEBAO
     * @readOnly
     * @default "liebao"
     */
    sys.BROWSER_TYPE_LIEBAO = "liebao";
    /**
     *
     * @property {String} BROWSER_TYPE_QZONE
     * @readOnly
     * @default "qzone"
     */
    sys.BROWSER_TYPE_QZONE = "qzone";
    /**
     *
     * @property {String} BROWSER_TYPE_SOUGOU
     * @readOnly
     * @default "sogou"
     */
    sys.BROWSER_TYPE_SOUGOU = "sogou";
    /**
     *
     * @property {String} BROWSER_TYPE_UNKNOWN
     * @readOnly
     * @default "unknown"
     */
    sys.BROWSER_TYPE_UNKNOWN = "unknown";

    /**
     * Is native ? This is set to be true in jsb auto.
     * @property {Boolean} isNative
     */
    sys.isNative = CC_JSB;


    /**
     * Is web browser ?
     * @property {Boolean} isBrowser
     */
    sys.isBrowser = typeof window === 'object' && typeof document === 'object' && !CC_WECHATGAME && !CC_QQPLAY && !CC_JSB;

    if (CC_EDITOR && Editor.isMainProcess) {
        sys.isMobile = false;
        sys.platform = sys.EDITOR_CORE;
        sys.language = sys.LANGUAGE_UNKNOWN;
        sys.os = ({
            darwin: sys.OS_OSX,
            win32: sys.OS_WINDOWS,
            linux: sys.OS_LINUX
        })[process.platform] || sys.OS_UNKNOWN;
        sys.browserType = null;
        sys.browserVersion = null;
        sys.windowPixelResolution = {
            width: 0,
            height: 0
        };
        sys.__audioSupport = {};
    }
    else if (CC_JSB) {
        var platform = sys.platform = __getPlatform();
        sys.isMobile = (platform === sys.ANDROID || 
                        platform === sys.IPAD || 
                        platform === sys.IPHONE || 
                        platform === sys.WP8 || 
                        platform === sys.TIZEN ||
                        platform === sys.BLACKBERRY);

        sys.os = __getOS();
        sys.language = __getCurrentLanguage();
        sys.osVersion = __getOSVersion();
        sys.osMainVersion = parseInt(sys.osVersion);
        sys.browserType = null;
        sys.browserVersion = null;

        var w = window.innerWidth;
        var h = window.innerHeight;
        var ratio = window.devicePixelRatio || 1;
        sys.windowPixelResolution = {
            width: ratio * w,
            height: ratio * h
        };

        sys.localStorage = window.localStorage;

        var capabilities;
        capabilities = sys.capabilities = {
            "canvas": false,
            "opengl": true,
            "webp": true,
        };

       if (sys.isMobile) {
            capabilities["accelerometer"] = true;
            capabilities["touches"] = true;
        } else {
            // desktop
            capabilities["keyboard"] = true;
            capabilities["mouse"] = true;
            capabilities["touches"] = false;
        }

        sys.__audioSupport = {
            ONLY_ONE: false,
            WEB_AUDIO: false,
            DELAY_CREATE_CTX: false,
            format: ['.mp3']
        };
    }
    else if (CC_WECHATGAME) {
        var env = wx.getSystemInfoSync();
        sys.isMobile = true;
        sys.platform = sys.WECHAT_GAME;
        sys.language = env.language.substr(0, 2);
        if (env.platform === "android") {
            sys.os = sys.OS_ANDROID;
        }
        else if (env.platform === "ios") {
            sys.os = sys.OS_IOS;
        }
        else if (env.platform === 'devtools') {
            var system = env.system.toLowerCase();
            if (system.indexOf('android') > -1) {
                sys.os = sys.OS_ANDROID;
            }
            else if (system.indexOf('ios') > -1) {
                sys.os = sys.OS_IOS;
            }
        }
    
        var version = /[\d\.]+/.exec(env.system);
        sys.osVersion = version[0];
        sys.osMainVersion = parseInt(sys.osVersion);
        // wechagame subdomain
        if (!wx.getFileSystemManager) {
            sys.browserType = sys.BROWSER_TYPE_WECHAT_GAME_SUB;
        }
        else {
            sys.browserType = sys.BROWSER_TYPE_WECHAT_GAME;
        }
        sys.browserVersion = env.version;
    
        var w = env.windowWidth;
        var h = env.windowHeight;
        var ratio = env.pixelRatio || 1;
        sys.windowPixelResolution = {
            width: ratio * w,
            height: ratio * h
        };
    
        sys.localStorage = window.localStorage;
    
        sys.capabilities = {
            "canvas": true,
            "opengl": true,
            "webp": false
        };
        sys.__audioSupport = { 
            ONLY_ONE: false, 
            WEB_AUDIO: false, 
            DELAY_CREATE_CTX: false,
            format: ['.mp3']
        };
    }
    else if (CC_QQPLAY) {
        var env = window["BK"]["Director"]["queryDeviceInfo"]();
        sys.isMobile = true;
        sys.platform = sys.QQ_PLAY;
        sys.language = sys.LANGUAGE_UNKNOWN;
        if (env.platform === "android") {
            sys.os = sys.OS_ANDROID;
        }
        else if (env.platform === "ios") {
            sys.os = sys.OS_IOS;
        }
        else {
            sys.os = sys.OS_UNKNOWN;
        }
    
        var version = /[\d\.]+/.exec(env.version);
        sys.osVersion = version[0];
        sys.osMainVersion = parseInt(sys.osVersion.split('.')[0]);
        sys.browserType = sys.BROWSER_TYPE_QQ_PLAY;
        sys.browserVersion = 0;
    
        var w = env.screenWidth;
        var h = env.screenHeight;
        var ratio = env.pixelRatio || 1;
    
        sys.windowPixelResolution = {
            width: ratio * w,
            height: ratio * h
        };
    
        sys.localStorage = window.localStorage;
    
        sys.capabilities = {
            "canvas": false,
            "opengl": true,
            "webp": false
        };
        sys.__audioSupport = {
            ONLY_ONE: false,
            WEB_AUDIO: false,
            DELAY_CREATE_CTX: false,
            format: ['.mp3']
        };
    }
    else {
        // browser or runtime
        var win = window, nav = win.navigator, doc = document, docEle = doc.documentElement;
        var ua = nav.userAgent.toLowerCase();

        if (CC_EDITOR) {
            sys.isMobile = false;
            sys.platform = sys.EDITOR_PAGE;
        }
        else {
            /**
             * Indicate whether system is mobile system
             * @property {Boolean} isMobile
             */
            sys.isMobile = /mobile|android|iphone|ipad/.test(ua);

            /**
             * Indicate the running platform
             * @property {Number} platform
             */
            sys.platform = sys.isMobile ? sys.MOBILE_BROWSER : sys.DESKTOP_BROWSER;
        }

        var currLanguage = nav.language;
        currLanguage = currLanguage ? currLanguage : nav.browserLanguage;
        currLanguage = currLanguage ? currLanguage.split("-")[0] : sys.LANGUAGE_ENGLISH;

        /**
         * Indicate the current language of the running system
         * @property {String} language
         */
        sys.language = currLanguage;

        // Get the os of system
        var isAndroid = false, iOS = false, osVersion = '', osMainVersion = 0;
        var uaResult = /android (\d+(?:\.\d+)+)/i.exec(ua) || /android (\d+(?:\.\d+)+)/i.exec(nav.platform);
        if (uaResult) {
            isAndroid = true;
            osVersion = uaResult[1] || '';
            osMainVersion = parseInt(osVersion) || 0;
        }
        uaResult = /(iPad|iPhone|iPod).*OS ((\d+_?){2,3})/i.exec(ua);
        if (uaResult) {
            iOS = true;
            osVersion = uaResult[2] || '';
            osMainVersion = parseInt(osVersion) || 0;
        } 
        else if (/(iPhone|iPad|iPod)/.exec(nav.platform)) {
            iOS = true;
            osVersion = '';
            osMainVersion = 0;
        }

        var osName = sys.OS_UNKNOWN;
        if (nav.appVersion.indexOf("Win") !== -1) osName = sys.OS_WINDOWS;
        else if (iOS) osName = sys.OS_IOS;
        else if (nav.appVersion.indexOf("Mac") !== -1) osName = sys.OS_OSX;
        else if (nav.appVersion.indexOf("X11") !== -1 && nav.appVersion.indexOf("Linux") === -1) osName = sys.OS_UNIX;
        else if (isAndroid) osName = sys.OS_ANDROID;
        else if (nav.appVersion.indexOf("Linux") !== -1 || ua.indexOf("ubuntu") !== -1) osName = sys.OS_LINUX;

        /**
         * Indicate the running os name
         * @property {String} os
         */
        sys.os = osName;
        /**
         * Indicate the running os version
         * @property {String} osVersion
         */
        sys.osVersion = osVersion;
        /**
         * Indicate the running os main version
         * @property {Number} osMainVersion
         */
        sys.osMainVersion = osMainVersion;

        /**
         * Indicate the running browser type
         * @property {String} browserType
         */
        sys.browserType = sys.BROWSER_TYPE_UNKNOWN;
        /* Determine the browser type */
        (function(){
            var typeReg1 = /mqqbrowser|micromessenger|qq|sogou|qzone|liebao|maxthon|ucbrowser|360 aphone|360browser|baiduboxapp|baidubrowser|maxthon|mxbrowser|miuibrowser/i;
            var typeReg2 = /qqbrowser|chrome|safari|firefox|trident|opera|opr\/|oupeng/i;
            var browserTypes = typeReg1.exec(ua);
            if(!browserTypes) browserTypes = typeReg2.exec(ua);
            var browserType = browserTypes ? browserTypes[0].toLowerCase() : sys.BROWSER_TYPE_UNKNOWN;
            if (CC_WECHATGAME)
                browserType = sys.BROWSER_TYPE_WECHAT_GAME;
            else if (CC_QQPLAY)
                browserType = sys.BROWSER_TYPE_QQ_PLAY;
            else if (browserType === 'micromessenger')
                browserType = sys.BROWSER_TYPE_WECHAT;
            else if (browserType === "safari" && isAndroid)
                browserType = sys.BROWSER_TYPE_ANDROID;
            else if (browserType === "qq" && ua.match(/android.*applewebkit/i))
                browserType = sys.BROWSER_TYPE_ANDROID;
            else if (browserType === "trident")
                browserType = sys.BROWSER_TYPE_IE;
            else if (browserType === "360 aphone")
                browserType = sys.BROWSER_TYPE_360;
            else if (browserType === "mxbrowser")
                browserType = sys.BROWSER_TYPE_MAXTHON;
            else if (browserType === "opr/")
                browserType = sys.BROWSER_TYPE_OPERA;

            sys.browserType = browserType;
        })();

        /**
         * Indicate the running browser version
         * @property {String} browserVersion
         */
        sys.browserVersion = "";
        /* Determine the browser version number */
        (function(){
            var versionReg1 = /(mqqbrowser|micromessenger|qq|sogou|qzone|liebao|maxthon|uc|360 aphone|360|baiduboxapp|baidu|maxthon|mxbrowser|miui)(mobile)?(browser)?\/?([\d.]+)/i;
            var versionReg2 = /(qqbrowser|chrome|safari|firefox|trident|opera|opr\/|oupeng)(mobile)?(browser)?\/?([\d.]+)/i;
            var tmp = ua.match(versionReg1);
            if(!tmp) tmp = ua.match(versionReg2);
            sys.browserVersion = tmp ? tmp[4] : "";
        })();

        var w = window.innerWidth || document.documentElement.clientWidth;
        var h = window.innerHeight || document.documentElement.clientHeight;
        var ratio = window.devicePixelRatio || 1;

        /**
         * Indicate the real pixel resolution of the whole game window
         * @property {Size} windowPixelResolution
         */
        sys.windowPixelResolution = {
            width: ratio * w,
            height: ratio * h
        };

        sys._checkWebGLRenderMode = function () {
            if (cc.game.renderType !== cc.game.RENDER_TYPE_WEBGL)
                throw new Error("This feature supports WebGL render mode only.");
        };

        var _tmpCanvas1 = document.createElement("canvas"),
            _tmpCanvas2 = document.createElement("canvas");

        var create3DContext = function (canvas, opt_attribs, opt_contextType) {
            if (opt_contextType) {
                try {
                    return canvas.getContext(opt_contextType, opt_attribs);
                } catch (e) {
                    return null;
                }
            }
            else {
                return create3DContext(canvas, opt_attribs, "webgl") || 
                    create3DContext(canvas, opt_attribs, "experimental-webgl") ||
                    create3DContext(canvas, opt_attribs, "webkit-3d") ||
                    create3DContext(canvas, opt_attribs, "moz-webgl") ||
                    null;
            }
        };

        /**
         * cc.sys.localStorage is a local storage component.
         * @property {Object} localStorage
         */
        try {
            var localStorage = sys.localStorage = win.localStorage;
            localStorage.setItem("storage", "");
            localStorage.removeItem("storage");
            localStorage = null;
        } catch (e) {
            var warn = function () {
                cc.warnID(5200);
            };
            sys.localStorage = {
                getItem : warn,
                setItem : warn,
                removeItem : warn,
                clear : warn
            };
        }

        var _supportWebp = _tmpCanvas1.toDataURL('image/webp').startsWith('data:image/webp');
        var _supportCanvas = !!_tmpCanvas1.getContext("2d");
        var _supportWebGL = false;
        if (sys.browserType === sys.BROWSER_TYPE_WECHAT_GAME) {
            _supportWebGL = true;
        }
        else if (win.WebGLRenderingContext) {
            if (create3DContext(document.createElement("CANVAS"))) {
                _supportWebGL = true;
            }
            if (_supportWebGL && sys.os === sys.OS_ANDROID) {
                var browserVer = parseFloat(sys.browserVersion);
                switch (sys.browserType) {
                case sys.BROWSER_TYPE_MOBILE_QQ:
                case sys.BROWSER_TYPE_BAIDU:
                case sys.BROWSER_TYPE_BAIDU_APP:
                    // QQ & Baidu Brwoser 6.2+ (using blink kernel)
                    if (browserVer >= 6.2) {
                        _supportWebGL = true;
                    }
                    else {
                        _supportWebGL = false;
                    }
                    break;
                case sys.BROWSER_TYPE_ANDROID:
                    // Android 5+ default browser
                    if (sys.osMainVersion && sys.osMainVersion >= 5) {
                        _supportWebGL = true;
                    }
                    break;
                case sys.BROWSER_TYPE_CHROME:
                    // Chrome on android supports WebGL from v. 30
                    if (browserVer >= 30.0) {
                        _supportWebGL = true;
                    } else {
                        _supportWebGL = false;
                    }
                    break;
                case sys.BROWSER_TYPE_UC:
                    if (browserVer > 11.0) {
                        _supportWebGL = true;
                    } else {
                        _supportWebGL = false;
                    }
                    break;
                case sys.BROWSER_TYPE_360:
                    _supportWebGL = false;
                    break;
                }
            }
        }

        /**
         * The capabilities of the current platform
         * @property {Object} capabilities
         */
        var capabilities = sys.capabilities = {
            "canvas": _supportCanvas,
            "opengl": _supportWebGL,
            "webp": _supportWebp,
        };
        if (docEle['ontouchstart'] !== undefined || doc['ontouchstart'] !== undefined || nav.msPointerEnabled)
            capabilities["touches"] = true;
        if (docEle['onmouseup'] !== undefined)
            capabilities["mouse"] = true;
        if (docEle['onkeyup'] !== undefined)
            capabilities["keyboard"] = true;
        if (win.DeviceMotionEvent || win.DeviceOrientationEvent)
            capabilities["accelerometer"] = true;

        var __audioSupport;

        /**
         * Audio support in the browser
         *
         * MULTI_CHANNEL        : Multiple audio while playing - If it doesn't, you can only play background music
         * WEB_AUDIO            : Support for WebAudio - Support W3C WebAudio standards, all of the audio can be played
         * AUTOPLAY             : Supports auto-play audio - if Don‘t support it, On a touch detecting background music canvas, and then replay
         * REPLAY_AFTER_TOUCH   : The first music will fail, must be replay after touchstart
         * USE_EMPTIED_EVENT    : Whether to use the emptied event to replace load callback
         * DELAY_CREATE_CTX     : delay created the context object - only webAudio
         * NEED_MANUAL_LOOP     : loop attribute failure, need to perform loop manually
         *
         * May be modifications for a few browser version
         */
        (function(){

            var DEBUG = false;

            var version = sys.browserVersion;

            // check if browser supports Web Audio
            // check Web Audio's context
            var supportWebAudio = sys.browserType !== sys.BROWSER_TYPE_WECHAT_GAME && 
                                !!(window.AudioContext || window.webkitAudioContext || window.mozAudioContext);

            __audioSupport = { ONLY_ONE: false, WEB_AUDIO: supportWebAudio, DELAY_CREATE_CTX: false };

            if (sys.os === sys.OS_IOS) {
                // IOS no event that used to parse completed callback
                // this time is not complete, can not play
                //
                __audioSupport.USE_LOADER_EVENT = 'loadedmetadata';
            }

            if (sys.browserType === sys.BROWSER_TYPE_FIREFOX) {
                __audioSupport.DELAY_CREATE_CTX = true;
                __audioSupport.USE_LOADER_EVENT = 'canplay';
            }

            if (sys.os === sys.OS_ANDROID) {
                if (sys.browserType === sys.BROWSER_TYPE_UC) {
                    __audioSupport.ONE_SOURCE = true;
                }
            }

            if(DEBUG){
                setTimeout(function(){
                    cc.log('browse type: ' + sys.browserType);
                    cc.log('browse version: ' + version);
                    cc.log('MULTI_CHANNEL: ' + __audioSupport.MULTI_CHANNEL);
                    cc.log('WEB_AUDIO: ' + __audioSupport.WEB_AUDIO);
                    cc.log('AUTOPLAY: ' + __audioSupport.AUTOPLAY);
                }, 0);
            }
        })();

        try {
            if (__audioSupport.WEB_AUDIO) {
                __audioSupport.context = new (window.AudioContext || window.webkitAudioContext || window.mozAudioContext)();
                if(__audioSupport.DELAY_CREATE_CTX) {
                    setTimeout(function(){ __audioSupport.context = new (window.AudioContext || window.webkitAudioContext || window.mozAudioContext)(); }, 0);
                }
<<<<<<< HEAD
=======
                break;
            case sys.BROWSER_TYPE_360:
                _supportWebGL = false;
>>>>>>> e5309dab
            }
        } catch(error) {
            __audioSupport.WEB_AUDIO = false;
            cc.logID(5201);
        }

        var formatSupport = [];

        (function(){
            var audio = document.createElement('audio');
            if(audio.canPlayType) {
                var ogg = audio.canPlayType('audio/ogg; codecs="vorbis"');
                if (ogg) formatSupport.push('.ogg');
                var mp3 = audio.canPlayType('audio/mpeg');
                if (mp3) formatSupport.push('.mp3');
                var wav = audio.canPlayType('audio/wav; codecs="1"');
                if (wav) formatSupport.push('.wav');
                var mp4 = audio.canPlayType('audio/mp4');
                if (mp4) formatSupport.push('.mp4');
                var m4a = audio.canPlayType('audio/x-m4a');
                if (m4a) formatSupport.push('.m4a');
            }
        })();
        __audioSupport.format = formatSupport;

        sys.__audioSupport = __audioSupport;
    }

    /**
     * !#en
     * Network type enumeration
     * !#zh
     * 网络类型枚举
     *
     * @enum NetworkType
     */
    sys.NetworkType = {
        /**
         * !#en
         * Network is unreachable.
         * !#zh
         * 网络不通
         *
         * @property {Number} NONE
         */
        NONE: 0,
        /**
         * !#en
         * Network is reachable via WiFi or cable.
         * !#zh
         * 通过无线或者有线本地网络连接因特网
         *
         * @property {Number} LAN
         */
        LAN: 1,
        /**
         * !#en
         * Network is reachable via Wireless Wide Area Network
         * !#zh
         * 通过蜂窝移动网络连接因特网
         *
         * @property {Number} WWAN
         */
        WWAN: 2
    };

    /**
     * @class sys
     */

    /**
     * !#en
     * Get the network type of current device, return cc.sys.NetworkType.LAN if failure.
     * !#zh
     * 获取当前设备的网络类型, 如果网络类型无法获取，默认将返回 cc.sys.NetworkType.LAN
     *
     * @method getNetworkType
     * @return {NetworkType}
     */
    sys.getNetworkType = function() {
        // TODO: need to implement this for mobile phones.
        return sys.NetworkType.LAN;
    };

    /**
     * !#en
     * Get the battery level of current device, return 1.0 if failure.
     * !#zh
     * 获取当前设备的电池电量，如果电量无法获取，默认将返回 1
     *
     * @method getBatteryLevel
     * @return {Number} - 0.0 ~ 1.0
     */
    sys.getBatteryLevel = function() {
        // TODO: need to implement this for mobile phones.
        return 1.0;
    };

    /**
     * Forces the garbage collection, only available in JSB
     * @method garbageCollect
     */
    sys.garbageCollect = function () {
        // N/A in web
        if (CC_JSB) {
            __jsc__.garbageCollect();
        }
    };

    /**
     * Dumps rooted objects, only available in JSB
     * @method dumpRoot
     */
    sys.dumpRoot = function () {
        // N/A in web
        if (CC_JSB) {
            __jsc__.dumpRoot();
        }
    };

    /**
     * Restart the JS VM, only available in JSB
     * @method restartVM
     */
    sys.restartVM = function () {
        // N/A in web
        if (CC_JSB) {
            __restartVM();
        }
    };

    /**
     * Clean a script in the JS VM, only available in JSB
     * @method cleanScript
     * @param {String} jsfile
     */
    sys.cleanScript = function (jsfile) {
        // N/A in web
        if (CC_JSB) {
            __cleanScript(jsfile);
        }
    };

    /**
     * Check whether an object is valid,
     * In web engine, it will return true if the object exist
     * In native engine, it will return true if the JS object and the correspond native object are both valid
     * @method isObjectValid
     * @param {Object} obj
     * @return {Boolean} Validity of the object
     */
    sys.isObjectValid = function (obj) {
        if (CC_JSB) {
            return __isObjectValid(obj);
        }
        else if (obj) {
            return true;
        }

        return false;
    };

    /**
     * Dump system informations
     * @method dump
     */
    sys.dump = function () {
        var self = this;
        var str = "";
        str += "isMobile : " + self.isMobile + "\r\n";
        str += "language : " + self.language + "\r\n";
        str += "browserType : " + self.browserType + "\r\n";
        str += "browserVersion : " + self.browserVersion + "\r\n";
        str += "capabilities : " + JSON.stringify(self.capabilities) + "\r\n";
        str += "os : " + self.os + "\r\n";
        str += "osVersion : " + self.osVersion + "\r\n";
        str += "platform : " + self.platform + "\r\n";
        str += "Using " + (cc.game.renderType === cc.game.RENDER_TYPE_WEBGL ? "WEBGL" : "CANVAS") + " renderer." + "\r\n";
        cc.log(str);
    };

    /**
     * Open a url in browser
     * @method openURL
     * @param {String} url
     */
    sys.openURL = function (url) {
        if (CC_JSB) {
            jsb.openURL(url);
        }
        else {
            window.open(url);
        }
    };

    /**
     * Get the number of milliseconds elapsed since 1 January 1970 00:00:00 UTC.
     * @method now
     * @return {Number}
     */
    sys.now = function () {
        if (Date.now) {
            return Date.now();
        }
        else {
            return +(new Date);
        }
    };

    return sys;
}

var sys = cc && cc.sys ? cc.sys : initSys();

module.exports = sys;<|MERGE_RESOLUTION|>--- conflicted
+++ resolved
@@ -24,508 +24,7 @@
  THE SOFTWARE.
  ****************************************************************************/
 
-<<<<<<< HEAD
 function initSys () {
-=======
-if (cc.sys) return;
-
-/**
- * System variables
- * @class sys
- * @main
- * @static
- */
-cc.sys = {};
-var sys = cc.sys;
-
-/**
- * English language code
- * @property {String} LANGUAGE_ENGLISH
- * @readOnly
- */
-sys.LANGUAGE_ENGLISH = "en";
-
-/**
- * Chinese language code
- * @property {String} LANGUAGE_CHINESE
- * @readOnly
- */
-sys.LANGUAGE_CHINESE = "zh";
-
-/**
- * French language code
- * @property {String} LANGUAGE_FRENCH
- * @readOnly
- */
-sys.LANGUAGE_FRENCH = "fr";
-
-/**
- * Italian language code
- * @property {String} LANGUAGE_ITALIAN
- * @readOnly
- */
-sys.LANGUAGE_ITALIAN = "it";
-
-/**
- * German language code
- * @property {String} LANGUAGE_GERMAN
- * @readOnly
- */
-sys.LANGUAGE_GERMAN = "de";
-
-/**
- * Spanish language code
- * @property {String} LANGUAGE_SPANISH
- * @readOnly
- */
-sys.LANGUAGE_SPANISH = "es";
-
-/**
- * Spanish language code
- * @property {String} LANGUAGE_DUTCH
- * @readOnly
- */
-sys.LANGUAGE_DUTCH = "du";
-
-/**
- * Russian language code
- * @property {String} LANGUAGE_RUSSIAN
- * @readOnly
- */
-sys.LANGUAGE_RUSSIAN = "ru";
-
-/**
- * Korean language code
- * @property {String} LANGUAGE_KOREAN
- * @readOnly
- */
-sys.LANGUAGE_KOREAN = "ko";
-
-/**
- * Japanese language code
- * @property {String} LANGUAGE_JAPANESE
- * @readOnly
- */
-sys.LANGUAGE_JAPANESE = "ja";
-
-/**
- * Hungarian language code
- * @property {String} LANGUAGE_HUNGARIAN
- * @readonly
- */
-sys.LANGUAGE_HUNGARIAN = "hu";
-
-/**
- * Portuguese language code
- * @property {String} LANGUAGE_PORTUGUESE
- * @readOnly
- */
-sys.LANGUAGE_PORTUGUESE = "pt";
-
-/**
- * Arabic language code
- * @property {String} LANGUAGE_ARABIC
- * @readOnly
- */
-sys.LANGUAGE_ARABIC = "ar";
-
-/**
- * Norwegian language code
- * @property {String} LANGUAGE_NORWEGIAN
- * @readOnly
- */
-sys.LANGUAGE_NORWEGIAN = "no";
-
-/**
- * Polish language code
- * @property {String} LANGUAGE_POLISH
- * @readOnly
- */
-sys.LANGUAGE_POLISH = "pl";
-
-/**
- * Turkish language code
- * @property {String} LANGUAGE_TURKISH
- * @readOnly
- */
-sys.LANGUAGE_TURKISH = "tr";
-
-/**
- * Ukrainian language code
- * @property {String} LANGUAGE_UKRAINIAN
- * @readOnly
- */
-sys.LANGUAGE_UKRAINIAN = "uk";
-
-/**
- * Romanian language code
- * @property {String} LANGUAGE_ROMANIAN
- * @readOnly
- */
-sys.LANGUAGE_ROMANIAN = "ro";
-
-/**
- * Bulgarian language code
- * @property {String} LANGUAGE_BULGARIAN
- * @readOnly
- */
-sys.LANGUAGE_BULGARIAN = "bg";
-
-/**
- * Unknown language code
- * @property {String} LANGUAGE_UNKNOWN
- * @readOnly
- */
-sys.LANGUAGE_UNKNOWN = "unknown";
-
-/**
- * @property {String} OS_IOS
- * @readOnly
- */
-sys.OS_IOS = "iOS";
-/**
- * @property {String} OS_ANDROID
- * @readOnly
- */
-sys.OS_ANDROID = "Android";
-/**
- * @property {String} OS_WINDOWS
- * @readOnly
- */
-sys.OS_WINDOWS = "Windows";
-/**
- * @property {String} OS_MARMALADE
- * @readOnly
- */
-sys.OS_MARMALADE = "Marmalade";
-/**
- * @property {String} OS_LINUX
- * @readOnly
- */
-sys.OS_LINUX = "Linux";
-/**
- * @property {String} OS_BADA
- * @readOnly
- */
-sys.OS_BADA = "Bada";
-/**
- * @property {String} OS_BLACKBERRY
- * @readOnly
- */
-sys.OS_BLACKBERRY = "Blackberry";
-/**
- * @property {String} OS_OSX
- * @readOnly
- */
-sys.OS_OSX = "OS X";
-/**
- * @property {String} OS_WP8
- * @readOnly
- */
-sys.OS_WP8 = "WP8";
-/**
- * @property {String} OS_WINRT
- * @readOnly
- */
-sys.OS_WINRT = "WINRT";
-/**
- * @property {String} OS_UNKNOWN
- * @readOnly
- */
-sys.OS_UNKNOWN = "Unknown";
-
-/**
- * @property {Number} UNKNOWN
- * @readOnly
- * @default -1
- */
-sys.UNKNOWN = -1;
-/**
- * @property {Number} WIN32
- * @readOnly
- * @default 0
- */
-sys.WIN32 = 0;
-/**
- * @property {Number} LINUX
- * @readOnly
- * @default 1
- */
-sys.LINUX = 1;
-/**
- * @property {Number} MACOS
- * @readOnly
- * @default 2
- */
-sys.MACOS = 2;
-/**
- * @property {Number} ANDROID
- * @readOnly
- * @default 3
- */
-sys.ANDROID = 3;
-/**
- * @property {Number} IPHONE
- * @readOnly
- * @default 4
- */
-sys.IPHONE = 4;
-/**
- * @property {Number} IPAD
- * @readOnly
- * @default 5
- */
-sys.IPAD = 5;
-/**
- * @property {Number} BLACKBERRY
- * @readOnly
- * @default 6
- */
-sys.BLACKBERRY = 6;
-/**
- * @property {Number} NACL
- * @readOnly
- * @default 7
- */
-sys.NACL = 7;
-/**
- * @property {Number} EMSCRIPTEN
- * @readOnly
- * @default 8
- */
-sys.EMSCRIPTEN = 8;
-/**
- * @property {Number} TIZEN
- * @readOnly
- * @default 9
- */
-sys.TIZEN = 9;
-/**
- * @property {Number} WINRT
- * @readOnly
- * @default 10
- */
-sys.WINRT = 10;
-/**
- * @property {Number} WP8
- * @readOnly
- * @default 11
- */
-sys.WP8 = 11;
-/**
- * @property {Number} MOBILE_BROWSER
- * @readOnly
- * @default 100
- */
-sys.MOBILE_BROWSER = 100;
-/**
- * @property {Number} DESKTOP_BROWSER
- * @readOnly
- * @default 101
- */
-sys.DESKTOP_BROWSER = 101;
-
-/**
- * Indicates whether executes in editor's window process (Electron's renderer context)
- * @property {Number} EDITOR_PAGE
- * @readOnly
- * @default 102
- */
-sys.EDITOR_PAGE = 102;
-/**
- * Indicates whether executes in editor's main process (Electron's browser context)
- * @property {Number} EDITOR_CORE
- * @readOnly
- * @default 103
- */
-sys.EDITOR_CORE = 103;
-/**
- * @property {Number} WECHAT_GAME
- * @readOnly
- * @default 104
- */
-sys.WECHAT_GAME = 104;
-/**
- * @property {Number} QQ_PLAY
- * @readOnly
- * @default 105
- */
-sys.QQ_PLAY = 105;
-
-/**
- * BROWSER_TYPE_WECHAT
- * @property {String} BROWSER_TYPE_WECHAT
- * @readOnly
- * @default "wechat"
- */
-sys.BROWSER_TYPE_WECHAT = "wechat";
-/**
- * BROWSER_TYPE_WECHAT_GAME
- * @property {String} BROWSER_TYPE_WECHAT_GAME
- * @readOnly
- * @default "wechatgame"
- */
-sys.BROWSER_TYPE_WECHAT_GAME = "wechatgame";
-sys.BROWSER_TYPE_WECHAT_GAME_SUB = "wechatgamesub";
-
-/**
- * BROWSER_TYPE_QQ_PLAY
- * @property {String} BROWSER_TYPE_QQ_PLAY
- * @readOnly
- * @default "qqplay"
- */
-sys.BROWSER_TYPE_QQ_PLAY = "qqplay";
-/**
- *
- * @property {String} BROWSER_TYPE_ANDROID
- * @readOnly
- * @default "androidbrowser"
- */
-sys.BROWSER_TYPE_ANDROID = "androidbrowser";
-/**
- *
- * @property {String} BROWSER_TYPE_IE
- * @readOnly
- * @default "ie"
- */
-sys.BROWSER_TYPE_IE = "ie";
-/**
- *
- * @property {String} BROWSER_TYPE_QQ
- * @readOnly
- * @default "qqbrowser"
- */
-sys.BROWSER_TYPE_QQ = "qqbrowser";
-/**
- *
- * @property {String} BROWSER_TYPE_MOBILE_QQ
- * @readOnly
- * @default "mqqbrowser"
- */
-sys.BROWSER_TYPE_MOBILE_QQ = "mqqbrowser";
-/**
- *
- * @property {String} BROWSER_TYPE_UC
- * @readOnly
- * @default "ucbrowser"
- */
-sys.BROWSER_TYPE_UC = "ucbrowser";
-/**
- * uc third party integration.
- * @property {String} BROWSER_TYPE_UCBS
- * @readOnly
- * @default "ucbs"
- */
-sys.BROWSER_TYPE_UCBS = "ucbs";
-/**
- *
- * @property {String} BROWSER_TYPE_360
- * @readOnly
- * @default "360browser"
- */
-sys.BROWSER_TYPE_360 = "360browser";
-/**
- *
- * @property {String} BROWSER_TYPE_BAIDU_APP
- * @readOnly
- * @default "baiduboxapp"
- */
-sys.BROWSER_TYPE_BAIDU_APP = "baiduboxapp";
-/**
- *
- * @property {String} BROWSER_TYPE_BAIDU
- * @readOnly
- * @default "baidubrowser"
- */
-sys.BROWSER_TYPE_BAIDU = "baidubrowser";
-/**
- *
- * @property {String} BROWSER_TYPE_MAXTHON
- * @readOnly
- * @default "maxthon"
- */
-sys.BROWSER_TYPE_MAXTHON = "maxthon";
-/**
- *
- * @property {String} BROWSER_TYPE_OPERA
- * @readOnly
- * @default "opera"
- */
-sys.BROWSER_TYPE_OPERA = "opera";
-/**
- *
- * @property {String} BROWSER_TYPE_OUPENG
- * @readOnly
- * @default "oupeng"
- */
-sys.BROWSER_TYPE_OUPENG = "oupeng";
-/**
- *
- * @property {String} BROWSER_TYPE_MIUI
- * @readOnly
- * @default "miuibrowser"
- */
-sys.BROWSER_TYPE_MIUI = "miuibrowser";
-/**
- *
- * @property {String} BROWSER_TYPE_FIREFOX
- * @readOnly
- * @default "firefox"
- */
-sys.BROWSER_TYPE_FIREFOX = "firefox";
-/**
- *
- * @property {String} BROWSER_TYPE_SAFARI
- * @readOnly
- * @default "safari"
- */
-sys.BROWSER_TYPE_SAFARI = "safari";
-/**
- *
- * @property {String} BROWSER_TYPE_CHROME
- * @readOnly
- * @default "chrome"
- */
-sys.BROWSER_TYPE_CHROME = "chrome";
-/**
- *
- * @property {String} BROWSER_TYPE_LIEBAO
- * @readOnly
- * @default "liebao"
- */
-sys.BROWSER_TYPE_LIEBAO = "liebao";
-/**
- *
- * @property {String} BROWSER_TYPE_QZONE
- * @readOnly
- * @default "qzone"
- */
-sys.BROWSER_TYPE_QZONE = "qzone";
-/**
- *
- * @property {String} BROWSER_TYPE_SOUGOU
- * @readOnly
- * @default "sogou"
- */
-sys.BROWSER_TYPE_SOUGOU = "sogou";
-/**
- *
- * @property {String} BROWSER_TYPE_UNKNOWN
- * @readOnly
- * @default "unknown"
- */
-sys.BROWSER_TYPE_UNKNOWN = "unknown";
-
-/**
- * !#en
- * Network type enumeration
- * !#zh
- * 网络类型枚举
- *
- * @enum NetworkType
- */
-sys.NetworkType = {
->>>>>>> e5309dab
     /**
      * System variables
      * @class sys
@@ -666,70 +165,7 @@
      * @property {String} LANGUAGE_BULGARIAN
      * @readOnly
      */
-<<<<<<< HEAD
     sys.LANGUAGE_BULGARIAN = "bg";
-=======
-    sys.browserType = sys.BROWSER_TYPE_UNKNOWN;
-    /* Determine the browser type */
-    (function(){
-        var typeReg1 = /mqqbrowser|micromessenger|qq|sogou|qzone|liebao|maxthon|ucbs|360 aphone|360browser|baiduboxapp|baidubrowser|maxthon|mxbrowser|miuibrowser/i;
-        var typeReg2 = /qqbrowser|ucbrowser/i
-        var typeReg3 = /chrome|safari|firefox|trident|opera|opr\/|oupeng/i;
-        var browserTypes = typeReg1.exec(ua);
-        if(!browserTypes) browserTypes = typeReg2.exec(ua);
-        if(!browserTypes) browserTypes = typeReg3.exec(ua);
-        
-        var browserType = browserTypes ? browserTypes[0].toLowerCase() : sys.BROWSER_TYPE_UNKNOWN;
-        if (CC_WECHATGAME) {
-            browserType = sys.BROWSER_TYPE_WECHAT_GAME;
-        }
-        else if (CC_QQPLAY)
-            browserType = sys.BROWSER_TYPE_QQ_PLAY;
-        else if (browserType === 'micromessenger')
-            browserType = sys.BROWSER_TYPE_WECHAT;
-        else if (browserType === "safari" && isAndroid)
-            browserType = sys.BROWSER_TYPE_ANDROID;
-        else if (browserType === "qq" && ua.match(/android.*applewebkit/i))
-            browserType = sys.BROWSER_TYPE_ANDROID;
-        else if (browserType === "trident")
-            browserType = sys.BROWSER_TYPE_IE;
-        else if (browserType === "360 aphone")
-            browserType = sys.BROWSER_TYPE_360;
-        else if (browserType === "mxbrowser")
-            browserType = sys.BROWSER_TYPE_MAXTHON;
-        else if (browserType === "opr/")
-            browserType = sys.BROWSER_TYPE_OPERA;
-
-        sys.browserType = browserType;
-    })();
-
-    /**
-     * Indicate the running browser version
-     * @property {String} browserVersion
-     */
-    sys.browserVersion = "";
-    /* Determine the browser version number */
-    (function(){
-        var versionReg1 = /(mqqbrowser|micromessenger|qq|sogou|qzone|liebao|maxthon|uc|ucbs|360 aphone|360|baiduboxapp|baidu|maxthon|mxbrowser|miui)(mobile)?(browser)?\/?([\d.]+)/i;
-        var versionReg2 = /(qqbrowser|chrome|safari|firefox|trident|opera|opr\/|oupeng)(mobile)?(browser)?\/?([\d.]+)/i;
-        var tmp = ua.match(versionReg1);
-        if(!tmp) tmp = ua.match(versionReg2);
-        sys.browserVersion = tmp ? tmp[4] : "";
-    })();
-
-    var w = window.innerWidth || document.documentElement.clientWidth;
-    var h = window.innerHeight || document.documentElement.clientHeight;
-    var ratio = window.devicePixelRatio || 1;
-
-    /**
-     * Indicate the real pixel resolution of the whole game window
-     * @property {Size} windowPixelResolution
-     */
-    sys.windowPixelResolution = {
-        width: ratio * w,
-        height: ratio * h
-    };
->>>>>>> e5309dab
 
     /**
      * Unknown language code
@@ -974,6 +410,13 @@
      * @default "ucbrowser"
      */
     sys.BROWSER_TYPE_UC = "ucbrowser";
+    /**
+     * uc third party integration.
+     * @property {String} BROWSER_TYPE_UCBS
+     * @readOnly
+     * @default "ucbs"
+     */
+    sys.BROWSER_TYPE_UCBS = "ucbs";
     /**
      *
      * @property {String} BROWSER_TYPE_360
@@ -1105,10 +548,10 @@
     }
     else if (CC_JSB) {
         var platform = sys.platform = __getPlatform();
-        sys.isMobile = (platform === sys.ANDROID || 
-                        platform === sys.IPAD || 
-                        platform === sys.IPHONE || 
-                        platform === sys.WP8 || 
+        sys.isMobile = (platform === sys.ANDROID ||
+                        platform === sys.IPAD ||
+                        platform === sys.IPHONE ||
+                        platform === sys.WP8 ||
                         platform === sys.TIZEN ||
                         platform === sys.BLACKBERRY);
 
@@ -1173,7 +616,7 @@
                 sys.os = sys.OS_IOS;
             }
         }
-    
+
         var version = /[\d\.]+/.exec(env.system);
         sys.osVersion = version[0];
         sys.osMainVersion = parseInt(sys.osVersion);
@@ -1185,7 +628,7 @@
             sys.browserType = sys.BROWSER_TYPE_WECHAT_GAME;
         }
         sys.browserVersion = env.version;
-    
+
         var w = env.windowWidth;
         var h = env.windowHeight;
         var ratio = env.pixelRatio || 1;
@@ -1193,17 +636,17 @@
             width: ratio * w,
             height: ratio * h
         };
-    
+
         sys.localStorage = window.localStorage;
-    
+
         sys.capabilities = {
             "canvas": true,
             "opengl": true,
             "webp": false
         };
-        sys.__audioSupport = { 
-            ONLY_ONE: false, 
-            WEB_AUDIO: false, 
+        sys.__audioSupport = {
+            ONLY_ONE: false,
+            WEB_AUDIO: false,
             DELAY_CREATE_CTX: false,
             format: ['.mp3']
         };
@@ -1222,24 +665,24 @@
         else {
             sys.os = sys.OS_UNKNOWN;
         }
-    
+
         var version = /[\d\.]+/.exec(env.version);
         sys.osVersion = version[0];
         sys.osMainVersion = parseInt(sys.osVersion.split('.')[0]);
         sys.browserType = sys.BROWSER_TYPE_QQ_PLAY;
         sys.browserVersion = 0;
-    
+
         var w = env.screenWidth;
         var h = env.screenHeight;
         var ratio = env.pixelRatio || 1;
-    
+
         sys.windowPixelResolution = {
             width: ratio * w,
             height: ratio * h
         };
-    
+
         sys.localStorage = window.localStorage;
-    
+
         sys.capabilities = {
             "canvas": false,
             "opengl": true,
@@ -1298,7 +741,7 @@
             iOS = true;
             osVersion = uaResult[2] || '';
             osMainVersion = parseInt(osVersion) || 0;
-        } 
+        }
         else if (/(iPhone|iPad|iPod)/.exec(nav.platform)) {
             iOS = true;
             osVersion = '';
@@ -1336,10 +779,13 @@
         sys.browserType = sys.BROWSER_TYPE_UNKNOWN;
         /* Determine the browser type */
         (function(){
-            var typeReg1 = /mqqbrowser|micromessenger|qq|sogou|qzone|liebao|maxthon|ucbrowser|360 aphone|360browser|baiduboxapp|baidubrowser|maxthon|mxbrowser|miuibrowser/i;
-            var typeReg2 = /qqbrowser|chrome|safari|firefox|trident|opera|opr\/|oupeng/i;
+            var typeReg1 = /mqqbrowser|micromessenger|qq|sogou|qzone|liebao|maxthon|ucbs|360 aphone|360browser|baiduboxapp|baidubrowser|maxthon|mxbrowser|miuibrowser/i;
+            var typeReg2 = /qqbrowser|ucbrowser/i;
+            var typeReg3 = /chrome|safari|firefox|trident|opera|opr\/|oupeng/i;
             var browserTypes = typeReg1.exec(ua);
             if(!browserTypes) browserTypes = typeReg2.exec(ua);
+            if(!browserTypes) browserTypes = typeReg3.exec(ua);
+
             var browserType = browserTypes ? browserTypes[0].toLowerCase() : sys.BROWSER_TYPE_UNKNOWN;
             if (CC_WECHATGAME)
                 browserType = sys.BROWSER_TYPE_WECHAT_GAME;
@@ -1370,7 +816,7 @@
         sys.browserVersion = "";
         /* Determine the browser version number */
         (function(){
-            var versionReg1 = /(mqqbrowser|micromessenger|qq|sogou|qzone|liebao|maxthon|uc|360 aphone|360|baiduboxapp|baidu|maxthon|mxbrowser|miui)(mobile)?(browser)?\/?([\d.]+)/i;
+            var versionReg1 = /(mqqbrowser|micromessenger|qq|sogou|qzone|liebao|maxthon|uc|ucbs|360 aphone|360|baiduboxapp|baidu|maxthon|mxbrowser|miui)(mobile)?(browser)?\/?([\d.]+)/i;
             var versionReg2 = /(qqbrowser|chrome|safari|firefox|trident|opera|opr\/|oupeng)(mobile)?(browser)?\/?([\d.]+)/i;
             var tmp = ua.match(versionReg1);
             if(!tmp) tmp = ua.match(versionReg2);
@@ -1407,7 +853,7 @@
                 }
             }
             else {
-                return create3DContext(canvas, opt_attribs, "webgl") || 
+                return create3DContext(canvas, opt_attribs, "webgl") ||
                     create3DContext(canvas, opt_attribs, "experimental-webgl") ||
                     create3DContext(canvas, opt_attribs, "webkit-3d") ||
                     create3DContext(canvas, opt_attribs, "moz-webgl") ||
@@ -1529,7 +975,7 @@
 
             // check if browser supports Web Audio
             // check Web Audio's context
-            var supportWebAudio = sys.browserType !== sys.BROWSER_TYPE_WECHAT_GAME && 
+            var supportWebAudio = sys.browserType !== sys.BROWSER_TYPE_WECHAT_GAME &&
                                 !!(window.AudioContext || window.webkitAudioContext || window.mozAudioContext);
 
             __audioSupport = { ONLY_ONE: false, WEB_AUDIO: supportWebAudio, DELAY_CREATE_CTX: false };
@@ -1569,12 +1015,6 @@
                 if(__audioSupport.DELAY_CREATE_CTX) {
                     setTimeout(function(){ __audioSupport.context = new (window.AudioContext || window.webkitAudioContext || window.mozAudioContext)(); }, 0);
                 }
-<<<<<<< HEAD
-=======
-                break;
-            case sys.BROWSER_TYPE_360:
-                _supportWebGL = false;
->>>>>>> e5309dab
             }
         } catch(error) {
             __audioSupport.WEB_AUDIO = false;
