/****************************************************************************
 Copyright (c) 2013-2016 Chukong Technologies Inc.
 Copyright (c) 2017-2018 Xiamen Yaji Software Co., Ltd.

 http://www.cocos.com

 Permission is hereby granted, free of charge, to any person obtaining a copy
 of this software and associated engine source code (the "Software"), a limited,
 worldwide, royalty-free, non-assignable, revocable and non-exclusive license
 to use Cocos Creator solely to develop games on your target platforms. You shall
 not use Cocos Creator software for developing other software or tools that's
 used for developing games. You are not granted to publish, distribute,
 sublicense, and/or sell copies of Cocos Creator.

 The software or tools in this License Agreement are licensed, not sold.
 Xiamen Yaji Software Co., Ltd. reserves all rights not expressly granted to you.

 THE SOFTWARE IS PROVIDED "AS IS", WITHOUT WARRANTY OF ANY KIND, EXPRESS OR
 IMPLIED, INCLUDING BUT NOT LIMITED TO THE WARRANTIES OF MERCHANTABILITY,
 FITNESS FOR A PARTICULAR PURPOSE AND NONINFRINGEMENT. IN NO EVENT SHALL THE
 AUTHORS OR COPYRIGHT HOLDERS BE LIABLE FOR ANY CLAIM, DAMAGES OR OTHER
 LIABILITY, WHETHER IN AN ACTION OF CONTRACT, TORT OR OTHERWISE, ARISING FROM,
 OUT OF OR IN CONNECTION WITH THE SOFTWARE OR THE USE OR OTHER DEALINGS IN
 THE SOFTWARE.
 ****************************************************************************/

const macro = require('../../platform/CCMacro');
const EditBoxImpl = require('../editbox/CCEditBoxImpl');
const Label = require('../CCLabel');
const Types = require('./types');
const InputMode = Types.InputMode;
const InputFlag = Types.InputFlag;
const KeyboardReturnType = Types.KeyboardReturnType;

const LEFT_PADDING = 2;

function capitalize (string) {
    return string.replace(/(?:^|\s)\S/g, function(a) { return a.toUpperCase(); });
}

function capitalizeFirstLetter (string) {
    return string.charAt(0).toUpperCase() + string.slice(1);
}


/**
 * !#en cc.EditBox is a component for inputing text, you can use it to gather small amounts of text from users.
 * !#zh EditBox 组件，用于获取用户的输入文本。
 * @class EditBox
 * @extends Component
 */
let EditBox = cc.Class({
    name: 'cc.EditBox',
    extends: cc.Component,

    editor: CC_EDITOR && {
        menu: 'i18n:MAIN_MENU.component.ui/EditBox',
        inspector: 'packages://inspector/inspectors/comps/cceditbox.js',
        help: 'i18n:COMPONENT.help_url.editbox',
        executeInEditMode: true,
    },

    properties: {
        _useOriginalSize: true,
        _string: '',
        /**
         * !#en Input string of EditBox.
         * !#zh 输入框的初始输入内容，如果为空则会显示占位符的文本。
         * @property {String} string
         */
        string: {
            tooltip: CC_DEV && 'i18n:COMPONENT.editbox.string',
            get () {
                return this._string;
            },
            set(value) {
                if (value.length >= this.maxLength) {
                    value = value.slice(0, this.maxLength);
                }

                this._string = value;
                this._updateString(value);
            }
        },

        /**
         * !#en The background image of EditBox.
         * !#zh 输入框的背景图片
         * @property {SpriteFrame} backgroundImage
         */
        backgroundImage: {
            tooltip: CC_DEV && 'i18n:COMPONENT.editbox.backgroundImage',
            default: null,
            type: cc.SpriteFrame,
            notify () {
                this._createBackgroundSprite();
            }
        },

        /**
         * !#en
         * The return key type of EditBox.
         * Note: it is meaningless for web platforms and desktop platforms.
         * !#zh
         * 指定移动设备上面回车按钮的样式。
         * 注意：这个选项对 web 平台与 desktop 平台无效。
         * @property {EditBox.KeyboardReturnType} returnType
         * @default KeyboardReturnType.DEFAULT
         */
        returnType: {
            default: KeyboardReturnType.DEFAULT,
            tooltip: CC_DEV && 'i18n:COMPONENT.editbox.returnType',
            displayName: 'KeyboardReturnType',
            type: KeyboardReturnType,
            notify () {
                this._impl.returnType = this.returnType;
            }
        },

        /**
         * !#en Set the input flags that are to be applied to the EditBox.
         * !#zh 指定输入标志位，可以指定输入方式为密码或者单词首字母大写。
         * @property {EditBox.InputFlag} inputFlag
         * @default InputFlag.DEFAULT
         */
        inputFlag: {
            tooltip: CC_DEV && 'i18n:COMPONENT.editbox.input_flag',
            default: InputFlag.DEFAULT,
            type: InputFlag,
            notify () {
                this._impl.inputFlag = this.inputFlag;
            }
        },
        /**
         * !#en
         * Set the input mode of the edit box.
         * If you pass ANY, it will create a multiline EditBox.
         * !#zh
         * 指定输入模式: ANY表示多行输入，其它都是单行输入，移动平台上还可以指定键盘样式。
         * @property {EditBox.InputMode} inputMode
         * @default InputMode.ANY
         */
        inputMode: {
            tooltip: CC_DEV && 'i18n:COMPONENT.editbox.input_mode',
            default: InputMode.ANY,
            type: InputMode,
            notify () {
                this._impl.setInputMode(this.inputMode);
            }
        },

        /**
         * !#en Font size of the input text.
         * !#zh 输入框文本的字体大小
         * @property {Number} fontSize
         */
        fontSize: {
            tooltip: CC_DEV && 'i18n:COMPONENT.editbox.font_size',
            default: 20,
            notify () {
                if (this._textLabel) {
                    this._textLabel.fontSize = this.fontSize;
                }
            }
        },

        /**
         * !#en Change the lineHeight of displayed text.
         * !#zh 输入框文本的行高。
         * @property {Number} lineHeight
         */
        lineHeight: {
            tooltip: CC_DEV && 'i18n:COMPONENT.editbox.line_height',
            default: 40,
            notify () {
                if (this._textLabel) {
                    this._textLabel.lineHeight = this.lineHeight;
                }
            }
        },

        /**
         * !#en Font color of the input text.
         * !#zh 输入框文本的颜色。
         * @property {Color} fontColor
         */
        fontColor: {
            tooltip: CC_DEV && 'i18n:COMPONENT.editbox.font_color',
            default: cc.Color.WHITE,
            notify () {
                if (this._textLabel) {
                    this._textLabel.node.color = this.fontColor;
                }
            }
        },

        /**
         * !#en The display text of placeholder.
         * !#zh 输入框占位符的文本内容。
         * @property {String} placeholder
         */
        placeholder: {
            tooltip: CC_DEV && 'i18n:COMPONENT.editbox.placeholder',
            default: 'Enter text here...',
            notify () {
                if (this._placeholderLabel) {
                    this._placeholderLabel.string = this.placeholder;
                }
                this._impl.setPlaceholderText(this.placeholder);
            }
        },

        /**
         * !#en The font size of placeholder.
         * !#zh 输入框占位符的字体大小。
         * @property {Number} placeholderFontSize
         */
        placeholderFontSize: {
            tooltip: CC_DEV && 'i18n:COMPONENT.editbox.placeholder_font_size',
            default: 20,
            notify () {
                if (this._placeholderLabel) {
                    this._placeholderLabel.fontSize = this.placeholderFontSize;
                }
            }
        },

        /**
         * !#en The font color of placeholder.
         * !#zh 输入框占位符的字体颜色。
         * @property {Color} placeholderFontColor
         */
        placeholderFontColor: {
            tooltip: CC_DEV && 'i18n:COMPONENT.editbox.placeholder_font_color',
            default: cc.Color.GRAY,
            notify () {
                if (this._placeholderLabel) {
                    this._placeholderLabel.node.color = this.placeholderFontColor;
                }
            }
        },

        /**
         * !#en The maximize input length of EditBox.
         * - If pass a value less than 0, it won't limit the input number of characters.
         * - If pass 0, it doesn't allow input any characters.
         * !#zh 输入框最大允许输入的字符个数。
         * - 如果值为小于 0 的值，则不会限制输入字符个数。
         * - 如果值为 0，则不允许用户进行任何输入。
         * @property {Number} maxLength
         */
        maxLength: {
            tooltip: CC_DEV && 'i18n:COMPONENT.editbox.max_length',
            default: 20,
            notify () {
                this._impl.setMaxLength(this.maxLength);
            }
        },

        /**
         * !#en The input is always visible and be on top of the game view (only useful on Web).
         * !zh 输入框总是可见，并且永远在游戏视图的上面（这个属性只有在 Web 上面修改有意义）
         * Note: only available on Web at the moment.
         * @property {Boolean} stayOnTop
         */
        stayOnTop: {
            tooltip: CC_DEV && 'i18n:COMPONENT.editbox.stay_on_top',
            default: false,
            notify () {
                this._updateStayOnTop();
            }
        },

        _tabIndex: 0,

        /**
         * !#en Set the tabIndex of the DOM input element (only useful on Web).
         * !#zh 修改 DOM 输入元素的 tabIndex（这个属性只有在 Web 上面修改有意义）。
         * @property {Number} tabIndex
         */
        tabIndex: {
            tooltip: CC_DEV && 'i18n:COMPONENT.editbox.tab_index',
            get () {
                return this._tabIndex;
            },
            set (value) {
                this._tabIndex = value;
                this._impl.setTabIndex(value);
            }
        },

        /**
         * !#en The event handler to be called when EditBox began to edit text.
         * !#zh 开始编辑文本输入框触发的事件回调。
         * @property {Component.EventHandler[]} editingDidBegan
         */
        editingDidBegan: {
            default: [],
            type: cc.Component.EventHandler,
        },

        /**
         * !#en The event handler to be called when EditBox text changes.
         * !#zh 编辑文本输入框时触发的事件回调。
         * @property {Component.EventHandler[]} textChanged
         */
        textChanged: {
            default: [],
            type: cc.Component.EventHandler,
        },

        /**
         * !#en The event handler to be called when EditBox edit ends.
         * !#zh 结束编辑文本输入框时触发的事件回调。
         * @property {Component.EventHandler[]} editingDidEnded
         */
        editingDidEnded: {
            default: [],
            type: cc.Component.EventHandler,
        },

        /**
         * !#en The event handler to be called when return key is pressed. Windows is not supported.
         * !#zh 当用户按下回车按键时的事件回调，目前不支持 windows 平台
         * @property {Component.EventHandler[]} editingReturn
         */
        editingReturn: {
            default: [],
            type: cc.Component.EventHandler
        }

    },

    statics: {
        _EditBoxImpl: EditBoxImpl,
        KeyboardReturnType: KeyboardReturnType,
        InputFlag: InputFlag,
        InputMode: InputMode
    },

    _init () {
        this._createBackgroundSprite();
        this._createLabels();

        let impl = this._impl = new EditBoxImpl();

        impl.setDelegate(this);
        impl.setNode(this.node);
        impl.setInputMode(this.inputMode);
        impl.setMaxLength(this.maxLength);
        impl.setInputFlag(this.inputFlag);
        impl.setReturnType(this.returnType);
        impl.setTabIndex(this.tabIndex);
        impl.setFontColor(this.fontColor);
        impl.setFontSize(this.fontSize);
        impl.setPlaceholderText(this.placeholder);

        this._updateStayOnTop();
        this._updateString(this.string);
        this._syncSize();
    },

    _updateStayOnTop () {
        if (this.stayOnTop) {
            this._hideLabels();
        }
        else {
            this._showLabels();
        }
        this._impl.stayOnTop(this.stayOnTop);
    },

    _syncSize () {
        let size = this.node.getContentSize();
        
        this._background.node.setAnchorPoint(this.node.getAnchorPoint());
        this._background.node.setContentSize(size);

        this._updateLabelPosition(size);
        this._impl.setSize(size.width, size.height);
    },

    _updateLabelPosition (size) {
        let node = this.node;
        let offx = -node.anchorX * node.width;
        let offy = -node.anchorY * node.height;

        let placeholderLabel = this._placeholderLabel;
        let textLabel = this._textLabel;

        textLabel.node.setContentSize(size.width - LEFT_PADDING, size.height);
        placeholderLabel.node.setContentSize(size.width - LEFT_PADDING, size.height);
        placeholderLabel.lineHeight = size.height;

        placeholderLabel.node.setPosition(offx + LEFT_PADDING, offy + size.height);
        textLabel.node.setPosition(offx + LEFT_PADDING, offy + size.height);

        if (this.inputMode === InputMode.ANY){
            placeholderLabel.verticalAlign = macro.VerticalTextAlignment.TOP;
            placeholderLabel.enableWrapText = true;
            textLabel.verticalAlign = macro.VerticalTextAlignment.TOP;
            textLabel.enableWrapText = true;
        }
        else {
            placeholderLabel.verticalAlign = macro.VerticalTextAlignment.CENTER;
            placeholderLabel.enableWrapText = false;
            textLabel.verticalAlign = macro.VerticalTextAlignment.CENTER;
            textLabel.enableWrapText = false;
        }
    },

    _createBackgroundSprite () {
        let background = this._background;
        if (!background) {
            let node = this.node.getChildByName('BACKGROUND_SPRITE');
            if (!node) {
                node = new cc.Node('BACKGROUND_SPRITE');
            }
            
            background = node.getComponent(cc.Sprite);
            if (!background) {
                background = node.addComponent(cc.Sprite);
            }
            background.type = cc.Sprite.Type.SLICED;

            node.parent = this.node;
            this._background = background;
        }
        background.spriteFrame = this.backgroundImage;
    },

    _createLabels () {
        if (!this._textLabel) {
            let node = this.node.getChildByName('TEXT_LABEL');
            if (!node) {
                node = new cc.Node('TEXT_LABEL');
            }
            node.color = this.fontColor;
            node.parent = this.node;
            node.setAnchorPoint(0, 1);

            let textLabel = node.getComponent(Label);
            if (!textLabel) {
                textLabel = node.addComponent(Label);
            }
            textLabel.overflow = Label.Overflow.CLAMP;
            textLabel.fontSize = this.fontSize;
            textLabel.lineHeight = this.lineHeight;
            this._textLabel = textLabel;
        }

        if (!this._placeholderLabel) {
            let node = this.node.getChildByName('PLACEHOLDER_LABEL');
            if (!node) {
                node = new cc.Node('PLACEHOLDER_LABEL');
            }
            node.color = this.placeholderFontColor;
            node.parent = this.node;
            node.setAnchorPoint(0, 1);

            let placeholderLabel = node.getComponent(Label);
            if (!placeholderLabel) {
                placeholderLabel = node.addComponent(Label);
            }
            placeholderLabel.overflow = Label.Overflow.CLAMP;
            placeholderLabel.fontSize = this.placeholderFontSize;
            placeholderLabel.string = this.placeholder;
            this._placeholderLabel = placeholderLabel;
        }
    },

    _showLabels () {
        let displayText = this._textLabel.string;
        this._textLabel.node.active = displayText !== '';
        this._placeholderLabel.node.active = displayText === '';
    },

    _hideLabels () {
        this._textLabel.node.active = false;
        this._placeholderLabel.node.active = false;
    },

    _updateString (text) {
        let textLabel = this._textLabel;
        // Not inited yet
        if (!textLabel) {
            return;
        }

        let displayText = text;
        if (displayText) {
            displayText = this._updateLabelStringStyle(displayText);
        }

        textLabel.string = displayText;
        this._impl.setString(text);
<<<<<<< HEAD
        if (!this._impl._editing) {
=======
        if (!this._impl._editing && !this.stayOnTop) {
>>>>>>> 6a3c4576
            this._showLabels();
        }
    },

    _updateLabelStringStyle (text, ignorePassword) {
        let inputFlag = this.inputFlag;
        if (!ignorePassword && inputFlag === InputFlag.PASSWORD) {
            let passwordString = '';
            let len = text.length;
            for (let i = 0; i < len; ++i) {
                passwordString += '\u25CF';
            }
            text = passwordString;
        } 
        else if (inputFlag === InputFlag.INITIAL_CAPS_ALL_CHARACTERS) {
            text = text.toUpperCase();
        }
        else if (inputFlag === InputFlag.INITIAL_CAPS_WORD) {
            text = capitalize(text);
        }
        else if (inputFlag === InputFlag.INITIAL_CAPS_SENTENCE) {
            text = capitalizeFirstLetter(text);
        }

        return text;
    },

    editBoxEditingDidBegan () {
        this._hideLabels();
        cc.Component.EventHandler.emitEvents(this.editingDidBegan, this);
        this.node.emit('editing-did-began', this);
    },

    editBoxEditingDidEnded () {
        if (!this.stayOnTop) {
            this._showLabels();
        }
        cc.Component.EventHandler.emitEvents(this.editingDidEnded, this);
        this.node.emit('editing-did-ended', this);
    },

    editBoxTextChanged (text) {
        text = this._updateLabelStringStyle(text, true);
        this.string = text;
        cc.Component.EventHandler.emitEvents(this.textChanged, text, this);
        this.node.emit('text-changed', this);
    },

    editBoxEditingReturn() {
        cc.Component.EventHandler.emitEvents(this.editingReturn, this);
        this.node.emit('editing-return', this);
    },

    onDestroy () {
        this._impl.clear();
    },

    __preload () {
        if (!CC_EDITOR) {
            this._registerEvent();
        }
        this._init();
    },

    _registerEvent () {
        this.node.on(cc.Node.EventType.TOUCH_START, this._onTouchBegan, this);
        this.node.on(cc.Node.EventType.TOUCH_END, this._onTouchEnded, this);
    },

    _onTouchBegan (event) {
        if (this._impl) {
            this._impl._onTouchBegan(event.touch);
        }
        event.stopPropagation();
    },

    _onTouchCancel (event) {
        if (this._impl) {
            this._impl._onTouchCancel();
        }
        event.stopPropagation();
    },

    _onTouchEnded (event) {
        if (this._impl) {
            this._impl._onTouchEnded();
        }
        event.stopPropagation();
    },

    /**
     * !#en Let the EditBox get focus, only valid when stayOnTop is true.
     * !#zh 让当前 EditBox 获得焦点，只有在 stayOnTop 为 true 的时候设置有效
     * Note: only available on Web at the moment.
     * @method setFocus
     */
    setFocus () {
        if(this._impl) {
            this._impl.setFocus();
        }
    },

    /**
     * !#en Determine whether EditBox is getting focus or not.
     * !#zh 判断 EditBox 是否获得了焦点
     * Note: only available on Web at the moment.
     * @method isFocused
     */
    isFocused () {
        let isFocused = false;
        if (this._impl) {
            isFocused = this._impl.isFocused();
        }
        return isFocused;
    },

    update () {
        if (this._impl) {
            this._impl.update();
        }
    }

});

cc.EditBox = module.exports = EditBox;

/**
 * !#en
 * Note: This event is emitted from the node to which the component belongs.
 * !#zh
 * 注意：此事件是从该组件所属的 Node 上面派发出来的，需要用 node.on 来监听。
 * @event editing-did-began
 * @param {Event.EventCustom} event
 * @param {EditBox} editbox - The EditBox component.
 */

/**
 * !#en
 * Note: This event is emitted from the node to which the component belongs.
 * !#zh
 * 注意：此事件是从该组件所属的 Node 上面派发出来的，需要用 node.on 来监听。
 * @event editing-did-ended
 * @param {Event.EventCustom} event
 * @param {EditBox} editbox - The EditBox component.
 */

/**
 * !#en
 * Note: This event is emitted from the node to which the component belongs.
 * !#zh
 * 注意：此事件是从该组件所属的 Node 上面派发出来的，需要用 node.on 来监听。
 * @event text-changed
 * @param {Event.EventCustom} event
 * @param {EditBox} editbox - The EditBox component.
 */

/**
 * !#en
 * Note: This event is emitted from the node to which the component belongs.
 * !#zh
 * 注意：此事件是从该组件所属的 Node 上面派发出来的，需要用 node.on 来监听。
 * @event editing-return
 * @param {Event.EventCustom} event
 * @param {EditBox} editbox - The EditBox component.
 */

/**
 * !#en if you don't need the EditBox and it isn't in any running Scene, you should
 * call the destroy method on this component or the associated node explicitly.
 * Otherwise, the created DOM element won't be removed from web page.
 * !#zh
 * 如果你不再使用 EditBox，并且组件未添加到场景中，那么你必须手动对组件或所在节点调用 destroy。
 * 这样才能移除网页上的 DOM 节点，避免 Web 平台内存泄露。
 * @example
 * editbox.node.parent = null;  // or  editbox.node.removeFromParent(false);
 * // when you don't need editbox anymore
 * editbox.node.destroy();
 * @method destroy
 * @return {Boolean} whether it is the first time the destroy being called
 */<|MERGE_RESOLUTION|>--- conflicted
+++ resolved
@@ -494,11 +494,7 @@
 
         textLabel.string = displayText;
         this._impl.setString(text);
-<<<<<<< HEAD
-        if (!this._impl._editing) {
-=======
         if (!this._impl._editing && !this.stayOnTop) {
->>>>>>> 6a3c4576
             this._showLabels();
         }
     },
