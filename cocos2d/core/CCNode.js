/****************************************************************************
 Copyright (c) 2013-2016 Chukong Technologies Inc.
 Copyright (c) 2017-2018 Xiamen Yaji Software Co., Ltd.

 http://www.cocos2d-x.org

 Permission is hereby granted, free of charge, to any person obtaining a copy
 of this software and associated documentation files (the "Software"), to deal
 in the Software without restriction, including without limitation the rights
 to use, copy, modify, merge, publish, distribute, sublicense, and/or sell
 copies of the Software, and to permit persons to whom the Software is
 furnished to do so, subject to the following conditions:

 The above copyright notice and this permission notice shall be included in
 all copies or substantial portions of the Software.

 THE SOFTWARE IS PROVIDED "AS IS", WITHOUT WARRANTY OF ANY KIND, EXPRESS OR
 IMPLIED, INCLUDING BUT NOT LIMITED TO THE WARRANTIES OF MERCHANTABILITY,
 FITNESS FOR A PARTICULAR PURPOSE AND NONINFRINGEMENT. IN NO EVENT SHALL THE
 AUTHORS OR COPYRIGHT HOLDERS BE LIABLE FOR ANY CLAIM, DAMAGES OR OTHER
 LIABILITY, WHETHER IN AN ACTION OF CONTRACT, TORT OR OTHERWISE, ARISING FROM,
 OUT OF OR IN CONNECTION WITH THE SOFTWARE OR THE USE OR OTHER DEALINGS IN
 THE SOFTWARE.
 ****************************************************************************/

'use strict';

const BaseNode = require('./utils/base-node');
const PrefabHelper = require('./utils/prefab-helper');
const mathPools = require('./utils/math-pools');
const renderEngine = require('./renderer/render-engine');
const AffineTrans = require('./utils/affine-transform');
const math = renderEngine.math;
const eventManager = require('./event-manager');
const macro = require('./platform/CCMacro');
const misc = require('./utils/misc');
const js = require('./platform/js');
const Event = require('./event/event');
const EventTarget = require('./event/event-target');
const RenderFlow = require('./renderer/render-flow');

const Flags = cc.Object.Flags;
const Destroying = Flags.Destroying;

const ERR_INVALID_NUMBER = CC_EDITOR && 'The %s is invalid';
const ONE_DEGREE = Math.PI / 180;

var ActionManagerExist = !!cc.ActionManager;
var emptyFunc = function () {};
var _mat4_temp = math.mat4.create();
var _vec3_temp = math.vec3.create();
var _quat_temp = math.quat.create();
var _globalOrderOfArrival = 1;
var _cachedArray = new Array(16);
_cachedArray.length = 0;

const POSITION_ON = 1 << 0;
const SCALE_ON = 1 << 1;
const ROTATION_ON = 1 << 2;
const SIZE_ON = 1 << 3;
const ANCHOR_ON = 1 << 4;

/**
 * !#en Node's local dirty properties flag
 * !#zh Node 的本地属性 dirty 状态位
 * @enum Node._LocalDirtyFlag
 * @static
 * @private
 * @namespace Node
 */
var LocalDirtyFlag = cc.Enum({
    /**
     * !#en Flag for position dirty
     * !#zh 位置 dirty 的标记位
     * @property {Number} POSITION
     * @static
     */
    POSITION: 1 << 0,
    /**
     * !#en Flag for scale dirty
     * !#zh 缩放 dirty 的标记位
     * @property {Number} SCALE
     * @static
     */
    SCALE: 1 << 1,
    /**
     * !#en Flag for rotation dirty
     * !#zh 旋转 dirty 的标记位
     * @property {Number} ROTATION
     * @static
     */
    ROTATION: 1 << 2,
    /**
     * !#en Flag for skew dirty
     * !#zh skew dirty 的标记位
     * @property {Number} SKEW
     * @static
     */
    SKEW: 1 << 3,
    /**
     * !#en Flag for position or rotation dirty
     * !#zh 旋转或位置 dirty 的标记位
     * @property {Number} RT
     * @static
     */
    RT: 1 << 0 | 1 << 1 | 1 << 2,
    /**
     * !#en Flag for all dirty properties
     * !#zh 覆盖所有 dirty 状态的标记位
     * @property {Number} ALL
     * @static
     */
    ALL: 0xffff,
});

/**
 * !#en The event type supported by Node
 * !#zh Node 支持的事件类型
 * @enum Node.EventType
 * @static
 * @namespace Node
 */
var EventType = cc.Enum({
    /**
     * !#en The event type for touch start event, you can use its value directly: 'touchstart'
     * !#zh 当手指触摸到屏幕时。
     * @property {String} TOUCH_START
     * @static
     */
    TOUCH_START: 'touchstart',
    /**
     * !#en The event type for touch move event, you can use its value directly: 'touchmove'
     * !#zh 当手指在屏幕上移动时。
     * @property {String} TOUCH_MOVE
     * @static
     */
    TOUCH_MOVE: 'touchmove',
    /**
     * !#en The event type for touch end event, you can use its value directly: 'touchend'
     * !#zh 当手指在目标节点区域内离开屏幕时。
     * @property {String} TOUCH_END
     * @static
     */
    TOUCH_END: 'touchend',
    /**
     * !#en The event type for touch end event, you can use its value directly: 'touchcancel'
     * !#zh 当手指在目标节点区域外离开屏幕时。
     * @property {String} TOUCH_CANCEL
     * @static
     */
    TOUCH_CANCEL: 'touchcancel',

    /**
     * !#en The event type for mouse down events, you can use its value directly: 'mousedown'
     * !#zh 当鼠标按下时触发一次。
     * @property {String} MOUSE_DOWN
     * @static
     */
    MOUSE_DOWN: 'mousedown',
    /**
     * !#en The event type for mouse move events, you can use its value directly: 'mousemove'
     * !#zh 当鼠标在目标节点在目标节点区域中移动时，不论是否按下。
     * @property {String} MOUSE_MOVE
     * @static
     */
    MOUSE_MOVE: 'mousemove',
    /**
     * !#en The event type for mouse enter target events, you can use its value directly: 'mouseenter'
     * !#zh 当鼠标移入目标节点区域时，不论是否按下。
     * @property {String} MOUSE_ENTER
     * @static
     */
    MOUSE_ENTER: 'mouseenter',
    /**
     * !#en The event type for mouse leave target events, you can use its value directly: 'mouseleave'
     * !#zh 当鼠标移出目标节点区域时，不论是否按下。
     * @property {String} MOUSE_LEAVE
     * @static
     */
    MOUSE_LEAVE: 'mouseleave',
    /**
     * !#en The event type for mouse up events, you can use its value directly: 'mouseup'
     * !#zh 当鼠标从按下状态松开时触发一次。
     * @property {String} MOUSE_UP
     * @static
     */
    MOUSE_UP: 'mouseup',
    /**
     * !#en The event type for mouse wheel events, you can use its value directly: 'mousewheel'
     * !#zh 当鼠标滚轮滚动时。
     * @property {String} MOUSE_WHEEL
     * @static
     */
    MOUSE_WHEEL: 'mousewheel',

    /**
     * !#en The event type for position change events.
     * Performance note, this event will be triggered every time corresponding properties being changed,
     * if the event callback have heavy logic it may have great performance impact, try to avoid such scenario.
     * !#zh 当节点位置改变时触发的事件。
     * 性能警告：这个事件会在每次对应的属性被修改时触发，如果事件回调损耗较高，有可能对性能有很大的负面影响，请尽量避免这种情况。
     * @property {String} POSITION_CHANGED
     * @static
     */
    POSITION_CHANGED: 'position-changed',
    /**
     * !#en The event type for rotation change events.
     * Performance note, this event will be triggered every time corresponding properties being changed,
     * if the event callback have heavy logic it may have great performance impact, try to avoid such scenario.
     * !#zh 当节点旋转改变时触发的事件。
     * 性能警告：这个事件会在每次对应的属性被修改时触发，如果事件回调损耗较高，有可能对性能有很大的负面影响，请尽量避免这种情况。
     * @property {String} ROTATION_CHANGED
     * @static
     */
    ROTATION_CHANGED: 'rotation-changed',
    /**
     * !#en The event type for scale change events.
     * Performance note, this event will be triggered every time corresponding properties being changed,
     * if the event callback have heavy logic it may have great performance impact, try to avoid such scenario.
     * !#zh 当节点缩放改变时触发的事件。
     * 性能警告：这个事件会在每次对应的属性被修改时触发，如果事件回调损耗较高，有可能对性能有很大的负面影响，请尽量避免这种情况。
     * @property {String} SCALE_CHANGED
     * @static
     */
    SCALE_CHANGED: 'scale-changed',
    /**
     * !#en The event type for size change events.
     * Performance note, this event will be triggered every time corresponding properties being changed,
     * if the event callback have heavy logic it may have great performance impact, try to avoid such scenario.
     * !#zh 当节点尺寸改变时触发的事件。
     * 性能警告：这个事件会在每次对应的属性被修改时触发，如果事件回调损耗较高，有可能对性能有很大的负面影响，请尽量避免这种情况。
     * @property {String} SIZE_CHANGED
     * @static
     */
    SIZE_CHANGED: 'size-changed',
    /**
     * !#en The event type for anchor point change events.
     * Performance note, this event will be triggered every time corresponding properties being changed,
     * if the event callback have heavy logic it may have great performance impact, try to avoid such scenario.
     * !#zh 当节点锚点改变时触发的事件。
     * 性能警告：这个事件会在每次对应的属性被修改时触发，如果事件回调损耗较高，有可能对性能有很大的负面影响，请尽量避免这种情况。
     * @property {String} ANCHOR_CHANGED
     * @static
     */
    ANCHOR_CHANGED: 'anchor-changed',
    /**
     * !#en The event type for new child added events.
     * !#zh 当新的子节点被添加时触发的事件。
     * @property {String} CHILD_ADDED
     * @static
     */
    CHILD_ADDED: 'child-added',
    /**
     * !#en The event type for child removed events.
     * !#zh 当子节点被移除时触发的事件。
     * @property {String} CHILD_REMOVED
     * @static
     */
    CHILD_REMOVED: 'child-removed',
    /**
     * !#en The event type for children reorder events.
     * !#zh 当子节点顺序改变时触发的事件。
     * @property {String} CHILD_REORDER
     * @static
     */
    CHILD_REORDER: 'child-reorder',
    /**
     * !#en The event type for node group changed events.
     * !#zh 当节点归属群组发生变化时触发的事件。
     * @property {String} GROUP_CHANGED
     * @static
     */
    GROUP_CHANGED: 'group-changed',
});

var _touchEvents = [
    EventType.TOUCH_START,
    EventType.TOUCH_MOVE,
    EventType.TOUCH_END,
    EventType.TOUCH_CANCEL,
];
var _mouseEvents = [
    EventType.MOUSE_DOWN,
    EventType.MOUSE_ENTER,
    EventType.MOUSE_MOVE,
    EventType.MOUSE_LEAVE,
    EventType.MOUSE_UP,
    EventType.MOUSE_WHEEL,
];

var _currentHovered = null;

var _touchStartHandler = function (touch, event) {
    var pos = touch.getLocation();
    var node = this.owner;

    if (node._hitTest(pos, this)) {
        event.type = EventType.TOUCH_START;
        event.touch = touch;
        event.bubbles = true;
        node.dispatchEvent(event);
        return true;
    }
    return false;
};
var _touchMoveHandler = function (touch, event) {
    var node = this.owner;
    event.type = EventType.TOUCH_MOVE;
    event.touch = touch;
    event.bubbles = true;
    node.dispatchEvent(event);
};
var _touchEndHandler = function (touch, event) {
    var pos = touch.getLocation();
    var node = this.owner;

    if (node._hitTest(pos, this)) {
        event.type = EventType.TOUCH_END;
    }
    else {
        event.type = EventType.TOUCH_CANCEL;
    }
    event.touch = touch;
    event.bubbles = true;
    node.dispatchEvent(event);
};
var _touchCancelHandler = function (touch, event) {
    var pos = touch.getLocation();
    var node = this.owner;

    event.type = EventType.TOUCH_CANCEL;
    event.touch = touch;
    event.bubbles = true;
    node.dispatchEvent(event);
};

var _mouseDownHandler = function (event) {
    var pos = event.getLocation();
    var node = this.owner;

    if (node._hitTest(pos, this)) {
        event.type = EventType.MOUSE_DOWN;
        event.bubbles = true;
        node.dispatchEvent(event);
    }
};
var _mouseMoveHandler = function (event) {
    var pos = event.getLocation();
    var node = this.owner;
    var hit = node._hitTest(pos, this);
    if (hit) {
        if (!this._previousIn) {
            // Fix issue when hover node switched, previous hovered node won't get MOUSE_LEAVE notification
            if (_currentHovered && _currentHovered._mouseListener) {
                event.type = EventType.MOUSE_LEAVE;
                _currentHovered.dispatchEvent(event);
                _currentHovered._mouseListener._previousIn = false;
            }
            _currentHovered = this.owner;
            event.type = EventType.MOUSE_ENTER;
            node.dispatchEvent(event);
            this._previousIn = true;
        }
        event.type = EventType.MOUSE_MOVE;
        event.bubbles = true;
        node.dispatchEvent(event);
    }
    else if (this._previousIn) {
        event.type = EventType.MOUSE_LEAVE;
        node.dispatchEvent(event);
        this._previousIn = false;
        _currentHovered = null;
    }
    else {
        // continue dispatching
        return;
    }

    // Event processed, cleanup
    event.stopPropagation();
};
var _mouseUpHandler = function (event) {
    var pos = event.getLocation();
    var node = this.owner;

    if (node._hitTest(pos, this)) {
        event.type = EventType.MOUSE_UP;
        event.bubbles = true;
        node.dispatchEvent(event);
        event.stopPropagation();
    }
};
var _mouseWheelHandler = function (event) {
    var pos = event.getLocation();
    var node = this.owner;

    if (node._hitTest(pos, this)) {
        event.type = EventType.MOUSE_WHEEL;
        event.bubbles = true;
        node.dispatchEvent(event);
        event.stopPropagation();
    }
};

function _searchMaskInParent (node) {
    var Mask = cc.Mask;
    if (Mask) {
        var index = 0;
        for (var curr = node; curr && cc.Node.isNode(curr); curr = curr._parent, ++index) {
            if (curr.getComponent(Mask)) {
                return {
                    index: index,
                    node: curr
                };
            }
        }
    }
    return null;
}

function _checkListeners (node, events) {
    if (!(node._objFlags & Destroying)) {
        var i = 0;
        if (node._bubblingListeners) {
            for (; i < events.length; ++i) {
                if (node._bubblingListeners.hasEventListener(events[i])) {
                    return true;
                }
            }
        }
        if (node._capturingListeners) {
            for (; i < events.length; ++i) {
                if (node._capturingListeners.hasEventListener(events[i])) {
                    return true;
                }
            }
        }
        return false;
    }
    return true;
}

function _doDispatchEvent (owner, event) {
    var target, i;
    event.target = owner;

    // Event.CAPTURING_PHASE
    _cachedArray.length = 0;
    owner._getCapturingTargets(event.type, _cachedArray);
    // capturing
    event.eventPhase = 1;
    for (i = _cachedArray.length - 1; i >= 0; --i) {
        target = _cachedArray[i];
        if (target._capturingListeners) {
            event.currentTarget = target;
            // fire event
            target._capturingListeners.invoke(event, _cachedArray);
            // check if propagation stopped
            if (event._propagationStopped) {
                _cachedArray.length = 0;
                return;
            }
        }
    }
    _cachedArray.length = 0;

    // Event.AT_TARGET
    // checks if destroyed in capturing callbacks
    event.eventPhase = 2;
    event.currentTarget = owner;
    if (owner._capturingListeners) {
        owner._capturingListeners.invoke(event);
    }
    if (!event._propagationImmediateStopped && owner._bubblingListeners) {
        owner._bubblingListeners.invoke(event);
    }

    if (!event._propagationStopped && event.bubbles) {
        // Event.BUBBLING_PHASE
        owner._getBubblingTargets(event.type, _cachedArray);
        // propagate
        event.eventPhase = 3;
        for (i = 0; i < _cachedArray.length; ++i) {
            target = _cachedArray[i];
            if (target._bubblingListeners) {
                event.currentTarget = target;
                // fire event
                target._bubblingListeners.invoke(event);
                // check if propagation stopped
                if (event._propagationStopped) {
                    _cachedArray.length = 0;
                    return;
                }
            }
        }
    }
    _cachedArray.length = 0;
};

/**
 * !#en
 * Class of all entities in Cocos Creator scenes.<br/>
 * For events supported by Node, please refer to {{#crossLink "Node.EventType"}}{{/crossLink}}
 * !#zh
 * Cocos Creator 场景中的所有节点类。<br/>
 * 支持的节点事件，请参阅 {{#crossLink "Node.EventType"}}{{/crossLink}}。
 * @class Node
 * @extends _BaseNode
 */
var Node = cc.Class({
    name: 'cc.Node',
    extends: BaseNode,

    properties: {
        // SERIALIZABLE
        _opacity: {
            default: undefined,
            type: cc.Integer
        },
        
        _color: cc.Color.WHITE,
        _contentSize: cc.Size,
        _anchorPoint: cc.v2(0.5, 0.5),
        _position: cc.Vec3,
        _scaleX: {
            default: undefined,
            type: cc.Float
        },
        _scaleY: {
            default: undefined,
            type: cc.Float
        },
        _scale: cc.Vec3,
        _rotationX: 0.0,
        _rotationY: 0.0,
        _quat: cc.Quat,
        _skewX: 0.0,
        _skewY: 0.0,
        _localZOrder: 0,

        // internal properties

        /**
         * !#en
         * Group index of node.<br/>
         * Which Group this node belongs to will resolve that this node's collision components can collide with which other collision componentns.<br/>
         * !#zh
         * 节点的分组索引。<br/>
         * 节点的分组将关系到节点的碰撞组件可以与哪些碰撞组件相碰撞。<br/>
         * @property groupIndex
         * @type {Integer}
         * @default 0
         */
        groupIndex: {
            default: 0,
            type: cc.Integer
        },

        /**
         * !#en
         * Group of node.<br/>
         * Which Group this node belongs to will resolve that this node's collision components can collide with which other collision componentns.<br/>
         * !#zh
         * 节点的分组。<br/>
         * 节点的分组将关系到节点的碰撞组件可以与哪些碰撞组件相碰撞。<br/>
         * @property group
         * @type {String}
         */
        group: {
            get () {
                return cc.game.groupList[this.groupIndex] || '';
            },

            set (value) {
                this.groupIndex = cc.game.groupList.indexOf(value);
                this.emit(EventType.GROUP_CHANGED);
            }
        },

        //properties moved from base node begin

        /**
         * !#en The position (x, y) of the node in its parent's coordinates.
         * !#zh 节点在父节点坐标系中的位置（x, y）。
         * @property {Vec2} position
         * @example
         * cc.log("Node Position: " + node.position);
         */

        /**
         * !#en x axis position of node.
         * !#zh 节点 X 轴坐标。
         * @property x
         * @type {Number}
         * @example
         * node.x = 100;
         * cc.log("Node Position X: " + node.x);
         */
        x: {
            get () {
                return this._position.x;
            },
            set (value) {
                var localPosition = this._position;
                if (value !== localPosition.x) {
                    if (!CC_EDITOR || isFinite(value)) {
                        if (CC_EDITOR) {
                            var oldValue = localPosition.x;
                        }

                        localPosition.x = value;
                        this.setLocalDirty(LocalDirtyFlag.POSITION);
                        this._renderFlag |= RenderFlow.FLAG_WORLD_TRANSFORM;
                        
                        // fast check event
                        if (this._eventMask & POSITION_ON) {
                            // send event
                            if (CC_EDITOR) {
                                this.emit(EventType.POSITION_CHANGED, new cc.Vec2(oldValue, localPosition.y));
                            }
                            else {
                                this.emit(EventType.POSITION_CHANGED);
                            }
                        }
                    }
                    else {
                        cc.error(ERR_INVALID_NUMBER, 'new x');
                    }
                }
            },
        },

        /**
         * !#en y axis position of node.
         * !#zh 节点 Y 轴坐标。
         * @property y
         * @type {Number}
         * @example
         * node.y = 100;
         * cc.log("Node Position Y: " + node.y);
         */
        y: {
            get () {
                return this._position.y;
            },
            set (value) {
                var localPosition = this._position;
                if (value !== localPosition.y) {
                    if (!CC_EDITOR || isFinite(value)) {
                        if (CC_EDITOR) {
                            var oldValue = localPosition.y;
                        }

                        localPosition.y = value;
                        this.setLocalDirty(LocalDirtyFlag.POSITION);
                        this._renderFlag |= RenderFlow.FLAG_WORLD_TRANSFORM;

                        // fast check event
                        if (this._eventMask & POSITION_ON) {
                            // send event
                            if (CC_EDITOR) {
                                this.emit(EventType.POSITION_CHANGED, new cc.Vec2(localPosition.x, oldValue));
                            }
                            else {
                                this.emit(EventType.POSITION_CHANGED);
                            }
                        }
                    }
                    else {
                        cc.error(ERR_INVALID_NUMBER, 'new y');
                    }
                }
            },
        },
        
        z: {
            get () {
                return this._position.z;
            },
            set (value) {
                var localPosition = this._position;
                if (value !== localPosition.z) {
                    if (!CC_EDITOR || isFinite(value)) {
                        localPosition.z = value;
                        this.setLocalDirty(LocalDirtyFlag.POSITION);
                        this._renderFlag |= RenderFlow.FLAG_WORLD_TRANSFORM;
                        // fast check event
                        if (this._eventMask & POSITION_ON) {
                            this.emit(EventType.POSITION_CHANGED);
                        }
                    }
                    else {
                        cc.error(ERR_INVALID_NUMBER, 'new z');
                    }
                }
            },
        },

        /**
         * !#en Rotation of node.
         * !#zh 该节点旋转角度。
         * @property rotation
         * @type {Number}
         * @example
         * node.rotation = 90;
         * cc.log("Node Rotation: " + node.rotation);
         */
        rotation: {
            get () {
                if (this._rotationX !== this._rotationY) {
                    cc.logID(1602);
                }
                return this._rotationX;
            },
            set (value) {
                if (this._rotationX !== value || this._rotationY !== value) {
                    this._rotationX = this._rotationY = value;
                    // Update quaternion from rotation
                    math.quat.fromEuler(this._quat, 0, 0, -value);
                    this.setLocalDirty(LocalDirtyFlag.ROTATION);
                    this._renderFlag |= RenderFlow.FLAG_TRANSFORM;

                    if (this._eventMask & ROTATION_ON) {
                        this.emit(EventType.ROTATION_CHANGED);
                    }
                }
            }
        },

        /**
         * !#en Rotation on x axis.
         * !#zh 该节点 X 轴旋转角度。
         * @property rotationX
         * @type {Number}
         * @example
         * node.rotationX = 45;
         * cc.log("Node Rotation X: " + node.rotationX);
         */
        rotationX: {
            get () {
                return this._rotationX;
            },
            set (value) {
                if (this._rotationX !== value) {
                    this._rotationX = value;
                    // Update quaternion from rotation
                    if (this._rotationX === this._rotationY) {
                        math.quat.fromEuler(this._quat, 0, 0, -value);
                    }
                    else {
                        math.quat.fromEuler(this._quat, value, this._rotationY, 0);
                    }
                    this.setLocalDirty(LocalDirtyFlag.ROTATION);
                    this._renderFlag |= RenderFlow.FLAG_TRANSFORM;

                    if (this._eventMask & ROTATION_ON) {
                        this.emit(EventType.ROTATION_CHANGED);
                    }
                }
            },
        },

        /**
         * !#en Rotation on y axis.
         * !#zh 该节点 Y 轴旋转角度。
         * @property rotationY
         * @type {Number}
         * @example
         * node.rotationY = 45;
         * cc.log("Node Rotation Y: " + node.rotationY);
         */
        rotationY: {
            get () {
                return this._rotationY;
            },
            set (value) {
                if (this._rotationY !== value) {
                    this._rotationY = value;
                    // Update quaternion from rotation
                    if (this._rotationX === this._rotationY) {
                        math.quat.fromEuler(this._quat, 0, 0, -value);
                    }
                    else {
                        math.quat.fromEuler(this._quat, this._rotationX, value, 0);
                    }
                    this.setLocalDirty(LocalDirtyFlag.ROTATION);
                    this._renderFlag |= RenderFlow.FLAG_TRANSFORM;

                    if (this._eventMask & ROTATION_ON) {
                        this.emit(EventType.ROTATION_CHANGED);
                    }
                }
            },
        },

        /**
         * !#en The local scale relative to the parent.
         * !#zh 节点相对父节点的缩放。
         * @property scale
         * @type {Number}
         * @example
         * node.scale = 1;
         */

        /**
         * !#en Scale on x axis.
         * !#zh 节点 X 轴缩放。
         * @property scaleX
         * @type {Number}
         * @example
         * node.scaleX = 0.5;
         * cc.log("Node Scale X: " + node.scaleX);
         */
        scaleX: {
            get () {
                return this._scale.x;
            },
            set (value) {
                if (this._scale.x !== value) {
                    this._scale.x = value;
                    this.setLocalDirty(LocalDirtyFlag.SCALE);
                    this._renderFlag |= RenderFlow.FLAG_TRANSFORM;

                    if (this._eventMask & SCALE_ON) {
                        this.emit(EventType.SCALE_CHANGED);
                    }
                }
            },
        },

        /**
         * !#en Scale on y axis.
         * !#zh 节点 Y 轴缩放。
         * @property scaleY
         * @type {Number}
         * @example
         * node.scaleY = 0.5;
         * cc.log("Node Scale Y: " + node.scaleY);
         */
        scaleY: {
            get () {
                return this._scale.y;
            },
            set (value) {
                if (this._scale.y !== value) {
                    this._scale.y = value;
                    this.setLocalDirty(LocalDirtyFlag.SCALE);
                    this._renderFlag |= RenderFlow.FLAG_TRANSFORM;

                    if (this._eventMask & SCALE_ON) {
                        this.emit(EventType.SCALE_CHANGED);
                    }
                }
            },
        },

        /**
         * !#en Skew x
         * !#zh 该节点 Y 轴倾斜角度。
         * @property skewX
         * @type {Number}
         * @example
         * node.skewX = 0;
         * cc.log("Node SkewX: " + node.skewX);
         */
        skewX: {
            get () {
                return this._skewX;
            },
            set (value) {
                this._skewX = value;
                this.setLocalDirty(LocalDirtyFlag.SKEW);
                this._renderFlag |= RenderFlow.FLAG_TRANSFORM;
            }
        },

        /**
         * !#en Skew y
         * !#zh 该节点 X 轴倾斜角度。
         * @property skewY
         * @type {Number}
         * @example
         * node.skewY = 0;
         * cc.log("Node SkewY: " + node.skewY);
         */
        skewY: {
            get () {
                return this._skewY;
            },
            set (value) {
                this._skewY = value;
                this.setLocalDirty(LocalDirtyFlag.SKEW);
                this._renderFlag |= RenderFlow.FLAG_TRANSFORM;
            }
        },

        /**
         * !#en Opacity of node, default value is 255.
         * !#zh 节点透明度，默认值为 255。
         * @property opacity
         * @type {Number}
         * @example
         * node.opacity = 255;
         */
        opacity: {
            get () {
                return this._color.a;
            },
            set (value) {
                if (this._color.a !== value) {
                    this._color.a = value;

                    if (this._renderComponent) {
                        this._renderFlag |= RenderFlow.FLAG_COLOR;
                    }
                }
            },
            range: [0, 255]
        },

        /**
         * !#en Color of node, default value is white: (255, 255, 255).
         * !#zh 节点颜色。默认为白色，数值为：（255，255，255）。
         * @property color
         * @type {Color}
         * @example
         * node.color = new cc.Color(255, 255, 255);
         */
        color: {
            get () {
                return this._color.clone()
            },
            set (value) {
                if (!this._color.equals(value)) {
                    this._color.fromColor(value);
                    if (CC_DEV && value.a !== 255) {
                        cc.warnID(1626);
                    }
                    
                    if (this._renderComponent) {
                        this._renderFlag |= RenderFlow.FLAG_COLOR;
                    }
                }
            },
        },

        /**
         * !#en Anchor point's position on x axis.
         * !#zh 节点 X 轴锚点位置。
         * @property anchorX
         * @type {Number}
         * @example
         * node.anchorX = 0;
         */
        anchorX: {
            get () {
                return this._anchorPoint.x;
            },
            set (value) {
                var anchorPoint = this._anchorPoint;
                if (anchorPoint.x !== value) {
                    anchorPoint.x = value;
                    if (this._eventMask & ANCHOR_ON) {
                        this.emit(EventType.ANCHOR_CHANGED);
                    }
                }
            },
        },

        /**
         * !#en Anchor point's position on y axis.
         * !#zh 节点 Y 轴锚点位置。
         * @property anchorY
         * @type {Number}
         * @example
         * node.anchorY = 0;
         */
        anchorY: {
            get () {
                return this._anchorPoint.y;
            },
            set (value) {
                var anchorPoint = this._anchorPoint;
                if (anchorPoint.y !== value) {
                    anchorPoint.y = value;
                    if (this._eventMask & ANCHOR_ON) {
                        this.emit(EventType.ANCHOR_CHANGED);
                    }
                }
            },
        },

        /**
         * !#en Width of node.
         * !#zh 节点宽度。
         * @property width
         * @type {Number}
         * @example
         * node.width = 100;
         */
        width: {
            get () {
                return this._contentSize.width;
            },
            set (value) {
                if (value !== this._contentSize.width) {
                    if (CC_EDITOR) {
                        var clone = cc.size(this._contentSize.width, this._contentSize.height);
                    }
                    this._contentSize.width = value;
                    if (this._eventMask & SIZE_ON) {
                        if (CC_EDITOR) {
                            this.emit(EventType.SIZE_CHANGED, clone);
                        }
                        else {
                            this.emit(EventType.SIZE_CHANGED);
                        }
                    }
                }
            },
        },

        /**
         * !#en Height of node.
         * !#zh 节点高度。
         * @property height
         * @type {Number}
         * @example
         * node.height = 100;
         */
        height: {
            get () {
                return this._contentSize.height;
            },
            set (value) {
                if (value !== this._contentSize.height) {
                    if (CC_EDITOR) {
                        var clone = cc.size(this._contentSize.width, this._contentSize.height);
                    }
                    this._contentSize.height = value;
                    if (this._eventMask & SIZE_ON) {
                        if (CC_EDITOR) {
                            this.emit(EventType.SIZE_CHANGED, clone);
                        }
                        else {
                            this.emit(EventType.SIZE_CHANGED);
                        }
                    }
                }
            },
        },

        /**
         * !#en zIndex is the 'key' used to sort the node relative to its siblings.
         * The Node's parent will sort all its children based on the zIndex value and the arrival order.                                   <br/>
         * Nodes with greater zIndex will be sorted after nodes with smaller zIndex.
         * If two nodes have the same zIndex, then the node that was added first to the children's array              <br/>
         * will be in front of the other node in the array.
         * 
         * Node's order in children list will affect its rendering order.
         * !#zh zIndex 是用来对节点进行排序的关键属性，它决定一个节点在兄弟节点之间的位置。
         * 父节点主要根据节点的 zIndex 和添加次序来排序，拥有更高 zIndex 的节点将被排在后面，
         * 如果两个节点的 zIndex 一致，先添加的节点会稳定排在另一个节点之前。
         * 
         * 节点在 children 中的顺序决定了其渲染顺序。
         * @property zIndex
         * @type {Number}
         * @example
         * node.zIndex = 1;
         * cc.log("Node zIndex: " + node.zIndex);
         */
        zIndex: {
            get () {
                // high bits for zIndex, lower bits for arrival order
                return (this._localZOrder & 0xffff0000) >> 16;
            },
            set (value) {
                if (value > macro.MAX_ZINDEX) {
                    cc.warnID(1636);
                    value = macro.MAX_ZINDEX;
                }
                else if (value < macro.MIN_ZINDEX) {
                    cc.warnID(1637);
                    value = macro.MIN_ZINDEX;
                }

                var zIndex = (this._localZOrder & 0xffff0000) >> 16;
                if (zIndex !== value) {
                    this._localZOrder = (this._localZOrder & 0x0000ffff) | (value << 16);

                    if (this._parent) {
                        this._parent._delaySort();
                    }
                }
            }
        },
    },

    /**
     * @method constructor
     * @param {String} [name]
     */
    ctor (name) {
        this._reorderChildDirty = false;
        
        // cache component
        this._widget = null;
        // fast render component access
        this._renderComponent = null;
        // Event listeners
        this._capturingListeners = null;
        this._bubblingListeners = null;
        // Touch event listener
        this._touchListener = null;
        // Mouse event listener
        this._mouseListener = null;

        // default scale
        this._scale.x = 1;
        this._scale.y = 1;
        this._scale.z = 1;

        this._matrix = mathPools.mat4.get();
        this._worldMatrix = mathPools.mat4.get();
        this._localMatDirty = LocalDirtyFlag.ALL;
        this._worldMatDirty = true;

        this._eventMask = 0;
        this._cullingMask = 1 << this.groupIndex;
    },

    statics: {
        EventType,
        _LocalDirtyFlag: LocalDirtyFlag,
        // is node but not scene
        isNode (obj) {
            return obj instanceof Node && (obj.constructor === Node || !(obj instanceof cc.Scene));
        }
    },

    // OVERRIDES

    _onSiblingIndexChanged (index) {
        // update rendering scene graph, sort them by arrivalOrder
        var parent = this._parent;
        var siblings = parent._children;
        var i = 0, len = siblings.length, sibling;
        for (; i < len; i++) {
            sibling = siblings[i];
            sibling._updateOrderOfArrival();
            eventManager._setDirtyForNode(sibling);
        }
        parent._delaySort();
    },

    _onPreDestroy () {
        var destroyByParent = this._onPreDestroyBase();

        // Actions
        if (ActionManagerExist) {
            cc.director.getActionManager().removeAllActionsFromTarget(this);
        }

        // Remove Node.currentHovered
        if (_currentHovered === this) {
            _currentHovered = null;
        }

        // Remove all event listeners if necessary
        if (this._touchListener || this._mouseListener) {
            eventManager.removeListeners(this);
            if (this._touchListener) {
                this._touchListener.owner = null;
                this._touchListener.mask = null;
                this._touchListener = null;
            }
            if (this._mouseListener) {
                this._mouseListener.owner = null;
                this._mouseListener.mask = null;
                this._mouseListener = null;
            }
        }

        // Recycle math objects
        mathPools.mat4.put(this._matrix);
        mathPools.mat4.put(this._worldMatrix);

        if (this._reorderChildDirty) {
            cc.director.__fastOff(cc.Director.EVENT_AFTER_UPDATE, this.sortAllChildren, this);
        }

        if (!destroyByParent) {
            // simulate some destruct logic to make undo system work correctly
            if (CC_EDITOR) {
                // ensure this node can reattach to scene by undo system
                this._parent = null;
            }
        }
    },

    _onPostActivated (active) {
        var actionManager = ActionManagerExist ? cc.director.getActionManager() : null;
        if (active) {
            // activate
            // ActionManager & EventManager
            actionManager && actionManager.resumeTarget(this);
            eventManager.resumeTarget(this);
            if (this._touchListener) {
                var mask = this._touchListener.mask = _searchMaskInParent(this);
                if (this._mouseListener) {
                    this._mouseListener.mask = mask;
                }
            }
            else if (this._mouseListener) {
                this._mouseListener.mask = _searchMaskInParent(this);
            }
        }
        else {
            // deactivate
            actionManager && actionManager.pauseTarget(this);
            eventManager.pauseTarget(this);
        }
    },

    _onHierarchyChanged (oldParent) {
        this._updateOrderOfArrival();
        if (this._parent) {
            this._parent._delaySort();
        }
        this._onHierarchyChangedBase(oldParent);
        cc._widgetManager._nodesOrderDirty = true;
    },

    // INTERNAL

    _upgrade_1x_to_2x () {
        // Upgrade scaleX, scaleY from v1.x
        // TODO: remove in future version, 3.0 ?
        if (this._scaleX !== undefined) {
            this._scale.x = this._scaleX;
            this._scaleX = undefined;
        }
        if (this._scaleY !== undefined) {
            this._scale.y = this._scaleY;
            this._scaleY = undefined;
        }
        // TODO: remove _rotationX & _rotationY in future version, 3.0 ?
        // Update quaternion from rotation, when upgrade from 1.x to 2.0
        // If rotation x & y is 0 in old version, then update rotation from default quaternion is ok too
        if (this._rotationX !== 0 || this._rotationY !== 0) {
            if (this._rotationX === this._rotationY) {
                math.quat.fromEuler(this._quat, 0, 0, -this._rotationX);
            }
            else {
                math.quat.fromEuler(this._quat, this._rotationX, this._rotationY, 0);
            }
        }
        // Update rotation from quaternion
        else {
            let rotx = this._quat.getRoll();
            let roty = this._quat.getPitch();
            if (rotx === 0 && roty === 0) {
                this._rotationX = this._rotationY = -this._quat.getYaw();
            }
            else {
                this._rotationX = rotx;
                this._rotationY = roty;
            }
        }

        // TODO: remove _opacity in future version, 3.0 ?
        if (this._opacity !== 255 && this._opacity !== undefined) {
            this._color.a = this._opacity;
        }
    },

    /*
     * The initializer for Node which will be called before all components onLoad
     */
    _onBatchCreated () {
        this._upgrade_1x_to_2x();

        this._updateOrderOfArrival();

        let prefabInfo = this._prefab;
        if (prefabInfo && prefabInfo.sync && prefabInfo.root === this) {
            if (CC_DEV) {
                // TODO - remove all usage of _synced
                cc.assert(!prefabInfo._synced, 'prefab should not synced');
            }
            PrefabHelper.syncWithPrefab(this);
        }

        if (!this._activeInHierarchy) {
            // deactivate ActionManager and EventManager by default
            if (ActionManagerExist) {
                cc.director.getActionManager().pauseTarget(this);
            }
            eventManager.pauseTarget(this);
        }

        let children = this._children;
        for (let i = 0, len = children.length; i < len; i++) {
            children[i]._onBatchCreated();
        }

        if (children.length > 0) {
            this._renderFlag |= RenderFlow.FLAG_CHILDREN;
        }
    },

    // the same as _onBatchCreated but untouch prefab
    _onBatchRestored () {
        this._upgrade_1x_to_2x();

        if (!this._activeInHierarchy) {
            // deactivate ActionManager and EventManager by default
            if (ActionManagerExist) {
                cc.director.getActionManager().pauseTarget(this);
            }
            eventManager.pauseTarget(this);
        }

        var children = this._children;
        for (var i = 0, len = children.length; i < len; i++) {
            children[i]._onBatchRestored();
        }

        if (children.length > 0) {
            this._renderFlag |= RenderFlow.FLAG_CHILDREN;
        }
    },

    // EVENT TARGET

    /**
     * !#en
     * Register a callback of a specific event type on Node.<br/>
     * Use this method to register touch or mouse event permit propagation based on scene graph,<br/>
     * These kinds of event are triggered with dispatchEvent, the dispatch process has three steps:<br/>
     * 1. Capturing phase: dispatch in capture targets (`_getCapturingTargets`), e.g. parents in node tree, from root to the real target<br/>
     * 2. At target phase: dispatch to the listeners of the real target<br/>
     * 3. Bubbling phase: dispatch in bubble targets (`_getBubblingTargets`), e.g. parents in node tree, from the real target to root<br/>
     * In any moment of the dispatching process, it can be stopped via `event.stopPropagation()` or `event.stopPropagationImmidiate()`.<br/>
     * It's the recommended way to register touch/mouse event for Node,<br/>
     * please do not use cc.eventManager directly for Node.<br/>
     * You can also register custom event and use emit to dispatch custom event on Node.<br/>
     * For such events, there won't be capturing and bubbling phase, your event will be dispatched directly to its listeners registered on the same node.
     * !#zh
     * 在节点上注册指定类型的回调函数，也可以设置 target 用于绑定响应函数的 this 对象。<br/>
     * 鼠标或触摸事件会被系统调用 dispatchEvent 方法触发，触发的过程包含三个阶段：<br/>
     * 1. 捕获阶段：派发事件给捕获目标（通过 `_getCapturingTargets` 获取），比如，节点树中注册了捕获阶段的父节点，从根节点开始派发直到目标节点。<br/>
     * 2. 目标阶段：派发给目标节点的监听器。<br/>
     * 3. 冒泡阶段：派发事件给冒泡目标（通过 `_getBubblingTargets` 获取），比如，节点树中注册了冒泡阶段的父节点，从目标节点开始派发知道根节点。<br/>
     * 同时您可以将事件派发到父节点或者通过调用 stopPropagation 拦截它。<br/>
     * 推荐使用这种方式来监听节点上的触摸或鼠标事件，请不要在节点上直接使用 cc.eventManager。<br/>
     * 你也可以注册自定义事件到节点上，并通过 emit 方法触发此类事件，对于这类事件，不会发生捕获冒泡阶段，只会直接派发给注册在该节点上的监听器
     * @method on
     * @param {String} type - A string representing the event type to listen for.<br>
     *                        See {{#crossLink "Node/EventTyupe/POSITION_CHANGED"}}Node Events{{/crossLink}} for all builtin events.
     * @param {Function} callback - The callback that will be invoked when the event is dispatched.
     *                              The callback is ignored if it is a duplicate (the callbacks are unique).
     * @param {Event} callback.event event
     * @param {Object} [target] - The target (this object) to invoke the callback, can be null
     * @param {Boolean} [useCapture=false] - When set to true, the capture argument prevents callback
     *                              from being invoked when the event's eventPhase attribute value is BUBBLING_PHASE.
     *                              When false, callback will NOT be invoked when event's eventPhase attribute value is CAPTURING_PHASE.
     *                              Either way, callback will be invoked when event's eventPhase attribute value is AT_TARGET.
     * @return {Function} - Just returns the incoming callback so you can save the anonymous function easier.
     * @typescript
     * on(type: string, callback: (event: Event.EventCustom) => void, target?: any, useCapture?: boolean): (event: Event.EventCustom) => void
     * on<T>(type: string, callback: (event: T) => void, target?: any, useCapture?: boolean): (event: T) => void
     * @example
     * this.node.on(cc.Node.EventType.TOUCH_START, this.memberFunction, this);  // if "this" is component and the "memberFunction" declared in CCClass.
     * node.on(cc.Node.EventType.TOUCH_START, callback, this.node);
     * node.on(cc.Node.EventType.TOUCH_MOVE, callback, this.node);
     * node.on(cc.Node.EventType.TOUCH_END, callback, this.node);
     * node.on(cc.Node.EventType.TOUCH_CANCEL, callback, this.node);
     * node.on(cc.Node.EventType.ANCHOR_CHANGED, callback, this);
     */
    on (type, callback, target, useCapture) {
        let newAdded = false;
        let forDispatch = false;
        if (_touchEvents.indexOf(type) !== -1) {
            if (!this._touchListener) {
                this._touchListener = cc.EventListener.create({
                    event: cc.EventListener.TOUCH_ONE_BY_ONE,
                    swallowTouches: true,
                    owner: this,
                    mask: _searchMaskInParent(this),
                    onTouchBegan: _touchStartHandler,
                    onTouchMoved: _touchMoveHandler,
                    onTouchEnded: _touchEndHandler,
                    onTouchCancelled: _touchCancelHandler
                });
                eventManager.addListener(this._touchListener, this);
                newAdded = true;
            }
            forDispatch = true;
        }
        else if (_mouseEvents.indexOf(type) !== -1) {
            if (!this._mouseListener) {
                this._mouseListener = cc.EventListener.create({
                    event: cc.EventListener.MOUSE,
                    _previousIn: false,
                    owner: this,
                    mask: _searchMaskInParent(this),
                    onMouseDown: _mouseDownHandler,
                    onMouseMove: _mouseMoveHandler,
                    onMouseUp: _mouseUpHandler,
                    onMouseScroll: _mouseWheelHandler,
                });
                eventManager.addListener(this._mouseListener, this);
                newAdded = true;
            }
            forDispatch = true;
        }
        if (newAdded && !this._activeInHierarchy) {
            cc.director.getScheduler().schedule(function () {
                if (!this._activeInHierarchy) {
                    eventManager.pauseTarget(this);
                }
            }, this, 0, 0, 0, false);
        }

        if (forDispatch) {
            return this._onDispatch(type, callback, target, useCapture);
        }
        else {
            switch (type) {
                case EventType.POSITION_CHANGED:
                this._eventMask |= POSITION_ON;
                break;
                case EventType.SCALE_CHANGED:
                this._eventMask |= SCALE_ON;
                break;
                case EventType.ROTATION_CHANGED:
                this._eventMask |= ROTATION_ON;
                break;
                case EventType.SIZE_CHANGED:
                this._eventMask |= SIZE_ON;
                break;
                case EventType.ANCHOR_CHANGED:
                this._eventMask |= ANCHOR_ON;
                break;
            }
            if (!this._bubblingListeners) {
                this._bubblingListeners = new EventTarget();
            }
            return this._bubblingListeners.on(type, callback, target);
        }
    },

    _onDispatch (type, callback, target, useCapture) {
        // Accept also patameters like: (type, callback, useCapture)
        if (typeof target === 'boolean') {
            useCapture = target;
            target = undefined;
        }
        else useCapture = !!useCapture;
        if (!callback) {
            cc.errorID(6800);
            return;
        }

        var listeners = null;
        if (useCapture) {
            listeners = this._capturingListeners = this._capturingListeners || new EventTarget();
        }
        else {
            listeners = this._bubblingListeners = this._bubblingListeners || new EventTarget();
        }

        if ( !listeners.hasEventListener(type, callback, target) ) {
            listeners.add(type, callback, target);

            if (target && target.__eventTargets)
                target.__eventTargets.push(this);
        }

        return callback;
    },

     _onceDispatch (type, callback, target, useCapture) {
        var eventType_hasOnceListener = '__ONCE_FLAG:' + type;
        var listeners = useCapture ? this._capturingListeners : this._bubblingListeners;
        var hasOnceListener = listeners && listeners.hasEventListener(eventType_hasOnceListener, callback, target);
        if (!hasOnceListener) {
            var self = this;
            var onceWrapper = function (event) {
                self._offDispatch(type, onceWrapper, target, useCapture);
                listeners.remove(eventType_hasOnceListener, callback, target);
                callback.call(this, event);
            };
            this._onDispatch(type, onceWrapper, target, useCapture);
            if (!listeners) {
                // obtain new created listeners
                listeners = useCapture ? this._capturingListeners : this._bubblingListeners;
            }
            listeners.add(eventType_hasOnceListener, callback, target);
        }
    },

    /**
     * !#en
     * Removes the callback previously registered with the same type, callback, target and or useCapture.
     * This method is merely an alias to removeEventListener.
     * !#zh 删除之前与同类型，回调，目标或 useCapture 注册的回调。
     * @method off
     * @param {String} type - A string representing the event type being removed.
     * @param {Function} [callback] - The callback to remove.
     * @param {Object} [target] - The target (this object) to invoke the callback, if it's not given, only callback without target will be removed
     * @param {Boolean} [useCapture=false] - Specifies whether the callback being removed was registered as a capturing callback or not.
     *                              If not specified, useCapture defaults to false. If a callback was registered twice,
     *                              one with capture and one without, each must be removed separately. Removal of a capturing callback
     *                              does not affect a non-capturing version of the same listener, and vice versa.
     * @example
     * this.node.off(cc.Node.EventType.TOUCH_START, this.memberFunction, this);
     * node.off(cc.Node.EventType.TOUCH_START, callback, this.node);
     * node.off(cc.Node.EventType.ANCHOR_CHANGED, callback, this);
     */
    off (type, callback, target, useCapture) {
        let touchEvent = _touchEvents.indexOf(type) !== -1;
        let mouseEvent = !touchEvent && _mouseEvents.indexOf(type) !== -1;
        if (touchEvent || mouseEvent) {
            this._offDispatch(type, callback, target, useCapture);

            if (touchEvent) {
                if (this._touchListener && !_checkListeners(this, _touchEvents)) {
                    eventManager.removeListener(this._touchListener);
                    this._touchListener = null;
                }
            }
            else if (mouseEvent) {
                if (this._mouseListener && !_checkListeners(this, _mouseEvents)) {
                    eventManager.removeListener(this._mouseListener);
                    this._mouseListener = null;
                }
            }
        }
        else if (this._bubblingListeners) {
            this._bubblingListeners.off(type, callback, target);

            var hasListeners = this._bubblingListeners.hasEventListener(type);
            // All listener removed
            if (!hasListeners) {
                switch (type) {
                    case EventType.POSITION_CHANGED:
                    this._eventMask &= ~POSITION_ON;
                    break;
                    case EventType.SCALE_CHANGED:
                    this._eventMask &= ~SCALE_ON;
                    break;
                    case EventType.ROTATION_CHANGED:
                    this._eventMask &= ~ROTATION_ON;
                    break;
                    case EventType.SIZE_CHANGED:
                    this._eventMask &= ~SIZE_ON;
                    break;
                    case EventType.ANCHOR_CHANGED:
                    this._eventMask &= ~ANCHOR_ON;
                    break;
                }
            }
        }
    },

    _offDispatch (type, callback, target, useCapture) {
        // Accept also patameters like: (type, callback, useCapture)
        if (typeof target === 'boolean') {
            useCapture = target;
            target = undefined;
        }
        else useCapture = !!useCapture;
        if (!callback) {
            this._capturingListeners && this._capturingListeners.removeAll(type);
            this._bubblingListeners && this._bubblingListeners.removeAll(type);
        }
        else {
            var listeners = useCapture ? this._capturingListeners : this._bubblingListeners;
            if (listeners) {
                listeners.remove(type, callback, target);
    
                if (target && target.__eventTargets) {
                    js.array.fastRemove(target.__eventTargets, this);
                }
            }
            
        }
    },

    /**
     * !#en Removes all callbacks previously registered with the same target.
     * !#zh 移除目标上的所有注册事件。
     * @method targetOff
     * @param {Object} target - The target to be searched for all related callbacks
     * @example
     * node.targetOff(target);
     */
    targetOff (target) {
        let listeners = this._bubblingListeners;
        if (listeners) {
            listeners.targetOff(target);

            // Check for event mask reset
            if ((this._eventMask & POSITION_ON) && !listeners.hasEventListener(EventType.POSITION_CHANGED)) {
                this._eventMask &= ~POSITION_ON;
            }
            if ((this._eventMask & SCALE_ON) && !listeners.hasEventListener(EventType.SCALE_CHANGED)) {
                this._eventMask &= ~SCALE_ON;
            }
            if ((this._eventMask & ROTATION_ON) && !listeners.hasEventListener(EventType.ROTATION_CHANGED)) {
                this._eventMask &= ~ROTATION_ON;
            }
            if ((this._eventMask & SIZE_ON) && !listeners.hasEventListener(EventType.SIZE_CHANGED)) {
                this._eventMask &= ~SIZE_ON;
            }
            if ((this._eventMask & ANCHOR_ON) && !listeners.hasEventListener(EventType.ANCHOR_CHANGED)) {
                this._eventMask &= ~ANCHOR_ON;
            }
        }
        if (this._capturingListeners) {
            this._capturingListeners.targetOff(target);
        }

        if (this._touchListener && !_checkListeners(this, _touchEvents)) {
            eventManager.removeListener(this._touchListener);
            this._touchListener = null;
        }
        if (this._mouseListener && !_checkListeners(this, _mouseEvents)) {
            eventManager.removeListener(this._mouseListener);
            this._mouseListener = null;
        }
    },

    /**
     * !#en Checks whether the EventTarget object has any callback registered for a specific type of event.
     * !#zh 检查事件目标对象是否有为特定类型的事件注册的回调。
     * @method hasEventListener
     * @param {String} type - The type of event.
     * @return {Boolean} True if a callback of the specified type is registered; false otherwise.
     */
    hasEventListener (type) {
        let has = false;
        if (this._bubblingListeners) {
            has = this._bubblingListeners.hasEventListener(type);
        }
        if (!has && this._capturingListeners) {
            has = this._capturingListeners.hasEventListener(type);
        }
        return has;
    },

    /**
     * !#en
     * Send an event to this object directly.
     * The event will be created from the supplied message, you can get the "detail" argument from event.detail.
     * !#zh
     * 通过事件名和 detail 发送自定义事件
     *
     * @method emit
     * @param {String} type - event type
     * @param {*} [detail] - whatever argument the message needs
     */
    emit (type, detail) {
        if (this._bubblingListeners) {
            this._bubblingListeners.emit(type, detail);
        }
    },

    /**
     * !#en
     * Dispatches an event into the event flow.
     * The event target is the EventTarget object upon which the dispatchEvent() method is called.
     * !#zh 分发事件到事件流中。
     *
     * @method dispatchEvent
     * @param {Event} event - The Event object that is dispatched into the event flow
     */
    dispatchEvent (event) {
        _doDispatchEvent(this, event);
        _cachedArray.length = 0;
    },

    /**
     * !#en Pause node related system events registered with the current Node. Node system events includes touch and mouse events.
     * If recursive is set to true, then this API will pause the node system events for the node and all nodes in its sub node tree.
     * Reference: http://cocos2d-x.org/docs/editors_and_tools/creator-chapters/scripting/internal-events/
     * !#zh 暂停当前节点上注册的所有节点系统事件，节点系统事件包含触摸和鼠标事件。
     * 如果传递 recursive 为 true，那么这个 API 将暂停本节点和它的子树上所有节点的节点系统事件。
     * 参考：http://cocos.com/docs/creator/scripting/internal-events.html
     * @method pauseSystemEvents
     * @param {Boolean} recursive - Whether to pause node system events on the sub node tree.
     * @example
     * node.pauseSystemEvents(true);
     */
    pauseSystemEvents (recursive) {
        eventManager.pauseTarget(this, recursive);
    },

    /**
     * !#en Resume node related system events registered with the current Node. Node system events includes touch and mouse events.
     * If recursive is set to true, then this API will resume the node system events for the node and all nodes in its sub node tree.
     * Reference: http://cocos2d-x.org/docs/editors_and_tools/creator-chapters/scripting/internal-events/
     * !#zh 恢复当前节点上注册的所有节点系统事件，节点系统事件包含触摸和鼠标事件。
     * 如果传递 recursive 为 true，那么这个 API 将恢复本节点和它的子树上所有节点的节点系统事件。
     * 参考：http://cocos.com/docs/creator/scripting/internal-events.html
     * @method resumeSystemEvents
     * @param {Boolean} recursive - Whether to resume node system events on the sub node tree.
     * @example
     * node.resumeSystemEvents(true);
     */
    resumeSystemEvents (recursive) {
        eventManager.resumeTarget(this, recursive);
    },

    _hitTest (point, listener) {
        var w = this.width,
            h = this.height;
        var testPt;
        
        let camera = cc.Camera.findCamera(this);
        if (camera) {
            testPt = camera.getCameraToWorldPoint(point);
        }
        else {
            testPt = cc.v2(point);
        }

        this._updateWorldMatrix();
        math.mat4.invert(_mat4_temp, this._worldMatrix);
        math.vec2.transformMat4(testPt, testPt, _mat4_temp);
        testPt.x += this._anchorPoint.x * this._contentSize.width;
        testPt.y += this._anchorPoint.y * this._contentSize.height;

        if (testPt.x >= 0 && testPt.y >= 0 && testPt.x <= w && testPt.y <= h) {
            if (listener && listener.mask) {
                var mask = listener.mask;
                var parent = this;
                for (var i = 0; parent && i < mask.index; ++i, parent = parent.parent) {
                }
                // find mask parent, should hit test it
                if (parent === mask.node) {
                    var comp = parent.getComponent(cc.Mask);
                    return (comp && comp.enabledInHierarchy) ? comp._hitTest(point) : true;
                }
                // mask parent no longer exists
                else {
                    listener.mask = null;
                    return true;
                }
            }
            else {
                return true;
            }
        }
        else {
            return false;
        }
    },

    /**
     * Get all the targets listening to the supplied type of event in the target's capturing phase.
     * The capturing phase comprises the journey from the root to the last node BEFORE the event target's node.
     * The result should save in the array parameter, and MUST SORT from child nodes to parent nodes.
     *
     * Subclasses can override this method to make event propagable.
     * @method _getCapturingTargets
     * @private
     * @param {String} type - the event type
     * @param {Array} array - the array to receive targets
     * @example {@link utils/api/engine/docs/cocos2d/core/event/_getCapturingTargets.js}
     */
    _getCapturingTargets (type, array) {
        var parent = this.parent;
        while (parent) {
            if (parent._capturingListeners && parent._capturingListeners.hasEventListener(type)) {
                array.push(parent);
            }
            parent = parent.parent;
        }
    },
    
    /**
     * Get all the targets listening to the supplied type of event in the target's bubbling phase.
     * The bubbling phase comprises any SUBSEQUENT nodes encountered on the return trip to the root of the tree.
     * The result should save in the array parameter, and MUST SORT from child nodes to parent nodes.
     *
     * Subclasses can override this method to make event propagable.
     * @method _getBubblingTargets
     * @private
     * @param {String} type - the event type
     * @param {Array} array - the array to receive targets
     */
    _getBubblingTargets (type, array) {
        var parent = this.parent;
        while (parent) {
            if (parent._bubblingListeners && parent._bubblingListeners.hasEventListener(type)) {
                array.push(parent);
            }
            parent = parent.parent;
        }
    },

// ACTIONS
    /**
     * !#en
     * Executes an action, and returns the action that is executed.<br/>
     * The node becomes the action's target. Refer to cc.Action's getTarget() <br/>
     * Calling runAction while the node is not active won't have any effect. <br/>
     * Note：You shouldn't modify the action after runAction, that won't take any effect.<br/>
     * if you want to modify, when you define action plus.
     * !#zh
     * 执行并返回该执行的动作。该节点将会变成动作的目标。<br/>
     * 调用 runAction 时，节点自身处于不激活状态将不会有任何效果。<br/>
     * 注意：你不应该修改 runAction 后的动作，将无法发挥作用，如果想进行修改，请在定义 action 时加入。
     * @method runAction
     * @param {Action} action
     * @return {Action} An Action pointer
     * @example
     * var action = cc.scaleTo(0.2, 1, 0.6);
     * node.runAction(action);
     * node.runAction(action).repeatForever(); // fail
     * node.runAction(action.repeatForever()); // right
     */
    runAction: ActionManagerExist ? function (action) {
        if (!this.active)
            return;
        cc.assertID(action, 1618);

        cc.director.getActionManager().addAction(action, this, false);
        return action;
    } : emptyFunc,

    /**
     * !#en Pause all actions running on the current node. Equals to `cc.director.getActionManager().pauseTarget(node)`.
     * !#zh 暂停本节点上所有正在运行的动作。和 `cc.director.getActionManager().pauseTarget(node);` 等价。
     * @method pauseAllActions
     * @example
     * node.pauseAllActions();
     */
    pauseAllActions: ActionManagerExist ? function () {
        cc.director.getActionManager().pauseTarget(this);
    } : emptyFunc,

    /**
     * !#en Resume all paused actions on the current node. Equals to `cc.director.getActionManager().resumeTarget(node)`.
     * !#zh 恢复运行本节点上所有暂停的动作。和 `cc.director.getActionManager().resumeTarget(node);` 等价。
     * @method resumeAllActions
     * @example
     * node.resumeAllActions();
     */
    resumeAllActions: ActionManagerExist ? function () {
        cc.director.getActionManager().resumeTarget(this);
    } : emptyFunc,

    /**
     * !#en Stops and removes all actions from the running action list .
     * !#zh 停止并且移除所有正在运行的动作列表。
     * @method stopAllActions
     * @example
     * node.stopAllActions();
     */
    stopAllActions: ActionManagerExist ? function () {
        cc.director.getActionManager().removeAllActionsFromTarget(this);
    } : emptyFunc,

    /**
     * !#en Stops and removes an action from the running action list.
     * !#zh 停止并移除指定的动作。
     * @method stopAction
     * @param {Action} action An action object to be removed.
     * @example
     * var action = cc.scaleTo(0.2, 1, 0.6);
     * node.stopAction(action);
     */
    stopAction: ActionManagerExist ? function (action) {
        cc.director.getActionManager().removeAction(action);
    } : emptyFunc,

    /**
     * !#en Removes an action from the running action list by its tag.
     * !#zh 停止并且移除指定标签的动作。
     * @method stopActionByTag
     * @param {Number} tag A tag that indicates the action to be removed.
     * @example
     * node.stopAction(1);
     */
    stopActionByTag: ActionManagerExist ? function (tag) {
        if (tag === cc.Action.TAG_INVALID) {
            cc.logID(1612);
            return;
        }
        cc.director.getActionManager().removeActionByTag(tag, this);
    } : emptyFunc,

    /**
     * !#en Returns an action from the running action list by its tag.
     * !#zh 通过标签获取指定动作。
     * @method getActionByTag
     * @see cc.Action#getTag and cc.Action#setTag
     * @param {Number} tag
     * @return {Action} The action object with the given tag.
     * @example
     * var action = node.getActionByTag(1);
     */
    getActionByTag: ActionManagerExist ? function (tag) {
        if (tag === cc.Action.TAG_INVALID) {
            cc.logID(1613);
            return null;
        }
        return cc.director.getActionManager().getActionByTag(tag, this);
    } : function () {
        return null;
    },

    /**
     * !#en
     * Returns the numbers of actions that are running plus the ones that are schedule to run (actions in actionsToAdd and actions arrays).<br/>
     *    Composable actions are counted as 1 action. Example:<br/>
     *    If you are running 1 Sequence of 7 actions, it will return 1. <br/>
     *    If you are running 7 Sequences of 2 actions, it will return 7.</p>
     * !#zh
     * 获取运行着的动作加上正在调度运行的动作的总数。<br/>
     * 例如：<br/>
     * - 如果你正在运行 7 个动作中的 1 个 Sequence，它将返回 1。<br/>
     * - 如果你正在运行 2 个动作中的 7 个 Sequence，它将返回 7。<br/>
     *
     * @method getNumberOfRunningActions
     * @return {Number} The number of actions that are running plus the ones that are schedule to run
     * @example
     * var count = node.getNumberOfRunningActions();
     * cc.log("Running Action Count: " + count);
     */
    getNumberOfRunningActions: ActionManagerExist ? function () {
        return cc.director.getActionManager().getNumberOfRunningActionsInTarget(this);
    } : function () {
        return 0;
    },


// TRANSFORM RELATED
    /**
     * !#en Returns a copy of the position (x, y) of the node in its parent's coordinates.
     * !#zh 获取节点在父节点坐标系中的位置（x, y）。
     * @method getPosition
     * @return {Vec2} The position (x, y) of the node in its parent's coordinates
     * @example
     * cc.log("Node Position: " + node.getPosition());
     */
    getPosition () {
        return new cc.Vec2(this._position);
    },

    /**
     * !#en
     * Sets the position (x, y) of the node in its parent's coordinates.<br/>
     * Usually we use cc.v2(x, y) to compose cc.Vec2 object.<br/>
     * and Passing two numbers (x, y) is more efficient than passing cc.Vec2 object.
     * !#zh
     * 设置节点在父节点坐标系中的位置。<br/>
     * 可以通过两种方式设置坐标点：<br/>
     * 1. 传入 2 个数值 x 和 y。<br/>
     * 2. 传入 cc.v2(x, y) 类型为 cc.Vec2 的对象。
     * @method setPosition
     * @param {Vec2|Number} newPosOrX - X coordinate for position or the position (x, y) of the node in coordinates
     * @param {Number} [y] - Y coordinate for position
     * @example {@link cocos2d/core/utils/base-node/setPosition.js}
     */
    setPosition (newPosOrX, y) {
        var x;
        if (y === undefined) {
            x = newPosOrX.x;
            y = newPosOrX.y;
        }
        else {
            x = newPosOrX;
        }

        var locPosition = this._position;
        if (locPosition.x === x && locPosition.y === y) {
            return;
        }

        if (CC_EDITOR) {
            var oldPosition = new cc.Vec2(locPosition);
        }
        if (!CC_EDITOR || isFinite(x)) {
            locPosition.x = x;
        }
        else {
            return cc.error(ERR_INVALID_NUMBER, 'x of new position');
        }
        if (!CC_EDITOR || isFinite(y)) {
            locPosition.y = y;
        }
        else {	
            return cc.error(ERR_INVALID_NUMBER, 'y of new position');
        }
        this.setLocalDirty(LocalDirtyFlag.POSITION);
        this._renderFlag |= RenderFlow.FLAG_WORLD_TRANSFORM;

        // fast check event
        if (this._eventMask & POSITION_ON) {
            // send event
            if (CC_EDITOR) {
                this.emit(EventType.POSITION_CHANGED, oldPosition);
            }
            else {
                this.emit(EventType.POSITION_CHANGED);
            }
        }
    },

    /**
     * !#en
     * Returns the scale factor of the node.
     * Assertion will fail when scale x != scale y.
     * !#zh 获取节点的缩放。当 X 轴和 Y 轴有相同的缩放数值时。
     * @method getScale
     * @return {Number} The scale factor
     * @example
     * cc.log("Node Scale: " + node.getScale());
     */
    getScale () {
        if (this._scale.x !== this._scale.y)
            cc.logID(1603);
        return this._scale.x;
    },

    /**
     * !#en Sets the scale factor of the node. 1.0 is the default scale factor. This function can modify the X and Y scale at the same time.
     * !#zh 设置节点的缩放比例，默认值为 1.0。这个函数可以在同一时间修改 X 和 Y 缩放。
     * @method setScale
     * @param {Number|Vec2} scaleX - scaleX or scale
     * @param {Number} [scaleY]
     * @example
     * node.setScale(cc.v2(1, 1));
     * node.setScale(1);
     */
    setScale (x, y) {
        if (x && typeof x !== 'number') {
            y = x.y;
            x = x.x;
        }
        else if (y === undefined) {
            y = x;
        }
        if (this._scale.x !== x || this._scale.y !== y) {
            this._scale.x = x;
            this._scale.y = y;
            this.setLocalDirty(LocalDirtyFlag.SCALE);
            this._renderFlag |= RenderFlow.FLAG_TRANSFORM;

            if (this._eventMask & SCALE_ON) {
                this.emit(EventType.SCALE_CHANGED);
            }
        }
    },

    /**
     * !#en Set rotation of node (along z axi).
     * !#zh 设置该节点以局部坐标系 Z 轴为轴进行旋转的角度。
     * @method setRotation
     * @param {Number} rotation Degree rotation value
     */

    /**
     * !#en Get rotation of node (along z axi).
     * !#zh 获取该节点以局部坐标系 Z 轴为轴进行旋转的角度。
     * @method getRotation
     * @param {Number} rotation Degree rotation value
     */

    /**
     * !#en
     * Returns a copy the untransformed size of the node. <br/>
     * The contentSize remains the same no matter the node is scaled or rotated.<br/>
     * All nodes has a size. Layer and Scene has the same size of the screen by default. <br/>
     * !#zh 获取节点自身大小，不受该节点是否被缩放或者旋转的影响。
     * @method getContentSize
     * @return {Size} The untransformed size of the node.
     * @example
     * cc.log("Content Size: " + node.getContentSize());
     */
    getContentSize () {
        return cc.size(this._contentSize.width, this._contentSize.height);
    },

    /**
     * !#en
     * Sets the untransformed size of the node.<br/>
     * The contentSize remains the same no matter the node is scaled or rotated.<br/>
     * All nodes has a size. Layer and Scene has the same size of the screen.
     * !#zh 设置节点原始大小，不受该节点是否被缩放或者旋转的影响。
     * @method setContentSize
     * @param {Size|Number} size - The untransformed size of the node or The untransformed size's width of the node.
     * @param {Number} [height] - The untransformed size's height of the node.
     * @example
     * node.setContentSize(cc.size(100, 100));
     * node.setContentSize(100, 100);
     */
    setContentSize (size, height) {
        var locContentSize = this._contentSize;
        var clone;
        if (height === undefined) {
            if ((size.width === locContentSize.width) && (size.height === locContentSize.height))
                return;
            if (CC_EDITOR) {
                clone = cc.size(locContentSize.width, locContentSize.height);
            }
            locContentSize.width = size.width;
            locContentSize.height = size.height;
        } else {
            if ((size === locContentSize.width) && (height === locContentSize.height))
                return;
            if (CC_EDITOR) {
                clone = cc.size(locContentSize.width, locContentSize.height);
            }
            locContentSize.width = size;
            locContentSize.height = height;
        }
        if (this._eventMask & SIZE_ON) {
            if (CC_EDITOR) {
                this.emit(EventType.SIZE_CHANGED, clone);
            }
            else {
                this.emit(EventType.SIZE_CHANGED);
            }
        }
    },

    /**
     * !#en
     * Returns a copy of the anchor point.<br/>
     * Anchor point is the point around which all transformations and positioning manipulations take place.<br/>
     * It's like a pin in the node where it is "attached" to its parent. <br/>
     * The anchorPoint is normalized, like a percentage. (0,0) means the bottom-left corner and (1,1) means the top-right corner. <br/>
     * But you can use values higher than (1,1) and lower than (0,0) too.  <br/>
     * The default anchor point is (0.5,0.5), so it starts at the center of the node.
     * !#zh
     * 获取节点锚点，用百分比表示。<br/>
     * 锚点应用于所有变换和坐标点的操作，它就像在节点上连接其父节点的大头针。<br/>
     * 锚点是标准化的，就像百分比一样。(0，0) 表示左下角，(1，1) 表示右上角。<br/>
     * 但是你可以使用比（1，1）更高的值或者比（0，0）更低的值。<br/>
     * 默认的锚点是（0.5，0.5），因此它开始于节点的中心位置。<br/>
     * 注意：Creator 中的锚点仅用于定位所在的节点，子节点的定位不受影响。
     * @method getAnchorPoint
     * @return {Vec2} The anchor point of node.
     * @example
     * cc.log("Node AnchorPoint: " + node.getAnchorPoint());
     */
    getAnchorPoint () {
        return cc.v2(this._anchorPoint);
    },

    /**
     * !#en
     * Sets the anchor point in percent. <br/>
     * anchor point is the point around which all transformations and positioning manipulations take place. <br/>
     * It's like a pin in the node where it is "attached" to its parent. <br/>
     * The anchorPoint is normalized, like a percentage. (0,0) means the bottom-left corner and (1,1) means the top-right corner.<br/>
     * But you can use values higher than (1,1) and lower than (0,0) too.<br/>
     * The default anchor point is (0.5,0.5), so it starts at the center of the node.
     * !#zh
     * 设置锚点的百分比。<br/>
     * 锚点应用于所有变换和坐标点的操作，它就像在节点上连接其父节点的大头针。<br/>
     * 锚点是标准化的，就像百分比一样。(0，0) 表示左下角，(1，1) 表示右上角。<br/>
     * 但是你可以使用比（1，1）更高的值或者比（0，0）更低的值。<br/>
     * 默认的锚点是（0.5，0.5），因此它开始于节点的中心位置。<br/>
     * 注意：Creator 中的锚点仅用于定位所在的节点，子节点的定位不受影响。
     * @method setAnchorPoint
     * @param {Vec2|Number} point - The anchor point of node or The x axis anchor of node.
     * @param {Number} [y] - The y axis anchor of node.
     * @example
     * node.setAnchorPoint(cc.v2(1, 1));
     * node.setAnchorPoint(1, 1);
     */
    setAnchorPoint (point, y) {
        var locAnchorPoint = this._anchorPoint;
        if (y === undefined) {
            if ((point.x === locAnchorPoint.x) && (point.y === locAnchorPoint.y))
                return;
            locAnchorPoint.x = point.x;
            locAnchorPoint.y = point.y;
        } else {
            if ((point === locAnchorPoint.x) && (y === locAnchorPoint.y))
                return;
            locAnchorPoint.x = point;
            locAnchorPoint.y = y;
        }
        this.setLocalDirty(LocalDirtyFlag.POSITION);
        if (this._eventMask & ANCHOR_ON) {
            this.emit(EventType.ANCHOR_CHANGED);
        }
    },

    /*
     * Transforms position from world space to local space.
     * @method _invTransformPoint
     * @param {vmath.Vec3} out
     * @param {vmath.Vec3} vec3
     */
    _invTransformPoint (out, pos) {
        if (this._parent) {
            this._parent._invTransformPoint(out, pos);
        } else {
            math.vec3.copy(out, pos);
        }

        // out = parent_inv_pos - pos
        math.vec3.sub(out, out, this._position);

        // out = inv(rot) * out
        math.quat.conjugate(_quat_temp, this._quat);
        math.vec3.transformQuat(out, out, _quat_temp);

        // out = (1/scale) * out
        math.vec3.inverseSafe(_vec3_temp, this._scale);
        math.vec3.mul(out, out, _vec3_temp);

        return out;
    },
    
    /*
     * Calculate and return world position.
     * This is not a public API yet, its usage could be updated
     * @method getWorldPos
     * @param {Vec3} out
     * @return {Vec3}
     */
    getWorldPos (out) {
        math.vec3.copy(out, this._position);
        let curr = this._parent;
        while (curr) {
            // out = parent_scale * pos
            math.vec3.mul(out, out, curr._scale);
            // out = parent_quat * out
            math.vec3.transformQuat(out, out, curr._quat);
            // out = out + pos
            math.vec3.add(out, out, curr._position);
            curr = curr._parent;
        }
        return out;
    },

    /*
     * Set world position.
     * This is not a public API yet, its usage could be updated
     * @method setWorldPos
     * @param {vec3} pos
     */
    setWorldPos (pos) {
        // NOTE: this is faster than invert world matrix and transform the point
        if (this._parent) {
            this._parent._invTransformPoint(this._position, pos);
        }
        else {
            math.vec3.copy(this._position, pos);
        }
        this.setLocalDirty(LocalDirtyFlag.POSITION);

        // fast check event
        if (this._eventMask & POSITION_ON) {
            // send event
            if (CC_EDITOR) {
                this.emit(EventType.POSITION_CHANGED, oldPosition);
            }
            else {
                this.emit(EventType.POSITION_CHANGED);
            }
        }
    },

    /*
     * Calculate and return world rotation
     * This is not a public API yet, its usage could be updated
     * @method getWorldRot
     * @param {vmath.Quat} out
     * @return {vmath.Quat}
     */
    getWorldRot (out) {
        math.quat.copy(out, this._quat);
        let curr = this._parent;
        while (curr) {
            math.quat.mul(out, curr._quat, out);
            curr = curr._parent;
        }
        return out;
    },

    /*
     * Set world rotation with quaternion
     * This is not a public API yet, its usage could be updated
     * @method setWorldRot
     * @param {vmath.Quat} rot
     */
    setWorldRot (quat) {
        if (this._parent) {
            this._parent.getWorldRot(this._quat);
            math.quat.conjugate(this._quat, this._quat);
            math.quat.mul(this._quat, this._quat, quat);
        }
        else {
            math.quat.copy(this._quat, quat);
        }
        this.setLocalDirty(LocalDirtyFlag.ROTATION);
    },

    getWorldRT (out) {
        let opos = _vec3_temp;
        let orot = _quat_temp;
        math.vec3.copy(opos, this._position);
        math.quat.copy(orot, this._quat);

        let curr = this._parent;
        while (curr) {
            // opos = parent_lscale * lpos
            math.vec3.mul(opos, opos, curr._scale);
            // opos = parent_lrot * opos
            math.vec3.transformQuat(opos, opos, curr._quat);
            // opos = opos + lpos
            math.vec3.add(opos, opos, curr._position);
            // orot = lrot * orot
            math.quat.mul(orot, curr._quat, orot);
            curr = curr._parent;
        }
        math.mat4.fromRT(out, orot, opos);
        return out;
    },

    /**
     * !#en Set rotation by lookAt target point, normally used by Camera Node
     * !#zh 通过观察目标来设置 rotation，一般用于 Camera Node 上
     * @method lookAt
     * @param {Vec3} pos
     * @param {Vec3} [up] - default is (0,1,0)
     */
    lookAt (pos, up) {
        this.getWorldPos(_vec3_temp);
        math.vec3.sub(_vec3_temp, _vec3_temp, pos); // NOTE: we use -z for view-dir
        math.vec3.normalize(_vec3_temp, _vec3_temp);
        math.quat.fromViewUp(_quat_temp, _vec3_temp, up);
    
        this.setWorldRot(_quat_temp);
    },

    _updateLocalMatrix () {
        let dirtyFlag = this._localMatDirty;
        if (!dirtyFlag) return;

        // Update transform
        let t = this._matrix;
        //math.mat4.fromRTS(t, this._quat, this._position, this._scale);

        if (dirtyFlag & LocalDirtyFlag.RT) {
            let hasRotation = this._rotationX || this._rotationY;
            let hasSkew = this._skewX || this._skewY;
            let sx = this._scale.x, sy = this._scale.y;

            if (hasRotation || hasSkew) {
                let a = 1, b = 0, c = 0, d = 1;
                // rotation
                if (hasRotation) {
                    let rotationRadiansX = this._rotationX * ONE_DEGREE;
                    c = Math.sin(rotationRadiansX);
                    d = Math.cos(rotationRadiansX);
                    if (this._rotationY === this._rotationX) {
                        a = d;
                        b = -c;
                    }
                    else {
                        let rotationRadiansY = this._rotationY * ONE_DEGREE;
                        a = Math.cos(rotationRadiansY);
                        b = -Math.sin(rotationRadiansY);
                    }
                }
                // scale
                t.m00 = a *= sx;
                t.m01 = b *= sx;
                t.m04 = c *= sy;
                t.m05 = d *= sy;
                // skew
                if (hasSkew) {
                    let a = t.m00, b = t.m01, c = t.m04, d = t.m05;
                    let skx = Math.tan(this._skewX * ONE_DEGREE);
                    let sky = Math.tan(this._skewY * ONE_DEGREE);
                    if (skx === Infinity)
                        skx = 99999999;
                    if (sky === Infinity)
                        sky = 99999999;
                    t.m00 = a + c * sky;
                    t.m01 = b + d * sky;
                    t.m04 = c + a * skx;
                    t.m05 = d + b * skx;
                }
            }
            else {
                t.m00 = sx;
                t.m01 = 0;
                t.m04 = 0;
                t.m05 = sy;
            }
        }

        // position
        t.m12 = this._position.x;
        t.m13 = this._position.y;
        
        this._localMatDirty = 0;
        // Register dirty status of world matrix so that it can be recalculated
        this._worldMatDirty = true;
    },

    _calculWorldMatrix () {
        // Avoid as much function call as possible
        if (this._localMatDirty) {
            this._updateLocalMatrix();
        }
        
        // Assume parent world matrix is correct
        let parent = this._parent;
        if (parent) {
            let pt = parent._worldMatrix;
            let t = this._matrix;
            let wt = this._worldMatrix;
            let aa=t.m00, ab=t.m01, ac=t.m04, ad=t.m05, atx=t.m12, aty=t.m13;
            let ba=pt.m00, bb=pt.m01, bc=pt.m04, bd=pt.m05, btx=pt.m12, bty=pt.m13;
            if (bb !== 0 || bc !== 0) {
                wt.m00 = aa * ba + ab * bc;
                wt.m01 = aa * bb + ab * bd;
                wt.m04 = ac * ba + ad * bc;
                wt.m05 = ac * bb + ad * bd;
                wt.m12 = ba * atx + bc * aty + btx;
                wt.m13 = bb * atx + bd * aty + bty;
            }
            else {
                wt.m00 = aa * ba;
                wt.m01 = ab * bd;
                wt.m04 = ac * ba;
                wt.m05 = ad * bd;
                wt.m12 = ba * atx + btx;
                wt.m13 = bd * aty + bty;
            }
        }
        else {
            math.mat4.copy(this._worldMatrix, this._matrix);
        }
        this._worldMatDirty = false;
    },

    _updateWorldMatrix () {
        if (this._parent) {
            this._parent._updateWorldMatrix();
        }
        if (this._worldMatDirty) {
            this._calculWorldMatrix();
            // Sync dirty to children
            let children = this._children;
            for (let i = 0, l = children.length; i < l; i++) {
                children[i]._worldMatDirty = true;
            }
        }
    },

    setLocalDirty (flag) {
        this._localMatDirty = this._localMatDirty | flag;
        this._worldMatDirty = true;
    },

    setWorldDirty () {
        this._worldMatDirty = true;
    },

    /**
     * !#en
     * Get the local transform matrix (4x4), based on parent node coordinates
     * !#zh 返回局部空间坐标系的矩阵，基于父节点坐标系。
     * @method getLocalMatrix
     * @param {vmath.Mat4} out The matrix object to be filled with data
     * @return {vmath.Mat4} Same as the out matrix object
     * @example
     * let mat4 = vmath.mat4.create();
     * node.getLocalMatrix(mat4);
     */
    getLocalMatrix (out) {
        this._updateLocalMatrix();
        return math.mat4.copy(out, this._matrix);
    },
    
    /**
     * !#en
     * Get the local transform matrix (4x4), based on parent node coordinates
     * !#zh 返回局部空间坐标系的矩阵，基于父节点坐标系。
     * @method getLocalMatrix
     * @param {vmath.Mat4} out The matrix object to be filled with data
     * @return {vmath.Mat4} Same as the out matrix object
     * @example
     * let mat4 = vmath.mat4.create();
     * node.getLocalMatrix(mat4);
     */
    getWorldMatrix (out) {
        this._updateWorldMatrix();
        return math.mat4.copy(out, this._worldMatrix);
    },

    /**
     * !#en Converts a Point to node (local) space coordinates then add the anchor point position.
     * So the return position will be related to the left bottom corner of the node's bounding box.
     * This equals to the API behavior of cocos2d-x, you probably want to use convertToNodeSpaceAR instead
     * !#zh 将一个点转换到节点 (局部) 坐标系，并加上锚点的坐标。<br/>
     * 也就是说返回的坐标是相对于节点包围盒左下角的坐标。<br/>
     * 这个 API 的设计是为了和 cocos2d-x 中行为一致，更多情况下你可能需要使用 convertToNodeSpaceAR。
     * @method convertToNodeSpace
     * @param {Vec2} worldPoint
     * @return {Vec2}
     * @example
     * var newVec2 = node.convertToNodeSpace(cc.v2(100, 100));
     */
    convertToNodeSpace (worldPoint) {
        this._updateWorldMatrix();
        math.mat4.invert(_mat4_temp, this._worldMatrix);
        let out = new cc.Vec2();
        math.vec2.transformMat4(out, worldPoint, _mat4_temp);
        out.x += this._anchorPoint.x * this._contentSize.width;
        out.y += this._anchorPoint.y * this._contentSize.height;
        return out;
    },

    /**
     * !#en Converts a Point related to the left bottom corner of the node's bounding box to world space coordinates.
     * This equals to the API behavior of cocos2d-x, you probably want to use convertToWorldSpaceAR instead
     * !#zh 将一个相对于节点左下角的坐标位置转换到世界空间坐标系。
     * 这个 API 的设计是为了和 cocos2d-x 中行为一致，更多情况下你可能需要使用 convertToWorldSpaceAR
     * @method convertToWorldSpace
     * @param {Vec2} nodePoint
     * @return {Vec2}
     * @example
     * var newVec2 = node.convertToWorldSpace(cc.v2(100, 100));
     */
    convertToWorldSpace (nodePoint) {
        this._updateWorldMatrix();
        let out = new cc.Vec2(
            nodePoint.x - this._anchorPoint.x * this._contentSize.width,
            nodePoint.y - this._anchorPoint.y * this._contentSize.height
        );
        return math.vec2.transformMat4(out, out, this._worldMatrix);
    },

    /**
     * !#en
     * Converts a Point to node (local) space coordinates in which the anchor point is the origin position.
     * !#zh
     * 将一个点转换到节点 (局部) 空间坐标系，这个坐标系以锚点为原点。
     * @method convertToNodeSpaceAR
     * @param {Vec2} worldPoint
     * @return {Vec2}
     * @example
     * var newVec2 = node.convertToNodeSpaceAR(cc.v2(100, 100));
     */
    convertToNodeSpaceAR (worldPoint) {
        this._updateWorldMatrix();
        math.mat4.invert(_mat4_temp, this._worldMatrix);
        let out = new cc.Vec2();
        return math.vec2.transformMat4(out, worldPoint, _mat4_temp);
    },

    /**
     * !#en
     * Converts a Point in node coordinates to world space coordinates.
     * !#zh
     * 将节点坐标系下的一个点转换到世界空间坐标系。
     * @method convertToWorldSpaceAR
     * @param {Vec2} nodePoint
     * @return {Vec2}
     * @example
     * var newVec2 = node.convertToWorldSpaceAR(cc.v2(100, 100));
     */
    convertToWorldSpaceAR (nodePoint) {
        this._updateWorldMatrix();
        let out = new cc.Vec2();
        return math.vec2.transformMat4(out, nodePoint, this._worldMatrix);
    },

// OLD TRANSFORM ACCESS APIs
    /**
     * !#en
     * Returns the matrix that transform the node's (local) space coordinates into the parent's space coordinates.<br/>
     * The matrix is in Pixels.
     * !#zh 返回这个将节点（局部）的空间坐标系转换成父节点的空间坐标系的矩阵。这个矩阵以像素为单位。
     * @method getNodeToParentTransform
     * @deprecated since v2.0
     * @param {AffineTransform} out The affine transform object to be filled with data
     * @return {AffineTransform} Same as the out affine transform object
     * @example
     * let affineTransform = cc.AffineTransform.create();
     * node.getNodeToParentTransform(affineTransform);
     */
    getNodeToParentTransform (out) {
        if (!out) {
            out = AffineTrans.identity();
        }
        this._updateLocalMatrix();
               
        var contentSize = this._contentSize;
        _vec3_temp.x = -this._anchorPoint.x * contentSize.width;
        _vec3_temp.y = -this._anchorPoint.y * contentSize.height;

        math.mat4.copy(_mat4_temp, this._matrix);
        math.mat4.translate(_mat4_temp, _mat4_temp, _vec3_temp);
        return AffineTrans.fromMat4(out, _mat4_temp);
    },

    /**
     * !#en
     * Returns the matrix that transform the node's (local) space coordinates into the parent's space coordinates.<br/>
     * The matrix is in Pixels.<br/>
     * This method is AR (Anchor Relative).
     * !#zh
     * 返回这个将节点（局部）的空间坐标系转换成父节点的空间坐标系的矩阵。<br/>
     * 这个矩阵以像素为单位。<br/>
     * 该方法基于节点坐标。
     * @method getNodeToParentTransformAR
     * @deprecated since v2.0
     * @param {AffineTransform} out The affine transform object to be filled with data
     * @return {AffineTransform} Same as the out affine transform object
     * @example
     * let affineTransform = cc.AffineTransform.create();
     * node.getNodeToParentTransformAR(affineTransform);
     */
    getNodeToParentTransformAR (out) {
        if (!out) {
            out = AffineTrans.identity();
        }
        this._updateLocalMatrix();
        return AffineTrans.fromMat4(out, this._matrix);
    },

    /**
     * !#en Returns the world affine transform matrix. The matrix is in Pixels.
     * !#zh 返回节点到世界坐标系的仿射变换矩阵。矩阵单位是像素。
     * @method getNodeToWorldTransform
     * @deprecated since v2.0
     * @param {AffineTransform} out The affine transform object to be filled with data
     * @return {AffineTransform} Same as the out affine transform object
     * @example
     * let affineTransform = cc.AffineTransform.create();
     * node.getNodeToWorldTransform(affineTransform);
     */
    getNodeToWorldTransform (out) {
        if (!out) {
            out = AffineTrans.identity();
        }
        this._updateWorldMatrix();
        
        var contentSize = this._contentSize;
        _vec3_temp.x = -this._anchorPoint.x * contentSize.width;
        _vec3_temp.y = -this._anchorPoint.y * contentSize.height;

        math.mat4.copy(_mat4_temp, this._worldMatrix);
        math.mat4.translate(_mat4_temp, _mat4_temp, _vec3_temp);

        return AffineTrans.fromMat4(out, _mat4_temp);
    },

    /**
     * !#en
     * Returns the world affine transform matrix. The matrix is in Pixels.<br/>
     * This method is AR (Anchor Relative).
     * !#zh
     * 返回节点到世界坐标仿射变换矩阵。矩阵单位是像素。<br/>
     * 该方法基于节点坐标。
     * @method getNodeToWorldTransformAR
     * @deprecated since v2.0
     * @param {AffineTransform} out The affine transform object to be filled with data
     * @return {AffineTransform} Same as the out affine transform object
     * @example
     * let affineTransform = cc.AffineTransform.create();
     * node.getNodeToWorldTransformAR(affineTransform);
     */
    getNodeToWorldTransformAR (out) {
        if (!out) {
            out = AffineTrans.identity();
        }
        this._updateWorldMatrix();
        return AffineTrans.fromMat4(out, this._worldMatrix);
    },

    /**
     * !#en
     * Returns the matrix that transform parent's space coordinates to the node's (local) space coordinates.<br/>
     * The matrix is in Pixels. The returned transform is readonly and cannot be changed.
     * !#zh
     * 返回将父节点的坐标系转换成节点（局部）的空间坐标系的矩阵。<br/>
     * 该矩阵以像素为单位。返回的矩阵是只读的，不能更改。
     * @method getParentToNodeTransform
     * @deprecated since v2.0
     * @param {AffineTransform} out The affine transform object to be filled with data
     * @return {AffineTransform} Same as the out affine transform object
     * @example
     * let affineTransform = cc.AffineTransform.create();
     * node.getParentToNodeTransform(affineTransform);
     */
    getParentToNodeTransform (out) {
        if (!out) {
            out = AffineTrans.identity();
        }
        this._updateLocalMatrix();
        math.mat4.invert(_mat4_temp, this._matrix);
        return AffineTrans.fromMat4(out, _mat4_temp);
    },

    /**
     * !#en Returns the inverse world affine transform matrix. The matrix is in Pixels.
     * !#en 返回世界坐标系到节点坐标系的逆矩阵。
     * @method getWorldToNodeTransform
     * @deprecated since v2.0
     * @param {AffineTransform} out The affine transform object to be filled with data
     * @return {AffineTransform} Same as the out affine transform object
     * @example
     * let affineTransform = cc.AffineTransform.create();
     * node.getWorldToNodeTransform(affineTransform);
     */
    getWorldToNodeTransform (out) {
        if (!out) {
            out = AffineTrans.identity();
        }
        this._updateWorldMatrix();
        math.mat4.invert(_mat4_temp, this._worldMatrix);
        return AffineTrans.fromMat4(out, _mat4_temp);
    },

    /**
     * !#en convenience methods which take a cc.Touch instead of cc.Vec2.
     * !#zh 将触摸点转换成本地坐标系中位置。
     * @method convertTouchToNodeSpace
     * @deprecated since v2.0
     * @param {Touch} touch - The touch object
     * @return {Vec2}
     * @example
     * var newVec2 = node.convertTouchToNodeSpace(touch);
     */
    convertTouchToNodeSpace (touch) {
        return this.convertToNodeSpace(touch.getLocation());
    },

    /**
     * !#en converts a cc.Touch (world coordinates) into a local coordinate. This method is AR (Anchor Relative).
     * !#zh 转换一个 cc.Touch（世界坐标）到一个局部坐标，该方法基于节点坐标。
     * @method convertTouchToNodeSpaceAR
     * @deprecated since v2.0
     * @param {Touch} touch - The touch object
     * @return {Vec2}
     * @example
     * var newVec2 = node.convertTouchToNodeSpaceAR(touch);
     */
    convertTouchToNodeSpaceAR (touch) {
        return this.convertToNodeSpaceAR(touch.getLocation());
    },
    
    /**
     * !#en
     * Returns a "local" axis aligned bounding box of the node. <br/>
     * The returned box is relative only to its parent.
     * !#zh 返回父节坐标系下的轴向对齐的包围盒。
     * @method getBoundingBox
     * @return {Rect} The calculated bounding box of the node
     * @example
     * var boundingBox = node.getBoundingBox();
     */
    getBoundingBox () {
        this._updateLocalMatrix();
        let width = this._contentSize.width;
        let height = this._contentSize.height;
        let rect = cc.rect(
            -this._anchorPoint.x * width, 
            -this._anchorPoint.y * height, 
            width, 
            height);
        return rect.transformMat4(rect, this._matrix);
    },

    /**
     * !#en
     * Returns a "world" axis aligned bounding box of the node.<br/>
     * The bounding box contains self and active children's world bounding box.
     * !#zh
     * 返回节点在世界坐标系下的对齐轴向的包围盒（AABB）。<br/>
     * 该边框包含自身和已激活的子节点的世界边框。
     * @method getBoundingBoxToWorld
     * @return {Rect}
     * @example
     * var newRect = node.getBoundingBoxToWorld();
     */
    getBoundingBoxToWorld () {
        if (this._parent) {
            this._parent._updateWorldMatrix();
            return this._getBoundingBoxTo(this._parent._worldMatrix);
        }
        else {
            return this.getBoundingBox();
        }
    },

    _getBoundingBoxTo (parentMat) {
        this._updateLocalMatrix();
        let width = this._contentSize.width;
        let height = this._contentSize.height;
        let rect = cc.rect(
            -this._anchorPoint.x * width, 
            -this._anchorPoint.y * height, 
            width, 
            height);

        var parentMat = math.mat4.mul(this._worldMatrix, parentMat, this._matrix);
        rect.transformMat4(rect, parentMat);

        //query child's BoundingBox
        if (!this._children)
            return rect;

        var locChildren = this._children;
        for (var i = 0; i < locChildren.length; i++) {
            var child = locChildren[i];
            if (child && child.active) {
                var childRect = child._getBoundingBoxTo(parentMat);
                if (childRect)
                    rect.union(rect, childRect);
            }
        }
        return rect;
    },

    _updateOrderOfArrival () {
        var arrivalOrder = ++_globalOrderOfArrival;
        this._localZOrder = (this._localZOrder & 0xffff0000) | arrivalOrder;
    },

    /**
     * !#en
     * Adds a child to the node with z order and name.
     * !#zh
     * 添加子节点，并且可以修改该节点的 局部 Z 顺序和名字。
     * @method addChild
     * @param {Node} child - A child node
     * @param {Number} [zIndex] - Z order for drawing priority. Please refer to zIndex property
     * @param {String} [name] - A name to identify the node easily. Please refer to name property
     * @example
     * node.addChild(newNode, 1, "node");
     */
    addChild (child, zIndex, name) {
        if (CC_DEV && !cc.Node.isNode(child)) {
            return cc.errorID(1634, cc.js.getClassName(child));
        }
        cc.assertID(child, 1606);
        cc.assertID(child._parent === null, 1605);

        // invokes the parent setter
        child.parent = this;

        if (zIndex !== undefined) {
            child.zIndex = zIndex;
        }
        if (name !== undefined) {
            child.name = name;
        }
    },

    /**
     * !#en Stops all running actions and schedulers.
     * !#zh 停止所有正在播放的动作和计时器。
     * @method cleanup
     * @example
     * node.cleanup();
     */
    cleanup () {
        // actions
        ActionManagerExist && cc.director.getActionManager().removeAllActionsFromTarget(this);
        // event
        eventManager.removeListeners(this);

        // children
        var i, len = this._children.length, node;
        for (i = 0; i < len; ++i) {
            node = this._children[i];
            if (node)
                node.cleanup();
        }
    },

    /**
     * !#en Sorts the children array depends on children's zIndex and arrivalOrder,
     * normally you won't need to invoke this function.
     * !#zh 根据子节点的 zIndex 和 arrivalOrder 进行排序，正常情况下开发者不需要手动调用这个函数。
     *
     * @method sortAllChildren
     */
    sortAllChildren () {
        if (this._reorderChildDirty) {
            this._reorderChildDirty = false;
            var _children = this._children;
            if (_children.length > 1) {
                // insertion sort
                var len = _children.length, i, j, child;
                for (i = 1; i < len; i++) {
                    child = _children[i];
                    j = i - 1;

                    //continue moving element downwards while zOrder is smaller or when zOrder is the same but mutatedIndex is smaller
                    while (j >= 0) {
                        if (child._localZOrder < _children[j]._localZOrder) {
                            _children[j + 1] = _children[j];
                        } else {
                            break;
                        }
                        j--;
                    }
                    _children[j + 1] = child;
                }
                this.emit(EventType.CHILD_REORDER);
            }
            cc.director.__fastOff(cc.Director.EVENT_AFTER_UPDATE, this.sortAllChildren, this);
        }
    },

    _delaySort () {
        if (!this._reorderChildDirty) {
            this._reorderChildDirty = true;
            cc.director.__fastOn(cc.Director.EVENT_AFTER_UPDATE, this.sortAllChildren, this);
        }
    },

    onRestore: CC_EDITOR && function () {
<<<<<<< HEAD
        this._onRestoreBase();
=======
        // update dummy sgNode of components
        for (var i=0; i<this._components.length; i++) {
            var comp = this._components[i];
            if (!comp || !comp._sgNode) {
                continue;
            }
            comp._sgNode.visible = comp.enabledInHierarchy;
        }

        this._updateDummySgNode();

        var sizeProvider = this._sizeProvider;
        if (sizeProvider) {
            // sync status for records used in Timeline editor
            var sgComponent = this.getComponent(cc._SGComponent);
            if (sgComponent && sgComponent._sgNode === sizeProvider && !(sgComponent._objFlags & Flags.IsPreloadStarted)) {
                sgComponent._removeSgNode();
                this._sizeProvider = sizeProvider = null;
            }
        }

        if (sizeProvider) {
            sizeProvider.setContentSize(this._contentSize);
            if (sizeProvider instanceof _ccsg.Node) {
                sizeProvider.setAnchorPoint(this._anchorPoint);
                sizeProvider.setColor(this._color);
                if (sizeProvider !== this._sgNode) {
                    sizeProvider.setOpacityModifyRGB(this._opacityModifyRGB);
                    if (!this._cascadeOpacityEnabled) {
                        sizeProvider.setOpacity(this._opacity);
                    }
                }
            }
        }
>>>>>>> 112f8a4e

        this._renderFlag |= RenderFlow.FLAG_TRANSFORM;
        if (this._renderComponent) {
            this._renderFlag |= RenderFlow.FLAG_COLOR;
        }

        var actionManager = cc.director.getActionManager();
        if (this._activeInHierarchy) {
            actionManager && actionManager.resumeTarget(this);
            eventManager.resumeTarget(this);
        }
        else {
            actionManager && actionManager.pauseTarget(this);
            eventManager.pauseTarget(this);
        }
    },
});

/**
 * @event position-changed
 * @param {Event.EventCustom} event
 * @param {Vec2} event.detail - The old position, but this parameter is only available in editor!
 */
/**
 * @event size-changed
 * @param {Event.EventCustom} event
 * @param {Size} event.detail - The old size, but this parameter is only available in editor!
 */
/**
 * @event anchor-changed
 * @param {Event.EventCustom} event
 */
/**
 * @event child-added
 * @param {Event.EventCustom} event
 * @param {Node} event.detail - child
 */
/**
 * @event child-removed
 * @param {Event.EventCustom} event
 * @param {Node} event.detail - child
 */
/**
 * @event child-reorder
 * @param {Event.EventCustom} event
 */
/**
 * @event group-changed
 * @param {Event.EventCustom} event
 */

// Deprecated APIs

/**
 * !#en
 * Returns the displayed opacity of Node,
 * the difference between displayed opacity and opacity is that displayed opacity is calculated based on opacity and parent node's opacity when cascade opacity enabled.
 * !#zh
 * 获取节点显示透明度，
 * 显示透明度和透明度之间的不同之处在于当启用级连透明度时，
 * 显示透明度是基于自身透明度和父节点透明度计算的。
 *
 * @method getDisplayedOpacity
 * @returns {number} displayed opacity
 * @deprecated since v2.0, please use opacity property, cascade opacity is removed
 */

/**
 * !#en
 * Returns the displayed color of Node,
 * the difference between displayed color and color is that displayed color is calculated based on color and parent node's color when cascade color enabled.
 * !#zh
 * 获取节点的显示颜色，
 * 显示颜色和颜色之间的不同之处在于当启用级连颜色时，
 * 显示颜色是基于自身颜色和父节点颜色计算的。
 *
 * @method getDisplayedColor
 * @returns {Color}
 * @deprecated since v2.0, please use color property, cascade color is removed
 */

/**
 * !#en Cascade opacity is removed from v2.0
 * Indicate whether node's opacity value affect its child nodes, default value is true.
 * !#zh 透明度级联功能从 v2.0 开始已移除
 * 节点的不透明度值是否影响其子节点，默认值为 true。
 * @property cascadeOpacity
 * @deprecated since v2.0
 * @type {Boolean}
 */

/**
 * !#en Cascade opacity is removed from v2.0
 * Returns whether node's opacity value affect its child nodes.
 * !#zh 透明度级联功能从 v2.0 开始已移除
 * 返回节点的不透明度值是否影响其子节点。
 * @method isCascadeOpacityEnabled
 * @deprecated since v2.0
 * @returns {Boolean}
 */

/**
 * !#en Cascade opacity is removed from v2.0
 * Enable or disable cascade opacity, if cascade enabled, child nodes' opacity will be the multiplication of parent opacity and its own opacity.
 * !#zh 透明度级联功能从 v2.0 开始已移除
 * 启用或禁用级连不透明度，如果级连启用，子节点的不透明度将是父不透明度乘上它自己的不透明度。
 * @method setCascadeOpacityEnabled
 * @deprecated since v2.0
 * @param {Boolean} cascadeOpacityEnabled
 */

/**
 * !#en Opacity modify RGB have been removed since v2.0
 * Set whether color should be changed with the opacity value,
 * useless in ccsg.Node, but this function is override in some class to have such behavior.
 * !#zh 透明度影响颜色配置已经被废弃
 * 设置更改透明度时是否修改RGB值，
 * @method setOpacityModifyRGB
 * @deprecated since v2.0
 * @param {Boolean} opacityValue
 */

/**
 * !#en Opacity modify RGB have been removed since v2.0
 * Get whether color should be changed with the opacity value.
 * !#zh 透明度影响颜色配置已经被废弃
 * 获取更改透明度时是否修改RGB值。
 * @method isOpacityModifyRGB
 * @deprecated since v2.0
 * @return {Boolean}
 */

var SameNameGetSets = ['parent', 'position', 'scale', 'rotation'];
misc.propertyDefine(Node, SameNameGetSets);

cc.Node = module.exports = Node;<|MERGE_RESOLUTION|>--- conflicted
+++ resolved
@@ -1769,7 +1769,7 @@
      * @private
      * @param {String} type - the event type
      * @param {Array} array - the array to receive targets
-     * @example {@link utils/api/engine/docs/cocos2d/core/event/_getCapturingTargets.js}
+     * @example {@link cocos2d/core/event/_getCapturingTargets.js}
      */
     _getCapturingTargets (type, array) {
         var parent = this.parent;
@@ -2931,44 +2931,7 @@
     },
 
     onRestore: CC_EDITOR && function () {
-<<<<<<< HEAD
         this._onRestoreBase();
-=======
-        // update dummy sgNode of components
-        for (var i=0; i<this._components.length; i++) {
-            var comp = this._components[i];
-            if (!comp || !comp._sgNode) {
-                continue;
-            }
-            comp._sgNode.visible = comp.enabledInHierarchy;
-        }
-
-        this._updateDummySgNode();
-
-        var sizeProvider = this._sizeProvider;
-        if (sizeProvider) {
-            // sync status for records used in Timeline editor
-            var sgComponent = this.getComponent(cc._SGComponent);
-            if (sgComponent && sgComponent._sgNode === sizeProvider && !(sgComponent._objFlags & Flags.IsPreloadStarted)) {
-                sgComponent._removeSgNode();
-                this._sizeProvider = sizeProvider = null;
-            }
-        }
-
-        if (sizeProvider) {
-            sizeProvider.setContentSize(this._contentSize);
-            if (sizeProvider instanceof _ccsg.Node) {
-                sizeProvider.setAnchorPoint(this._anchorPoint);
-                sizeProvider.setColor(this._color);
-                if (sizeProvider !== this._sgNode) {
-                    sizeProvider.setOpacityModifyRGB(this._opacityModifyRGB);
-                    if (!this._cascadeOpacityEnabled) {
-                        sizeProvider.setOpacity(this._opacity);
-                    }
-                }
-            }
-        }
->>>>>>> 112f8a4e
 
         this._renderFlag |= RenderFlow.FLAG_TRANSFORM;
         if (this._renderComponent) {
