/****************************************************************************
 Copyright (c) 2013-2017 Chukong Technologies Inc.

 http://www.cocos.com

 Permission is hereby granted, free of charge, to any person obtaining a copy
 of this software and associated engine source code (the "Software"), a limited,
  worldwide, royalty-free, non-assignable, revocable and  non-exclusive license
 to use Cocos Creator solely to develop games on your target platforms. You shall
  not use Cocos Creator software for developing other software or tools that's
  used for developing games. You are not granted to publish, distribute,
  sublicense, and/or sell copies of Cocos Creator.

 The software or tools in this License Agreement are licensed, not sold.
 Chukong Aipu reserves all rights not expressly granted to you.

 THE SOFTWARE IS PROVIDED "AS IS", WITHOUT WARRANTY OF ANY KIND, EXPRESS OR
 IMPLIED, INCLUDING BUT NOT LIMITED TO THE WARRANTIES OF MERCHANTABILITY,
 FITNESS FOR A PARTICULAR PURPOSE AND NONINFRINGEMENT. IN NO EVENT SHALL THE
 AUTHORS OR COPYRIGHT HOLDERS BE LIABLE FOR ANY CLAIM, DAMAGES OR OTHER
 LIABILITY, WHETHER IN AN ACTION OF CONTRACT, TORT OR OTHERWISE, ARISING FROM,
 OUT OF OR IN CONNECTION WITH THE SOFTWARE OR THE USE OR OTHER DEALINGS IN
 THE SOFTWARE.
 ****************************************************************************/
 
const renderEngine = require('./render-engine');
const RenderComponentWalker = require('./render-component-walker');
const math = renderEngine.math;

let _pos = math.vec3.create();

function _initBuiltins(device) {
    let canvas = document.createElement('canvas');
    let context = canvas.getContext('2d');
  
    // default texture
    canvas.width = canvas.height = 128;
    context.fillStyle = '#ddd';
    context.fillRect(0, 0, 128, 128);
    context.fillStyle = '#555';
    context.fillRect(0, 0, 64, 64);
    context.fillStyle = '#555';
    context.fillRect(64, 64, 64, 64);
  
    let defaultTexture = new renderEngine.Texture2D(device, {
        images: [canvas],
        width: 128,
        height: 128,
        wrapS: renderEngine.gfx.WRAP_REPEAT,
        wrapT: renderEngine.gfx.WRAP_REPEAT,
        format: renderEngine.gfx.TEXTURE_FMT_RGB8,
        mipmap: true,
    });
  
    return {
        defaultTexture: defaultTexture,
        programTemplates: renderEngine.shaders.templates,
        programChunks: renderEngine.shaders.chunks,
    };
}

module.exports = {
    canvas: null,
    device: null,
    scene: null,
    materialUtil: null,
    _walker: null,
    _cameraNode: null,
    _camera: null,
    _forward: null,

    init (canvas, opts) {
        this.canvas = canvas;
        this.device = new renderEngine.Device(canvas, opts);
        this.scene = new renderEngine.Scene();
        this.materialUtil = new renderEngine.MaterialUtil();

        this._walker = new RenderComponentWalker(this.device, this.scene);

        this._cameraNode = new cc.Node();
<<<<<<< HEAD
        this._camera = new renderEngine.Camera({
            x: 0, y: 0, w: canvas.width, h: canvas.height
        });
        this._camera._cullingByID = true;
        this._camera._id = -1;

=======
        this._camera = new renderEngine.Camera();
        this._camera.setFov(Math.PI * 60 / 180);
        this._camera.setNear(0.1);
        this._camera.setFar(1024);
        this._camera.setNode(this._cameraNode);
        this.updateCameraViewport();
        
>>>>>>> fccceb25
        if (CC_EDITOR) {
            this._camera.setColor(0, 0, 0, 0);
        }
        this._camera.setStages([
            'transparent'
        ]);
        this.scene.addCamera(this._camera);

        let builtins = _initBuiltins(this.device);
        this._forward = new renderEngine.ForwardRenderer(this.device, builtins);
    },

    updateCameraViewport () {
        if (!CC_EDITOR) {
            var ecScene = cc.director.getScene();
            ecScene.scaleX = ecScene.scaleY = 1;
        }
<<<<<<< HEAD

        let cameras = this.scene._cameras;
        for (let i = 0; i < cameras.length; i++) {
            let camera = cameras._data[i];

            camera._rect.w = this.canvas.width;
            camera._rect.h = this.canvas.height;
            camera.setViewport();
        }
        
        this._cameraNode.scaleX = 1 / cc.view.getScaleX();
        this._cameraNode.scaleY = 1 / cc.view.getScaleY();
        this._camera.setNode(this._cameraNode);
=======
        let node = this._cameraNode;
        let canvas = this.canvas;
        let zeye = canvas.height / 1.1566;
        node.x = canvas.width / 2;
        node.y = canvas.height / 2;
        node.z = zeye;
        _pos.x = canvas.width / 2;
        _pos.y = canvas.height / 2;
        _pos.z = 0;
        node.lookAt(_pos);
>>>>>>> fccceb25
    },

    render () {
        var ecScene = cc.director.getScene();
        if (ecScene) {
            // walk entity component scene to generate models
            this._walker.visit(ecScene);
            // Render models in renderer scene
            this._forward.render(this.scene);
        }
    }
};<|MERGE_RESOLUTION|>--- conflicted
+++ resolved
@@ -78,22 +78,16 @@
         this._walker = new RenderComponentWalker(this.device, this.scene);
 
         this._cameraNode = new cc.Node();
-<<<<<<< HEAD
-        this._camera = new renderEngine.Camera({
-            x: 0, y: 0, w: canvas.width, h: canvas.height
-        });
-        this._camera._cullingByID = true;
-        this._camera._id = -1;
 
-=======
         this._camera = new renderEngine.Camera();
         this._camera.setFov(Math.PI * 60 / 180);
         this._camera.setNear(0.1);
         this._camera.setFar(1024);
         this._camera.setNode(this._cameraNode);
+        this._camera._cullingByID = true;
+        this._camera._id = -1;
         this.updateCameraViewport();
         
->>>>>>> fccceb25
         if (CC_EDITOR) {
             this._camera.setColor(0, 0, 0, 0);
         }
@@ -111,21 +105,7 @@
             var ecScene = cc.director.getScene();
             ecScene.scaleX = ecScene.scaleY = 1;
         }
-<<<<<<< HEAD
 
-        let cameras = this.scene._cameras;
-        for (let i = 0; i < cameras.length; i++) {
-            let camera = cameras._data[i];
-
-            camera._rect.w = this.canvas.width;
-            camera._rect.h = this.canvas.height;
-            camera.setViewport();
-        }
-        
-        this._cameraNode.scaleX = 1 / cc.view.getScaleX();
-        this._cameraNode.scaleY = 1 / cc.view.getScaleY();
-        this._camera.setNode(this._cameraNode);
-=======
         let node = this._cameraNode;
         let canvas = this.canvas;
         let zeye = canvas.height / 1.1566;
@@ -136,7 +116,6 @@
         _pos.y = canvas.height / 2;
         _pos.z = 0;
         node.lookAt(_pos);
->>>>>>> fccceb25
     },
 
     render () {
