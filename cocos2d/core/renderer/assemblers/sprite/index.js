/****************************************************************************
 Copyright (c) 2017-2018 Xiamen Yaji Software Co., Ltd.

 http://www.cocos.com

 Permission is hereby granted, free of charge, to any person obtaining a copy
 of this software and associated engine source code (the "Software"), a limited,
 worldwide, royalty-free, non-assignable, revocable and non-exclusive license
 to use Cocos Creator solely to develop games on your target platforms. You shall
 not use Cocos Creator software for developing other software or tools that's
 used for developing games. You are not granted to publish, distribute,
 sublicense, and/or sell copies of Cocos Creator.

 The software or tools in this License Agreement are licensed, not sold.
 Xiamen Yaji Software Co., Ltd. reserves all rights not expressly granted to you.

 THE SOFTWARE IS PROVIDED "AS IS", WITHOUT WARRANTY OF ANY KIND, EXPRESS OR
 IMPLIED, INCLUDING BUT NOT LIMITED TO THE WARRANTIES OF MERCHANTABILITY,
 FITNESS FOR A PARTICULAR PURPOSE AND NONINFRINGEMENT. IN NO EVENT SHALL THE
 AUTHORS OR COPYRIGHT HOLDERS BE LIABLE FOR ANY CLAIM, DAMAGES OR OTHER
 LIABILITY, WHETHER IN AN ACTION OF CONTRACT, TORT OR OTHERWISE, ARISING FROM,
 OUT OF OR IN CONNECTION WITH THE SOFTWARE OR THE USE OR OTHER DEALINGS IN
 THE SOFTWARE.
 ****************************************************************************/

const Sprite = require('../../../components/CCSprite');
<<<<<<< HEAD
const renderEngine = require('../../render-engine');
const atlasPakcer = require('../../utils/atlas/atlas-packer');

=======
>>>>>>> 89a96bd4
const SpriteType = Sprite.Type;
const FillType = Sprite.FillType;

const simpleRenderUtil = require('./simple');
const slicedRenderUtil = require('./sliced');
const tiledRenderUtil = require('./tiled');
const radialFilledRenderUtil = require('./radial-filled');
const barFilledRenderUtil = require('./bar-filled');
const meshRenderUtil = require('./mesh');

// Inline all type switch to avoid jit deoptimization during inlined function change
<<<<<<< HEAD
let spriteAssembler = js.addon({
    useModel: false,

    checkPacker (comp) {
        atlasPakcer.insertSpriteFrame(comp.spriteFrame);
    },

=======
let spriteAssembler = {
>>>>>>> 89a96bd4
    getAssembler (sprite) {
        let util = simpleRenderUtil;
        
        switch (sprite.type) {
            case SpriteType.SLICED:
                util = slicedRenderUtil;
                break;
            case SpriteType.TILED:
                util = tiledRenderUtil;
                break;
            case SpriteType.FILLED:
                if (sprite._fillType === FillType.RADIAL) {
                    util = radialFilledRenderUtil;
                }
                else {
                    util = barFilledRenderUtil;
                }
                break;
            case SpriteType.MESH:
                util = meshRenderUtil;
                break;
        }

        return util;
    },

    // Skip invalid sprites (without own _assembler)
    updateRenderData (sprite) {
        return sprite.__allocedDatas;
    }
};

Sprite._assembler = spriteAssembler;

module.exports = spriteAssembler;<|MERGE_RESOLUTION|>--- conflicted
+++ resolved
@@ -24,12 +24,8 @@
  ****************************************************************************/
 
 const Sprite = require('../../../components/CCSprite');
-<<<<<<< HEAD
-const renderEngine = require('../../render-engine');
 const atlasPakcer = require('../../utils/atlas/atlas-packer');
 
-=======
->>>>>>> 89a96bd4
 const SpriteType = Sprite.Type;
 const FillType = Sprite.FillType;
 
@@ -41,17 +37,13 @@
 const meshRenderUtil = require('./mesh');
 
 // Inline all type switch to avoid jit deoptimization during inlined function change
-<<<<<<< HEAD
-let spriteAssembler = js.addon({
-    useModel: false,
+
+let spriteAssembler = {
 
     checkPacker (comp) {
         atlasPakcer.insertSpriteFrame(comp.spriteFrame);
     },
 
-=======
-let spriteAssembler = {
->>>>>>> 89a96bd4
     getAssembler (sprite) {
         let util = simpleRenderUtil;
         
