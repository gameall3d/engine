--- conflicted
+++ resolved
@@ -35,7 +35,7 @@
 
     // Draw color
     ctx.globalCompositeOperation = 'source-over';
-    ctx.fillStyle = 'rgba(' + color.r + ',' + color.g + ',' + color.b + ')';
+    ctx.fillStyle = 'rgb(' + color.r + ',' + color.g + ',' + color.b + ')';
     ctx.fillRect(0, 0, sw, sh);
 
     // Multiply color with texture
@@ -97,12 +97,12 @@
         }
     },
     
-    // dropImage (texture, color) {
-    //     let key = texture.url + (color._val & 0x00ffffff);
-    //     if (this.canvasMap[key]) {
-    //         delete this.canvasMap[key];
-    //     }
-    // }
+    dropImage (texture, color) {
+        let key = texture.url + (color._val & 0x00ffffff);
+        if (this.canvasMap[key]) {
+            delete this.canvasMap[key];
+        }
+    }
 };
 
 module.exports = {
@@ -128,33 +128,10 @@
         return cache;
     },
 
-<<<<<<< HEAD
-        let x = 0, y = 0, w = texture.width, h = texture.height;
-        let image = texture._image;
-
-        let canvas = this.canvasPool.pop() || document.createElement("canvas");
-        let ctx = canvas.getContext("2d");
-        canvas.width = w;
-        canvas.height = h;
-
-        // Draw color
-        ctx.globalCompositeOperation = 'source-over';
-        ctx.fillStyle = `rgb(${color.r}, ${color.g}, ${color.b}`;
-        ctx.fillRect(x, y, w, h);
-
-        // Multiply color with texture
-        ctx.globalCompositeOperation = 'multiply';
-        ctx.drawImage(image, x, y, w, h);
-
-        // Clip out transparent pixels
-        ctx.globalCompositeOperation = "destination-atop";
-        ctx.drawImage(image, x, y, w, h);
-=======
     getFrameCache (texture, color, sx, sy, sw, sh) {
         if (!texture || !texture.url || sx < 0 || sy < 0 || sw <= 0 || sh <= 0) {
             return null;
         }
->>>>>>> 3fc032fe
 
         let key = texture.url;
         let generate = false;
@@ -167,18 +144,6 @@
             key += '_' + sx + '_' + sy + '_' + sw + '_' + sh;
             generate = true;
         }
-<<<<<<< HEAD
-    }
-};
-
-module.exports = {
-    getColorizedImage (texture, color) {
-        return textureColorizer.getImage(texture, color);
-    },
-
-    dropImage (texture, color) {
-        textureColorizer.dropImage(texture, color);
-=======
         if (!generate) {
             return texture._image;
         }
@@ -191,6 +156,9 @@
             canvasMgr.cacheCanvas(cache, key);
         }
         return cache;
->>>>>>> 3fc032fe
+    },
+
+    dropImage (texture, color) {
+        canvasMgr.dropImage(texture, color);
     }
 };