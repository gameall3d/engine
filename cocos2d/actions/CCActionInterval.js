/****************************************************************************
 Copyright (c) 2008-2010 Ricardo Quesada
 Copyright (c) 2011-2012 cocos2d-x.org
 Copyright (c) 2013-2016 Chukong Technologies Inc.
 Copyright (c) 2017-2018 Xiamen Yaji Software Co., Ltd.

 http://www.cocos2d-x.org

 Permission is hereby granted, free of charge, to any person obtaining a copy
 of this software and associated documentation files (the "Software"), to deal
 in the Software without restriction, including without limitation the rights
 to use, copy, modify, merge, publish, distribute, sublicense, and/or sell
 copies of the Software, and to permit persons to whom the Software is
 furnished to do so, subject to the following conditions:

 The above copyright notice and this permission notice shall be included in
 all copies or substantial portions of the Software.

 THE SOFTWARE IS PROVIDED "AS IS", WITHOUT WARRANTY OF ANY KIND, EXPRESS OR
 IMPLIED, INCLUDING BUT NOT LIMITED TO THE WARRANTIES OF MERCHANTABILITY,
 FITNESS FOR A PARTICULAR PURPOSE AND NONINFRINGEMENT. IN NO EVENT SHALL THE
 AUTHORS OR COPYRIGHT HOLDERS BE LIABLE FOR ANY CLAIM, DAMAGES OR OTHER
 LIABILITY, WHETHER IN AN ACTION OF CONTRACT, TORT OR OTHERWISE, ARISING FROM,
 OUT OF OR IN CONNECTION WITH THE SOFTWARE OR THE USE OR OTHER DEALINGS IN
 THE SOFTWARE.
 ****************************************************************************/

/**
 * @module cc
 */

/**
 * !#en
 * <p> An interval action is an action that takes place within a certain period of time. <br/>
 * It has an start time, and a finish time. The finish time is the parameter<br/>
 * duration plus the start time.</p>
 *
 * <p>These CCActionInterval actions have some interesting properties, like:<br/>
 * - They can run normally (default)  <br/>
 * - They can run reversed with the reverse method   <br/>
 * - They can run with the time altered with the Accelerate, AccelDeccel and Speed actions. </p>
 *
 * <p>For example, you can simulate a Ping Pong effect running the action normally and<br/>
 * then running it again in Reverse mode. </p>
 * !#zh 时间间隔动作，这种动作在已定时间内完成，继承 FiniteTimeAction。
 * @class ActionInterval
 * @extends FiniteTimeAction
 * @param {Number} d duration in seconds
 */
cc.ActionInterval = cc.FiniteTimeAction.extend({
    _elapsed:0,
    _firstTick:false,
    _easeList: null,
    _timesForRepeat:1,
    _repeatForever: false,
    _repeatMethod: false,//Compatible with repeat class, Discard after can be deleted
    _speed: 1,
    _speedMethod: false,//Compatible with speed class, Discard after can be deleted

    ctor:function (d) {
        this._speed = 1;
        this._timesForRepeat = 1;
        this._repeatForever = false;
        this.MAX_VALUE = 2;
        this._repeatMethod = false;//Compatible with repeat class, Discard after can be deleted
        this._speedMethod = false;//Compatible with repeat class, Discard after can be deleted
        cc.FiniteTimeAction.prototype.ctor.call(this);
		d !== undefined && this.initWithDuration(d);
    },

    /*
     * How many seconds had elapsed since the actions started to run.
     * @return {Number}
     */
    getElapsed:function () {
        return this._elapsed;
    },

    /*
     * Initializes the action.
     * @param {Number} d duration in seconds
     * @return {Boolean}
     */
    initWithDuration:function (d) {
        this._duration = (d === 0) ? cc.macro.FLT_EPSILON : d;
        // prevent division by 0
        // This comparison could be in step:, but it might decrease the performance
        // by 3% in heavy based action games.
        this._elapsed = 0;
        this._firstTick = true;
        return true;
    },

    isDone:function () {
        return (this._elapsed >= this._duration);
    },

    _cloneDecoration: function(action){
        action._repeatForever = this._repeatForever;
        action._speed = this._speed;
        action._timesForRepeat = this._timesForRepeat;
        action._easeList = this._easeList;
        action._speedMethod = this._speedMethod;
        action._repeatMethod = this._repeatMethod;
    },

    _reverseEaseList: function(action){
        if(this._easeList){
            action._easeList = [];
            for(var i=0; i<this._easeList.length; i++){
                action._easeList.push(this._easeList[i].reverse());
            }
        }
    },

    clone:function () {
        var action = new cc.ActionInterval(this._duration);
        this._cloneDecoration(action);
        return action;
    },

    /**
     * !#en Implementation of ease motion.
     * !#zh 缓动运动。
     * @method easing
     * @param {Object} easeObj
     * @returns {ActionInterval}
     * @example
     * action.easing(cc.easeIn(3.0));
     */
    easing: function (easeObj) {
        if (this._easeList)
            this._easeList.length = 0;
        else
            this._easeList = [];
        for (var i = 0; i < arguments.length; i++)
            this._easeList.push(arguments[i]);
        return this;
    },

    _computeEaseTime: function (dt) {
        var locList = this._easeList;
        if ((!locList) || (locList.length === 0))
            return dt;
        for (var i = 0, n = locList.length; i < n; i++)
            dt = locList[i].easing(dt);
        return dt;
    },

    step:function (dt) {
        if (this._firstTick) {
            this._firstTick = false;
            this._elapsed = 0;
        } else
            this._elapsed += dt;

        //this.update((1 > (this._elapsed / this._duration)) ? this._elapsed / this._duration : 1);
        //this.update(Math.max(0, Math.min(1, this._elapsed / Math.max(this._duration, cc.macro.FLT_EPSILON))));
        var t = this._elapsed / (this._duration > 0.0000001192092896 ? this._duration : 0.0000001192092896);
        t = (1 > t ? t : 1);
        this.update(t > 0 ? t : 0);

        //Compatible with repeat class, Discard after can be deleted (this._repeatMethod)
        if(this._repeatMethod && this._timesForRepeat > 1 && this.isDone()){
            if(!this._repeatForever){
                this._timesForRepeat--;
            }
            //var diff = locInnerAction.getElapsed() - locInnerAction._duration;
            this.startWithTarget(this.target);
            // to prevent jerk. issue #390 ,1247
            //this._innerAction.step(0);
            //this._innerAction.step(diff);
            this.step(this._elapsed - this._duration);

        }
    },

    startWithTarget:function (target) {
        cc.Action.prototype.startWithTarget.call(this, target);
        this._elapsed = 0;
        this._firstTick = true;
    },

    reverse:function () {
        cc.logID(1010);
        return null;
    },

    /*
     * Set amplitude rate.
     * @warning It should be overridden in subclass.
     * @param {Number} amp
     */
    setAmplitudeRate:function (amp) {
        // Abstract class needs implementation
        cc.logID(1011);
    },

    /*
     * Get amplitude rate.
     * @warning It should be overridden in subclass.
     * @return {Number} 0
     */
    getAmplitudeRate:function () {
        // Abstract class needs implementation
        cc.logID(1012);
        return 0;
    },

    /**
     * !#en
     * Changes the speed of an action, making it take longer (speed>1)
     * or less (speed<1) time. <br/>
     * Useful to simulate 'slow motion' or 'fast forward' effect.
     * !#zh
     * 改变一个动作的速度，使它的执行使用更长的时间（speed > 1）<br/>
     * 或更少（speed < 1）可以有效得模拟“慢动作”或“快进”的效果。
     * @param {Number} speed
     * @returns {Action}
     */
    speed: function(speed){
        if(speed <= 0){
            cc.logID(1013);
            return this;
        }

        this._speedMethod = true;//Compatible with repeat class, Discard after can be deleted
        this._speed *= speed;
        return this;
    },

    /**
     * Get this action speed.
     * @return {Number}
     */
    getSpeed: function(){
        return this._speed;
    },

    /**
     * Set this action speed.
     * @param {Number} speed
     * @returns {ActionInterval}
     */
    setSpeed: function(speed){
        this._speed = speed;
        return this;
    },

    /**
     * !#en
     * Repeats an action a number of times.
     * To repeat an action forever use the CCRepeatForever action.
     * !#zh 重复动作可以按一定次数重复一个动作，使用 RepeatForever 动作来永远重复一个动作。
     * @method repeat
     * @param {Number} times
     * @returns {ActionInterval}
     */
    repeat: function(times){
        times = Math.round(times);
        if(isNaN(times) || times < 1){
            cc.logID(1014);
            return this;
        }
        this._repeatMethod = true;//Compatible with repeat class, Discard after can be deleted
        this._timesForRepeat *= times;
        return this;
    },

    /**
     * !#en
     * Repeats an action for ever.  <br/>
     * To repeat the an action for a limited number of times use the Repeat action. <br/>
     * !#zh 永远地重复一个动作，有限次数内重复一个动作请使用 Repeat 动作。
     * @method repeatForever
     * @returns {ActionInterval}
     */
    repeatForever: function(){
        this._repeatMethod = true;//Compatible with repeat class, Discard after can be deleted
        this._timesForRepeat = this.MAX_VALUE;
        this._repeatForever = true;
        return this;
    }
});

cc.actionInterval = function (d) {
    return new cc.ActionInterval(d);
};

/**
 * @module cc
 */

/*
 * Runs actions sequentially, one after another.
 * @class Sequence
 * @extends ActionInterval
 * @param {Array|FiniteTimeAction} tempArray
 * @example
 * // create sequence with actions
 * var seq = new cc.Sequence(act1, act2);
 *
 * // create sequence with array
 * var seq = new cc.Sequence(actArray);
 */
cc.Sequence = cc.ActionInterval.extend({
    _actions:null,
    _split:null,
    _last:0,
    _reversed:false,

    ctor:function (tempArray) {
        cc.ActionInterval.prototype.ctor.call(this);
        this._actions = [];

        var paramArray = (tempArray instanceof Array) ? tempArray : arguments;
        if (paramArray.length === 1) {
            cc.errorID(1019);
            return;
        }
        var last = paramArray.length - 1;
        if ((last >= 0) && (paramArray[last] == null))
            cc.logID(1015);

        if (last >= 0) {
            var prev = paramArray[0], action1;
            for (var i = 1; i < last; i++) {
                if (paramArray[i]) {
                    action1 = prev;
                    prev = cc.Sequence._actionOneTwo(action1, paramArray[i]);
                }
            }
            this.initWithTwoActions(prev, paramArray[last]);
        }
    },

    /*
     * Initializes the action <br/>
     * @param {FiniteTimeAction} actionOne
     * @param {FiniteTimeAction} actionTwo
     * @return {Boolean}
     */
    initWithTwoActions:function (actionOne, actionTwo) {
<<<<<<< HEAD
        if(!actionOne || !actionTwo)
            throw new Error(cc._getError(1025));
=======
        if (!actionOne || !actionTwo)
            throw new Error("cc.Sequence.initWithTwoActions(): arguments must all be non nil");
>>>>>>> 1ce0134f

        var durationOne = actionOne._duration, durationTwo = actionTwo._duration;
        durationOne *= actionOne._repeatMethod ? actionOne._timesForRepeat : 1;
        durationTwo *= actionTwo._repeatMethod ? actionTwo._timesForRepeat : 1;
        var d = durationOne + durationTwo;
        this.initWithDuration(d);

        this._actions[0] = actionOne;
        this._actions[1] = actionTwo;
        return true;
    },

    clone:function () {
        var action = new cc.Sequence();
        this._cloneDecoration(action);
        action.initWithTwoActions(this._actions[0].clone(), this._actions[1].clone());
        return action;
    },

    startWithTarget:function (target) {
        cc.ActionInterval.prototype.startWithTarget.call(this, target);
        this._split = this._actions[0]._duration / this._duration;
        this._split *= this._actions[0]._repeatMethod ? this._actions[0]._timesForRepeat : 1;
        this._last = -1;
    },

    stop:function () {
        // Issue #1305
        if (this._last !== -1)
            this._actions[this._last].stop();
        cc.Action.prototype.stop.call(this);
    },

    update:function (dt) {
        var new_t, found = 0;
        var locSplit = this._split, locActions = this._actions, locLast = this._last, actionFound;

        dt = this._computeEaseTime(dt);
        if (dt < locSplit) {
            // action[0]
            new_t = (locSplit !== 0) ? dt / locSplit : 1;

            if (found === 0 && locLast === 1 && this._reversed) {
                // Reverse mode ?
                // XXX: Bug. this case doesn't contemplate when _last==-1, found=0 and in "reverse mode"
                // since it will require a hack to know if an action is on reverse mode or not.
                // "step" should be overriden, and the "reverseMode" value propagated to inner Sequences.
                locActions[1].update(0);
                locActions[1].stop();
            }
        } else {
            // action[1]
            found = 1;
            new_t = (locSplit === 1) ? 1 : (dt - locSplit) / (1 - locSplit);

            if (locLast === -1) {
                // action[0] was skipped, execute it.
                locActions[0].startWithTarget(this.target);
                locActions[0].update(1);
                locActions[0].stop();
            }
            if (locLast === 0) {
                // switching to action 1. stop action 0.
                locActions[0].update(1);
                locActions[0].stop();
            }
        }

        actionFound = locActions[found];
        // Last action found and it is done.
        if (locLast === found && actionFound.isDone())
            return;

        // Last action not found
        if (locLast !== found)
            actionFound.startWithTarget(this.target);

        new_t = new_t * actionFound._timesForRepeat;
        actionFound.update(new_t > 1 ? new_t % 1 : new_t);
        this._last = found;
    },

    reverse:function () {
        var action = cc.Sequence._actionOneTwo(this._actions[1].reverse(), this._actions[0].reverse());
        this._cloneDecoration(action);
        this._reverseEaseList(action);
        action._reversed = true;
        return action;
    }
});

/**
 * !#en
 * Helper constructor to create an array of sequenceable actions
 * The created action will run actions sequentially, one after another.
 * !#zh 顺序执行动作，创建的动作将按顺序依次运行。
 * @method sequence
 * @param {FiniteTimeAction|FiniteTimeAction[]} actionOrActionArray
 * @param {FiniteTimeAction} ...tempArray
 * @return {ActionInterval}
 * @example
 * // example
 * // create sequence with actions
 * var seq = cc.sequence(act1, act2);
 *
 * // create sequence with array
 * var seq = cc.sequence(actArray);
 */
// todo: It should be use new
cc.sequence = function (/*Multiple Arguments*/tempArray) {
    var paramArray = (tempArray instanceof Array) ? tempArray : arguments;
    if (paramArray.length === 1) {
        cc.errorID(1019);
        return null;
    }
    var last = paramArray.length - 1;
    if ((last >= 0) && (paramArray[last] == null))
        cc.logID(1015);

    var result = null;
    if (last >= 0) {
        result = paramArray[0];
        for (var i = 1; i <= last; i++) {
            if (paramArray[i]) {
                result = cc.Sequence._actionOneTwo(result, paramArray[i]);
            }
        }
    }

    return result;
};

cc.Sequence._actionOneTwo = function (actionOne, actionTwo) {
    var sequence = new cc.Sequence();
    sequence.initWithTwoActions(actionOne, actionTwo);
    return sequence;
};

/*
 * Repeats an action a number of times.
 * To repeat an action forever use the CCRepeatForever action.
 * @class Repeat
 * @extends ActionInterval
 * @param {FiniteTimeAction} action
 * @param {Number} times
 * @example
 * var rep = new cc.Repeat(cc.sequence(jump2, jump1), 5);
 */
cc.Repeat = cc.ActionInterval.extend({
    _times:0,
    _total:0,
    _nextDt:0,
    _actionInstant:false,
    _innerAction:null, //CCFiniteTimeAction

    ctor: function (action, times) {
        cc.ActionInterval.prototype.ctor.call(this);

		times !== undefined && this.initWithAction(action, times);
    },

    /*
     * @param {FiniteTimeAction} action
     * @param {Number} times
     * @return {Boolean}
     */
    initWithAction:function (action, times) {
        var duration = action._duration * times;

        if (this.initWithDuration(duration)) {
            this._times = times;
            this._innerAction = action;
            if (action instanceof cc.ActionInstant){
                this._actionInstant = true;
                this._times -= 1;
            }
            this._total = 0;
            return true;
        }
        return false;
    },

    clone:function () {
        var action = new cc.Repeat();
        this._cloneDecoration(action);
        action.initWithAction(this._innerAction.clone(), this._times);
        return action;
    },

    startWithTarget:function (target) {
        this._total = 0;
        this._nextDt = this._innerAction._duration / this._duration;
        cc.ActionInterval.prototype.startWithTarget.call(this, target);
        this._innerAction.startWithTarget(target);
    },

    stop:function () {
        this._innerAction.stop();
        cc.Action.prototype.stop.call(this);
    },

    update:function (dt) {
        dt = this._computeEaseTime(dt);
        var locInnerAction = this._innerAction;
        var locDuration = this._duration;
        var locTimes = this._times;
        var locNextDt = this._nextDt;

        if (dt >= locNextDt) {
            while (dt > locNextDt && this._total < locTimes) {
                locInnerAction.update(1);
                this._total++;
                locInnerAction.stop();
                locInnerAction.startWithTarget(this.target);
                locNextDt += locInnerAction._duration / locDuration;
                this._nextDt = locNextDt;
            }

            // fix for issue #1288, incorrect end value of repeat
            if (dt >= 1.0 && this._total < locTimes) {
                // fix for cocos-creator/fireball/issues/4310
                locInnerAction.update(1);
                this._total++;
            }

            // don't set a instant action back or update it, it has no use because it has no duration
            if (!this._actionInstant) {
                if (this._total === locTimes) {
                    locInnerAction.stop();
                } else {
                    // issue #390 prevent jerk, use right update
                    locInnerAction.update(dt - (locNextDt - locInnerAction._duration / locDuration));
                }
            }
        } else {
            locInnerAction.update((dt * locTimes) % 1.0);
        }
    },

    isDone:function () {
        return this._total === this._times;
    },

    reverse:function () {
        var action = new cc.Repeat(this._innerAction.reverse(), this._times);
        this._cloneDecoration(action);
        this._reverseEaseList(action);
        return action;
    },

    /*
     * Set inner Action.
     * @param {FiniteTimeAction} action
     */
    setInnerAction:function (action) {
        if (this._innerAction !== action) {
            this._innerAction = action;
        }
    },

    /*
     * Get inner Action.
     * @return {FiniteTimeAction}
     */
    getInnerAction:function () {
        return this._innerAction;
    }
});

/**
 * !#en Creates a Repeat action. Times is an unsigned integer between 1 and pow(2,30)
 * !#zh 重复动作，可以按一定次数重复一个动，如果想永远重复一个动作请使用 repeatForever 动作来完成。
 * @method repeat
 * @param {FiniteTimeAction} action
 * @param {Number} times
 * @return {ActionInterval}
 * @example
 * // example
 * var rep = cc.repeat(cc.sequence(jump2, jump1), 5);
 */
cc.repeat = function (action, times) {
    return new cc.Repeat(action, times);
};


/*
 * Repeats an action for ever.  <br/>
 * To repeat the an action for a limited number of times use the Repeat action. <br/>
 * @warning This action can't be Sequenceable because it is not an IntervalAction
 * @class RepeatForever
 * @extends ActionInterval
 * @param {FiniteTimeAction} action
 * @example
 * var rep = new cc.RepeatForever(cc.sequence(jump2, jump1), 5);
 */
cc.RepeatForever = cc.ActionInterval.extend({
    _innerAction:null, //CCActionInterval

    ctor:function (action) {
        cc.ActionInterval.prototype.ctor.call(this);
        this._innerAction = null;

		action && this.initWithAction(action);
    },

    /*
     * @param {ActionInterval} action
     * @return {Boolean}
     */
    initWithAction:function (action) {
        if(!action)
            throw new Error(cc._getError(1026));

        this._innerAction = action;
        return true;
    },

    clone:function () {
        var action = new cc.RepeatForever();
        this._cloneDecoration(action);
        action.initWithAction(this._innerAction.clone());
        return action;
    },

    startWithTarget:function (target) {
        cc.ActionInterval.prototype.startWithTarget.call(this, target);
        this._innerAction.startWithTarget(target);
    },

    step:function (dt) {
        var locInnerAction = this._innerAction;
        locInnerAction.step(dt);
        if (locInnerAction.isDone()) {
            //var diff = locInnerAction.getElapsed() - locInnerAction._duration;
            locInnerAction.startWithTarget(this.target);
            // to prevent jerk. issue #390 ,1247
            //this._innerAction.step(0);
            //this._innerAction.step(diff);
            locInnerAction.step(locInnerAction.getElapsed() - locInnerAction._duration);
        }
    },

    isDone:function () {
        return false;
    },

    reverse:function () {
        var action = new cc.RepeatForever(this._innerAction.reverse());
        this._cloneDecoration(action);
        this._reverseEaseList(action);
        return action;
    },

    /*
     * Set inner action.
     * @param {ActionInterval} action
     */
    setInnerAction:function (action) {
        if (this._innerAction !== action) {
            this._innerAction = action;
        }
    },

    /*
     * Get inner action.
     * @return {ActionInterval}
     */
    getInnerAction:function () {
        return this._innerAction;
    }
});

/**
 * !#en Create a acton which repeat forever, as it runs forever, it can't be added into cc.sequence and cc.spawn.
 * !#zh 永远地重复一个动作，有限次数内重复一个动作请使用 repeat 动作，由于这个动作不会停止，所以不能被添加到 cc.sequence 或 cc.spawn 中。
 * @method repeatForever
 * @param {FiniteTimeAction} action
 * @return {ActionInterval}
 * @example
 * // example
 * var repeat = cc.repeatForever(cc.rotateBy(1.0, 360));
 */
cc.repeatForever = function (action) {
    return new cc.RepeatForever(action);
};


/* 
 * Spawn a new action immediately
 * @class Spawn
 * @extends ActionInterval
 */
cc.Spawn = cc.ActionInterval.extend({
    _one:null,
    _two:null,

    ctor:function (tempArray) {
        cc.ActionInterval.prototype.ctor.call(this);
        this._one = null;
        this._two = null;

		var paramArray = (tempArray instanceof Array) ? tempArray : arguments;
        if (paramArray.length === 1) {
            cc.errorID(1020);
            return;
        }
		var last = paramArray.length - 1;
		if ((last >= 0) && (paramArray[last] == null))
			cc.logID(1015);

        if (last >= 0) {
            var prev = paramArray[0], action1;
            for (var i = 1; i < last; i++) {
                if (paramArray[i]) {
                    action1 = prev;
                    prev = cc.Spawn._actionOneTwo(action1, paramArray[i]);
                }
            }
            this.initWithTwoActions(prev, paramArray[last]);
        }
    },

    /* initializes the Spawn action with the 2 actions to spawn
     * @param {FiniteTimeAction} action1
     * @param {FiniteTimeAction} action2
     * @return {Boolean}
     */
    initWithTwoActions:function (action1, action2) {
        if(!action1 || !action2)
            throw new Error(cc._getError(1027));

        var ret = false;

        var d1 = action1._duration;
        var d2 = action2._duration;

        if (this.initWithDuration(Math.max(d1, d2))) {
            this._one = action1;
            this._two = action2;

            if (d1 > d2) {
                this._two = cc.Sequence._actionOneTwo(action2, cc.delayTime(d1 - d2));
            } else if (d1 < d2) {
                this._one = cc.Sequence._actionOneTwo(action1, cc.delayTime(d2 - d1));
            }

            ret = true;
        }
        return ret;
    },

    clone:function () {
        var action = new cc.Spawn();
        this._cloneDecoration(action);
        action.initWithTwoActions(this._one.clone(), this._two.clone());
        return action;
    },

    startWithTarget:function (target) {
        cc.ActionInterval.prototype.startWithTarget.call(this, target);
        this._one.startWithTarget(target);
        this._two.startWithTarget(target);
    },

    stop:function () {
        this._one.stop();
        this._two.stop();
        cc.Action.prototype.stop.call(this);
    },

    update:function (dt) {
        dt = this._computeEaseTime(dt);
        if (this._one)
            this._one.update(dt);
        if (this._two)
            this._two.update(dt);
    },

    reverse:function () {
        var action = cc.Spawn._actionOneTwo(this._one.reverse(), this._two.reverse());
        this._cloneDecoration(action);
        this._reverseEaseList(action);
        return action;
    }
});

/**
 * !#en Create a spawn action which runs several actions in parallel.
 * !#zh 同步执行动作，同步执行一组动作。
 * @method spawn
 * @param {FiniteTimeAction|FiniteTimeAction[]} actionOrActionArray
 * @param {FiniteTimeAction} ...tempArray
 * @return {FiniteTimeAction}
 * @example
 * // example
 * var action = cc.spawn(cc.jumpBy(2, cc.p(300, 0), 50, 4), cc.rotateBy(2, 720));
 * todo:It should be the direct use new
 */
cc.spawn = function (/*Multiple Arguments*/tempArray) {
    var paramArray = (tempArray instanceof Array) ? tempArray : arguments;
    if (paramArray.length === 1) {
        cc.errorID(1020);
        return null;
    }
    if ((paramArray.length > 0) && (paramArray[paramArray.length - 1] == null))
        cc.logID(1015);

    var prev = paramArray[0];
    for (var i = 1; i < paramArray.length; i++) {
        if (paramArray[i] != null)
            prev = cc.Spawn._actionOneTwo(prev, paramArray[i]);
    }
    return prev;
};

cc.Spawn._actionOneTwo = function (action1, action2) {
    var pSpawn = new cc.Spawn();
    pSpawn.initWithTwoActions(action1, action2);
    return pSpawn;
};


/*
 * Rotates a Node object to a certain angle by modifying its rotation property. <br/>
 * The direction will be decided by the shortest angle.
 * @class RotateTo
 * @extends ActionInterval
 * @param {Number} duration duration in seconds
 * @param {Number} deltaAngleX deltaAngleX in degrees.
 * @param {Number} [deltaAngleY] deltaAngleY in degrees.
 * @example
 * var rotateTo = new cc.RotateTo(2, 61.0);
 */
cc.RotateTo = cc.ActionInterval.extend({
    _dstAngleX:0,
    _startAngleX:0,
    _diffAngleX:0,

    _dstAngleY:0,
    _startAngleY:0,
    _diffAngleY:0,

    ctor:function (duration, deltaAngleX, deltaAngleY) {
        cc.ActionInterval.prototype.ctor.call(this);

		deltaAngleX !== undefined && this.initWithDuration(duration, deltaAngleX, deltaAngleY);
    },

    /*
     * Initializes the action.
     * @param {Number} duration
     * @param {Number} deltaAngleX
     * @param {Number} deltaAngleY
     * @return {Boolean}
     */
    initWithDuration:function (duration, deltaAngleX, deltaAngleY) {
        if (cc.ActionInterval.prototype.initWithDuration.call(this, duration)) {
            this._dstAngleX = deltaAngleX || 0;
            this._dstAngleY = deltaAngleY !== undefined ? deltaAngleY : this._dstAngleX;
            return true;
        }
        return false;
    },

    clone:function () {
        var action = new cc.RotateTo();
        this._cloneDecoration(action);
        action.initWithDuration(this._duration, this._dstAngleX, this._dstAngleY);
        return action;
    },

    startWithTarget:function (target) {
        cc.ActionInterval.prototype.startWithTarget.call(this, target);

        // Calculate X
        var locStartAngleX = target.rotationX % 360.0;
        var locDiffAngleX = this._dstAngleX - locStartAngleX;
        if (locDiffAngleX > 180)
            locDiffAngleX -= 360;
        if (locDiffAngleX < -180)
            locDiffAngleX += 360;
        this._startAngleX = locStartAngleX;
        this._diffAngleX = locDiffAngleX;

        // Calculate Y  It's duplicated from calculating X since the rotation wrap should be the same
        this._startAngleY = target.rotationY % 360.0;
        var locDiffAngleY = this._dstAngleY - this._startAngleY;
        if (locDiffAngleY > 180)
            locDiffAngleY -= 360;
        if (locDiffAngleY < -180)
            locDiffAngleY += 360;
        this._diffAngleY = locDiffAngleY;
    },

    reverse:function () {
        cc.logID(1016);
    },

    update:function (dt) {
        dt = this._computeEaseTime(dt);
        if (this.target) {
            this.target.rotationX = this._startAngleX + this._diffAngleX * dt;
            this.target.rotationY = this._startAngleY + this._diffAngleY * dt;
        }
    }
});

/**
 * !#en
 * Rotates a Node object to a certain angle by modifying its rotation property. <br/>
 * The direction will be decided by the shortest angle.
 * !#zh 旋转到目标角度，通过逐帧修改它的 rotation 属性，旋转方向将由最短的角度决定。
 * @method rotateTo
 * @param {Number} duration duration in seconds
 * @param {Number} deltaAngleX deltaAngleX in degrees.
 * @param {Number} [deltaAngleY] deltaAngleY in degrees.
 * @return {ActionInterval}
 * @example
 * // example
 * var rotateTo = cc.rotateTo(2, 61.0);
 */
cc.rotateTo = function (duration, deltaAngleX, deltaAngleY) {
    return new cc.RotateTo(duration, deltaAngleX, deltaAngleY);
};


/*
 * Rotates a Node object clockwise a number of degrees by modifying its rotation property.
 * Relative to its properties to modify.
 * @class RotateBy
 * @extends ActionInterval
 * @param {Number} duration duration in seconds
 * @param {Number} deltaAngleX deltaAngleX in degrees
 * @param {Number} [deltaAngleY] deltaAngleY in degrees
 * @example
 * var actionBy = new cc.RotateBy(2, 360);
 */
cc.RotateBy = cc.ActionInterval.extend({
    _angleX:0,
    _startAngleX:0,
    _angleY:0,
    _startAngleY:0,

    ctor: function (duration, deltaAngleX, deltaAngleY) {
        cc.ActionInterval.prototype.ctor.call(this);

		deltaAngleX !== undefined && this.initWithDuration(duration, deltaAngleX, deltaAngleY);
    },

    /*
     * Initializes the action.
     * @param {Number} duration duration in seconds
     * @param {Number} deltaAngleX deltaAngleX in degrees
     * @param {Number} [deltaAngleY=] deltaAngleY in degrees
     * @return {Boolean}
     */
    initWithDuration:function (duration, deltaAngleX, deltaAngleY) {
        if (cc.ActionInterval.prototype.initWithDuration.call(this, duration)) {
            this._angleX = deltaAngleX || 0;
            this._angleY = deltaAngleY !== undefined ? deltaAngleY : this._angleX;
            return true;
        }
        return false;
    },

    clone:function () {
        var action = new cc.RotateBy();
        this._cloneDecoration(action);
        action.initWithDuration(this._duration, this._angleX, this._angleY);
        return action;
    },

    startWithTarget:function (target) {
        cc.ActionInterval.prototype.startWithTarget.call(this, target);
        this._startAngleX = target.rotationX;
        this._startAngleY = target.rotationY;
    },

    update:function (dt) {
        dt = this._computeEaseTime(dt);
        if (this.target) {
            this.target.rotationX = this._startAngleX + this._angleX * dt;
            this.target.rotationY = this._startAngleY + this._angleY * dt;
        }
    },

    reverse:function () {
        var action = new cc.RotateBy(this._duration, -this._angleX, -this._angleY);
        this._cloneDecoration(action);
        this._reverseEaseList(action);
        return action;
    }
});

/**
 * !#en
 * Rotates a Node object clockwise a number of degrees by modifying its rotation property.
 * Relative to its properties to modify.
 * !#zh 旋转指定的角度。
 * @method rotateBy
 * @param {Number} duration duration in seconds
 * @param {Number} deltaAngleX deltaAngleX in degrees
 * @param {Number} [deltaAngleY] deltaAngleY in degrees
 * @return {ActionInterval}
 * @example
 * // example
 * var actionBy = cc.rotateBy(2, 360);
 */
cc.rotateBy = function (duration, deltaAngleX, deltaAngleY) {
    return new cc.RotateBy(duration, deltaAngleX, deltaAngleY);
};


/*
 * <p>
 * Moves a Node object x,y pixels by modifying its position property.                                  <br/>
 * x and y are relative to the position of the object.                                                     <br/>
 * Several MoveBy actions can be concurrently called, and the resulting                                  <br/>
 * movement will be the sum of individual movements.
 * </p>
 * @class MoveBy
 * @extends ActionInterval
 * @param {Number} duration duration in seconds
 * @param {Vec2|Number} deltaPos
 * @param {Number} [deltaY]
 * @example
 * var actionTo = cc.moveBy(2, cc.p(windowSize.width - 40, windowSize.height - 40));
 */
cc.MoveBy = cc.ActionInterval.extend({
    _positionDelta:null,
    _startPosition:null,
    _previousPosition:null,

    ctor:function (duration, deltaPos, deltaY) {
        cc.ActionInterval.prototype.ctor.call(this);

        this._positionDelta = cc.p(0, 0);
        this._startPosition = cc.p(0, 0);
        this._previousPosition = cc.p(0, 0);

		deltaPos !== undefined && this.initWithDuration(duration, deltaPos, deltaY);
    },

    /*
     * Initializes the action.
     * @param {Number} duration duration in seconds
     * @param {Vec2} position
     * @param {Number} [y]
     * @return {Boolean}
     */
    initWithDuration:function (duration, position, y) {
        if (cc.ActionInterval.prototype.initWithDuration.call(this, duration)) {
	        if(position.x !== undefined) {
		        y = position.y;
		        position = position.x;
	        }

            this._positionDelta.x = position;
            this._positionDelta.y = y;
            return true;
        }
        return false;
    },

    clone:function () {
        var action = new cc.MoveBy();
        this._cloneDecoration(action);
        action.initWithDuration(this._duration, this._positionDelta);
        return action;
    },

    startWithTarget:function (target) {
        cc.ActionInterval.prototype.startWithTarget.call(this, target);
        var locPosX = target.getPositionX();
        var locPosY = target.getPositionY();
        this._previousPosition.x = locPosX;
        this._previousPosition.y = locPosY;
        this._startPosition.x = locPosX;
        this._startPosition.y = locPosY;
    },

    update:function (dt) {
        dt = this._computeEaseTime(dt);
        if (this.target) {
            var x = this._positionDelta.x * dt;
            var y = this._positionDelta.y * dt;
            var locStartPosition = this._startPosition;
            if (cc.macro.ENABLE_STACKABLE_ACTIONS) {
                var targetX = this.target.getPositionX();
                var targetY = this.target.getPositionY();
                var locPreviousPosition = this._previousPosition;

                locStartPosition.x = locStartPosition.x + targetX - locPreviousPosition.x;
                locStartPosition.y = locStartPosition.y + targetY - locPreviousPosition.y;
                x = x + locStartPosition.x;
                y = y + locStartPosition.y;
	            locPreviousPosition.x = x;
	            locPreviousPosition.y = y;
	            this.target.setPosition(x, y);
            } else {
                this.target.setPosition(locStartPosition.x + x, locStartPosition.y + y);
            }
        }
    },

    reverse:function () {
        var action = new cc.MoveBy(this._duration, cc.p(-this._positionDelta.x, -this._positionDelta.y));
        this._cloneDecoration(action);
        this._reverseEaseList(action);
        return action;
    }
});

/**
 * !#en
 * Moves a Node object x,y pixels by modifying its position property.                                  <br/>
 * x and y are relative to the position of the object.                                                     <br/>
 * Several MoveBy actions can be concurrently called, and the resulting                                  <br/>
 * movement will be the sum of individual movements.
 * !#zh 移动指定的距离。
 * @method moveBy
 * @param {Number} duration duration in seconds
 * @param {Vec2|Number} deltaPos
 * @param {Number} [deltaY]
 * @return {ActionInterval}
 * @example
 * // example
 * var actionTo = cc.moveBy(2, cc.p(windowSize.width - 40, windowSize.height - 40));
 */
cc.moveBy = function (duration, deltaPos, deltaY) {
    return new cc.MoveBy(duration, deltaPos, deltaY);
};


/*
 * Moves a Node object to the position x,y. x and y are absolute coordinates by modifying its position property. <br/>
 * Several MoveTo actions can be concurrently called, and the resulting                                            <br/>
 * movement will be the sum of individual movements.
 * @class MoveTo
 * @extends MoveBy
 * @param {Number} duration duration in seconds
 * @param {Vec2|Number} position
 * @param {Number} [y]
 * @example
 * var actionBy = new cc.MoveTo(2, cc.p(80, 80));
 */
cc.MoveTo = cc.MoveBy.extend({
    _endPosition:null,

    ctor:function (duration, position, y) {
        cc.MoveBy.prototype.ctor.call(this);
        this._endPosition = cc.p(0, 0);

		position !== undefined && this.initWithDuration(duration, position, y);
    },

    /*
     * Initializes the action.
     * @param {Number} duration  duration in seconds
     * @param {Vec2} position
     * @param {Number} [y]
     * @return {Boolean}
     */
    initWithDuration:function (duration, position, y) {
        if (cc.MoveBy.prototype.initWithDuration.call(this, duration, position, y)) {
	        if(position.x !== undefined) {
		        y = position.y;
		        position = position.x;
	        }

            this._endPosition.x = position;
            this._endPosition.y = y;
            return true;
        }
        return false;
    },

    clone:function () {
        var action = new cc.MoveTo();
        this._cloneDecoration(action);
        action.initWithDuration(this._duration, this._endPosition);
        return action;
    },

    startWithTarget:function (target) {
        cc.MoveBy.prototype.startWithTarget.call(this, target);
        this._positionDelta.x = this._endPosition.x - target.getPositionX();
        this._positionDelta.y = this._endPosition.y - target.getPositionY();
    }
});

/**
 * !#en
 * Moves a Node object to the position x,y. x and y are absolute coordinates by modifying its position property. <br/>
 * Several MoveTo actions can be concurrently called, and the resulting                                            <br/>
 * movement will be the sum of individual movements.
 * !#zh 移动到目标位置。
 * @method moveTo
 * @param {Number} duration duration in seconds
 * @param {Vec2|Number} position
 * @param {Number} [y]
 * @return {ActionInterval}
 * @example
 * // example
 * var actionBy = cc.moveTo(2, cc.p(80, 80));
 */
cc.moveTo = function (duration, position, y) {
    return new cc.MoveTo(duration, position, y);
};

/*
 * Skews a Node object to given angles by modifying its skewX and skewY properties
 * @class SkewTo
 * @extends ActionInterval
 * @param {Number} t time in seconds
 * @param {Number} sx
 * @param {Number} sy
 * @example
 * var actionTo = new cc.SkewTo(2, 37.2, -37.2);
 */
cc.SkewTo = cc.ActionInterval.extend({
    _skewX:0,
    _skewY:0,
    _startSkewX:0,
    _startSkewY:0,
    _endSkewX:0,
    _endSkewY:0,
    _deltaX:0,
    _deltaY:0,

    ctor: function (t, sx, sy) {
        cc.ActionInterval.prototype.ctor.call(this);

		sy !== undefined && this.initWithDuration(t, sx, sy);
    },

    /*
     * Initializes the action.
     * @param {Number} t time in seconds
     * @param {Number} sx
     * @param {Number} sy
     * @return {Boolean}
     */
    initWithDuration:function (t, sx, sy) {
        var ret = false;
        if (cc.ActionInterval.prototype.initWithDuration.call(this, t)) {
            this._endSkewX = sx;
            this._endSkewY = sy;
            ret = true;
        }
        return ret;
    },

    clone:function () {
        var action = new cc.SkewTo();
        this._cloneDecoration(action);
        action.initWithDuration(this._duration, this._endSkewX, this._endSkewY);
        return action;
    },

    startWithTarget:function (target) {
        cc.ActionInterval.prototype.startWithTarget.call(this, target);

        this._startSkewX = target.skewX % 180;
        this._deltaX = this._endSkewX - this._startSkewX;
        if (this._deltaX > 180)
            this._deltaX -= 360;
        if (this._deltaX < -180)
            this._deltaX += 360;

        this._startSkewY = target.skewY % 360;
        this._deltaY = this._endSkewY - this._startSkewY;
        if (this._deltaY > 180)
            this._deltaY -= 360;
        if (this._deltaY < -180)
            this._deltaY += 360;
    },

    update:function (dt) {
        dt = this._computeEaseTime(dt);
        this.target.skewX = this._startSkewX + this._deltaX * dt;
        this.target.skewY = this._startSkewY + this._deltaY * dt;
    }
});

/**
 * !#en
 * Create a action which skews a Node object to given angles by modifying its skewX and skewY properties.
 * Changes to the specified value.
 * !#zh 偏斜到目标角度。
 * @method skewTo
 * @param {Number} t time in seconds
 * @param {Number} sx
 * @param {Number} sy
 * @return {ActionInterval}
 * @example
 * // example
 * var actionTo = cc.skewTo(2, 37.2, -37.2);
 */
cc.skewTo = function (t, sx, sy) {
    return new cc.SkewTo(t, sx, sy);
};

/*
 * Skews a Node object by skewX and skewY degrees.
 * Relative to its property modification.
 * @class SkewBy
 * @extends SkewTo
 * @param {Number} t time in seconds
 * @param {Number} sx  skew in degrees for X axis
 * @param {Number} sy  skew in degrees for Y axis
 */
cc.SkewBy = cc.SkewTo.extend({

	ctor: function(t, sx, sy) {
		cc.SkewTo.prototype.ctor.call(this);
		sy !== undefined && this.initWithDuration(t, sx, sy);
	},

    /*
     * Initializes the action.
     * @param {Number} t time in seconds
     * @param {Number} deltaSkewX  skew in degrees for X axis
     * @param {Number} deltaSkewY  skew in degrees for Y axis
     * @return {Boolean}
     */
    initWithDuration:function (t, deltaSkewX, deltaSkewY) {
        var ret = false;
        if (cc.SkewTo.prototype.initWithDuration.call(this, t, deltaSkewX, deltaSkewY)) {
            this._skewX = deltaSkewX;
            this._skewY = deltaSkewY;
            ret = true;
        }
        return ret;
    },

    clone:function () {
        var action = new cc.SkewBy();
        this._cloneDecoration(action);
        action.initWithDuration(this._duration, this._skewX, this._skewY);
        return action;
    },

    startWithTarget:function (target) {
        cc.SkewTo.prototype.startWithTarget.call(this, target);
        this._deltaX = this._skewX;
        this._deltaY = this._skewY;
        this._endSkewX = this._startSkewX + this._deltaX;
        this._endSkewY = this._startSkewY + this._deltaY;
    },

    reverse:function () {
        var action = new cc.SkewBy(this._duration, -this._skewX, -this._skewY);
        this._cloneDecoration(action);
        this._reverseEaseList(action);
        return action;
    }
});

/**
 * !#en
 * Skews a Node object by skewX and skewY degrees. <br />
 * Relative to its property modification.
 * !#zh 偏斜指定的角度。
 * @method skewBy
 * @param {Number} t time in seconds
 * @param {Number} sx sx skew in degrees for X axis
 * @param {Number} sy sy skew in degrees for Y axis
 * @return {ActionInterval}
 * @example
 * // example
 * var actionBy = cc.skewBy(2, 0, -90);
 */
cc.skewBy = function (t, sx, sy) {
    return new cc.SkewBy(t, sx, sy);
};


/*
 * Moves a Node object simulating a parabolic jump movement by modifying its position property.
 * Relative to its movement.
 * @class JumpBy
 * @extends ActionInterval
 * @param {Number} duration
 * @param {Vec2|Number} position
 * @param {Number} [y]
 * @param {Number} height
 * @param {Number} jumps
 * @example
 * var actionBy = new cc.JumpBy(2, cc.p(300, 0), 50, 4);
 * var actionBy = new cc.JumpBy(2, 300, 0, 50, 4);
 */
cc.JumpBy = cc.ActionInterval.extend({
    _startPosition:null,
    _delta:null,
    _height:0,
    _jumps:0,
    _previousPosition:null,

    ctor:function (duration, position, y, height, jumps) {
        cc.ActionInterval.prototype.ctor.call(this);
        this._startPosition = cc.p(0, 0);
        this._previousPosition = cc.p(0, 0);
        this._delta = cc.p(0, 0);

		height !== undefined && this.initWithDuration(duration, position, y, height, jumps);
    },
    /*
     * Initializes the action.
     * @param {Number} duration
     * @param {Vec2|Number} position
     * @param {Number} [y]
     * @param {Number} height
     * @param {Number} jumps
     * @return {Boolean}
     * @example
     * actionBy.initWithDuration(2, cc.p(300, 0), 50, 4);
     * actionBy.initWithDuration(2, 300, 0, 50, 4);
     */
    initWithDuration:function (duration, position, y, height, jumps) {
        if (cc.ActionInterval.prototype.initWithDuration.call(this, duration)) {
	        if (jumps === undefined) {
		        jumps = height;
		        height = y;
		        y = position.y;
		        position = position.x;
	        }
            this._delta.x = position;
            this._delta.y = y;
            this._height = height;
            this._jumps = jumps;
            return true;
        }
        return false;
    },

    clone:function () {
        var action = new cc.JumpBy();
        this._cloneDecoration(action);
        action.initWithDuration(this._duration, this._delta, this._height, this._jumps);
        return action;
    },

    startWithTarget:function (target) {
        cc.ActionInterval.prototype.startWithTarget.call(this, target);
        var locPosX = target.getPositionX();
        var locPosY = target.getPositionY();
        this._previousPosition.x = locPosX;
        this._previousPosition.y = locPosY;
        this._startPosition.x = locPosX;
        this._startPosition.y = locPosY;
    },

    update:function (dt) {
        dt = this._computeEaseTime(dt);
        if (this.target) {
            var frac = dt * this._jumps % 1.0;
            var y = this._height * 4 * frac * (1 - frac);
            y += this._delta.y * dt;

            var x = this._delta.x * dt;
            var locStartPosition = this._startPosition;
            if (cc.macro.ENABLE_STACKABLE_ACTIONS) {
                var targetX = this.target.getPositionX();
                var targetY = this.target.getPositionY();
                var locPreviousPosition = this._previousPosition;

                locStartPosition.x = locStartPosition.x + targetX - locPreviousPosition.x;
                locStartPosition.y = locStartPosition.y + targetY - locPreviousPosition.y;
                x = x + locStartPosition.x;
                y = y + locStartPosition.y;
	            locPreviousPosition.x = x;
	            locPreviousPosition.y = y;
	            this.target.setPosition(x, y);
            } else {
                this.target.setPosition(locStartPosition.x + x, locStartPosition.y + y);
            }
        }
    },

    reverse:function () {
        var action = new cc.JumpBy(this._duration, cc.p(-this._delta.x, -this._delta.y), this._height, this._jumps);
        this._cloneDecoration(action);
        this._reverseEaseList(action);
        return action;
    }
});

/**
 * !#en
 * Moves a Node object simulating a parabolic jump movement by modifying it's position property.
 * Relative to its movement.
 * !#zh 用跳跃的方式移动指定的距离。
 * @method jumpBy
 * @param {Number} duration
 * @param {Vec2|Number} position
 * @param {Number} [y]
 * @param {Number} [height]
 * @param {Number} [jumps]
 * @return {ActionInterval}
 * @example
 * // example
 * var actionBy = cc.jumpBy(2, cc.p(300, 0), 50, 4);
 * var actionBy = cc.jumpBy(2, 300, 0, 50, 4);
 */
cc.jumpBy = function (duration, position, y, height, jumps) {
    return new cc.JumpBy(duration, position, y, height, jumps);
};

/*
 * Moves a Node object to a parabolic position simulating a jump movement by modifying it's position property. <br />
 * Jump to the specified location.
 * @class JumpTo
 * @extends JumpBy
 * @param {Number} duration
 * @param {Vec2|Number} position
 * @param {Number} [y]
 * @param {Number} [height]
 * @param {Number} [jumps]
 * @example
 * var actionTo = new cc.JumpTo(2, cc.p(300, 0), 50, 4);
 * var actionTo = new cc.JumpTo(2, 300, 0, 50, 4);
 */
cc.JumpTo = cc.JumpBy.extend({
    _endPosition:null,

    ctor:function (duration, position, y, height, jumps) {
        cc.JumpBy.prototype.ctor.call(this);
        this._endPosition = cc.p(0, 0);

        height !== undefined && this.initWithDuration(duration, position, y, height, jumps);
    },
    /*
     * Initializes the action.
     * @param {Number} duration
     * @param {Vec2|Number} position
     * @param {Number} [y]
     * @param {Number} height
     * @param {Number} jumps
     * @return {Boolean}
     * @example
     * actionTo.initWithDuration(2, cc.p(300, 0), 50, 4);
     * actionTo.initWithDuration(2, 300, 0, 50, 4);
     */
    initWithDuration:function (duration, position, y, height, jumps) {
        if (cc.JumpBy.prototype.initWithDuration.call(this, duration, position, y, height, jumps)) {
            if (jumps === undefined) {
                y = position.y;
                position = position.x;
            }
            this._endPosition.x = position;
            this._endPosition.y = y;
            return true;
        }
        return false;
    },

    startWithTarget:function (target) {
        cc.JumpBy.prototype.startWithTarget.call(this, target);
        this._delta.x = this._endPosition.x - this._startPosition.x;
        this._delta.y = this._endPosition.y - this._startPosition.y;
    },

    clone:function () {
        var action = new cc.JumpTo();
        this._cloneDecoration(action);
        action.initWithDuration(this._duration, this._endPosition, this._height, this._jumps);
        return action;
    }
});

/**
 * !#en
 * Moves a Node object to a parabolic position simulating a jump movement by modifying its position property. <br />
 * Jump to the specified location.
 * !#zh 用跳跃的方式移动到目标位置。
 * @method jumpTo
 * @param {Number} duration
 * @param {Vec2|Number} position
 * @param {Number} [y]
 * @param {Number} [height]
 * @param {Number} [jumps]
 * @return {ActionInterval}
 * @example
 * // example
 * var actionTo = cc.jumpTo(2, cc.p(300, 300), 50, 4);
 * var actionTo = cc.jumpTo(2, 300, 300, 50, 4);
 */
cc.jumpTo = function (duration, position, y, height, jumps) {
    return new cc.JumpTo(duration, position, y, height, jumps);
};

/*
 * @method bezierAt
 * @param {Number} a
 * @param {Number} b
 * @param {Number} c
 * @param {Number} d
 * @param {Number} t
 * @return {Number}
 */
cc.bezierAt = function (a, b, c, d, t) {
    return (Math.pow(1 - t, 3) * a +
        3 * t * (Math.pow(1 - t, 2)) * b +
        3 * Math.pow(t, 2) * (1 - t) * c +
        Math.pow(t, 3) * d );
};

/* An action that moves the target with a cubic Bezier curve by a certain distance.
 * Relative to its movement.
 * @class BezierBy
 * @extends ActionInterval
 * @param {Number} t - time in seconds
 * @param {Vec2[]} c - Array of points
 * @example
 * var bezier = [cc.p(0, windowSize.height / 2), cc.p(300, -windowSize.height / 2), cc.p(300, 100)];
 * var bezierForward = new cc.BezierBy(3, bezier);
 */
cc.BezierBy = cc.ActionInterval.extend({
    _config:null,
    _startPosition:null,
    _previousPosition:null,

    ctor:function (t, c) {
        cc.ActionInterval.prototype.ctor.call(this);
        this._config = [];
        this._startPosition = cc.p(0, 0);
        this._previousPosition = cc.p(0, 0);

		c && this.initWithDuration(t, c);
    },

    /*
     * Initializes the action.
     * @param {Number} t - time in seconds
     * @param {Vec2[]} c - Array of points
     * @return {Boolean}
     */
    initWithDuration:function (t, c) {
        if (cc.ActionInterval.prototype.initWithDuration.call(this, t)) {
            this._config = c;
            return true;
        }
        return false;
    },

    clone:function () {
        var action = new cc.BezierBy();
        this._cloneDecoration(action);
        var newConfigs = [];
        for (var i = 0; i < this._config.length; i++) {
            var selConf = this._config[i];
            newConfigs.push(cc.p(selConf.x, selConf.y));
        }
        action.initWithDuration(this._duration, newConfigs);
        return action;
    },

    startWithTarget:function (target) {
        cc.ActionInterval.prototype.startWithTarget.call(this, target);
        var locPosX = target.getPositionX();
        var locPosY = target.getPositionY();
        this._previousPosition.x = locPosX;
        this._previousPosition.y = locPosY;
        this._startPosition.x = locPosX;
        this._startPosition.y = locPosY;
    },

    update:function (dt) {
        dt = this._computeEaseTime(dt);
        if (this.target) {
            var locConfig = this._config;
            var xa = 0;
            var xb = locConfig[0].x;
            var xc = locConfig[1].x;
            var xd = locConfig[2].x;

            var ya = 0;
            var yb = locConfig[0].y;
            var yc = locConfig[1].y;
            var yd = locConfig[2].y;

            var x = cc.bezierAt(xa, xb, xc, xd, dt);
            var y = cc.bezierAt(ya, yb, yc, yd, dt);

            var locStartPosition = this._startPosition;
            if (cc.macro.ENABLE_STACKABLE_ACTIONS) {
                var targetX = this.target.getPositionX();
                var targetY = this.target.getPositionY();
                var locPreviousPosition = this._previousPosition;

                locStartPosition.x = locStartPosition.x + targetX - locPreviousPosition.x;
                locStartPosition.y = locStartPosition.y + targetY - locPreviousPosition.y;
                x = x + locStartPosition.x;
                y = y + locStartPosition.y;
	            locPreviousPosition.x = x;
	            locPreviousPosition.y = y;
	            this.target.setPosition(x, y);
            } else {
                this.target.setPosition(locStartPosition.x + x, locStartPosition.y + y);
            }
        }
    },

    reverse:function () {
        var locConfig = this._config;
        var r = [
            cc.pAdd(locConfig[1], cc.pNeg(locConfig[2])),
            cc.pAdd(locConfig[0], cc.pNeg(locConfig[2])),
            cc.pNeg(locConfig[2]) ];
        var action = new cc.BezierBy(this._duration, r);
        this._cloneDecoration(action);
        this._reverseEaseList(action);
        return action;
    }
});

/**
 * !#en
 * An action that moves the target with a cubic Bezier curve by a certain distance.
 * Relative to its movement.
 * !#zh 按贝赛尔曲线轨迹移动指定的距离。
 * @method bezierBy
 * @param {Number} t - time in seconds
 * @param {Vec2[]} c - Array of points
 * @return {ActionInterval}
 * @example
 * // example
 * var bezier = [cc.p(0, windowSize.height / 2), cc.p(300, -windowSize.height / 2), cc.p(300, 100)];
 * var bezierForward = cc.bezierBy(3, bezier);
 */
cc.bezierBy = function (t, c) {
    return new cc.BezierBy(t, c);
};


/* An action that moves the target with a cubic Bezier curve to a destination point.
 * @class BezierTo
 * @extends BezierBy
 * @param {Number} t
 * @param {Vec2[]} c - Array of points
 * @example
 * var bezier = [cc.p(0, windowSize.height / 2), cc.p(300, -windowSize.height / 2), cc.p(300, 100)];
 * var bezierTo = new cc.BezierTo(2, bezier);
 */
cc.BezierTo = cc.BezierBy.extend({
    _toConfig:null,

    ctor:function (t, c) {
        cc.BezierBy.prototype.ctor.call(this);
        this._toConfig = [];
		c && this.initWithDuration(t, c);
    },

    /*
     * Initializes the action.
     * @param {Number} t time in seconds
     * @param {Vec2[]} c - Array of points
     * @return {Boolean}
     */
    initWithDuration:function (t, c) {
        if (cc.ActionInterval.prototype.initWithDuration.call(this, t)) {
            this._toConfig = c;
            return true;
        }
        return false;
    },

    clone:function () {
        var action = new cc.BezierTo();
        this._cloneDecoration(action);
        action.initWithDuration(this._duration, this._toConfig);
        return action;
    },

    startWithTarget:function (target) {
        cc.BezierBy.prototype.startWithTarget.call(this, target);
        var locStartPos = this._startPosition;
        var locToConfig = this._toConfig;
        var locConfig = this._config;

        locConfig[0] = cc.pSub(locToConfig[0], locStartPos);
        locConfig[1] = cc.pSub(locToConfig[1], locStartPos);
        locConfig[2] = cc.pSub(locToConfig[2], locStartPos);
    }
});
/**
 * !#en An action that moves the target with a cubic Bezier curve to a destination point.
 * !#zh 按贝赛尔曲线轨迹移动到目标位置。
 * @method bezierTo
 * @param {Number} t
 * @param {Vec2[]} c - Array of points
 * @return {ActionInterval}
 * @example
 * // example
 * var bezier = [cc.p(0, windowSize.height / 2), cc.p(300, -windowSize.height / 2), cc.p(300, 100)];
 * var bezierTo = cc.bezierTo(2, bezier);
 */
cc.bezierTo = function (t, c) {
    return new cc.BezierTo(t, c);
};


/* Scales a Node object to a zoom factor by modifying it's scale property.
 * @warning This action doesn't support "reverse"
 * @class ScaleTo
 * @extends ActionInterval
 * @param {Number} duration
 * @param {Number} sx  scale parameter in X
 * @param {Number} [sy] scale parameter in Y, if Null equal to sx
 * @example
 * // It scales to 0.5 in both X and Y.
 * var actionTo = new cc.ScaleTo(2, 0.5);
 *
 * // It scales to 0.5 in x and 2 in Y
 * var actionTo = new cc.ScaleTo(2, 0.5, 2);
 */
cc.ScaleTo = cc.ActionInterval.extend({
    _scaleX:1,
    _scaleY:1,
    _startScaleX:1,
    _startScaleY:1,
    _endScaleX:0,
    _endScaleY:0,
    _deltaX:0,
    _deltaY:0,

    ctor:function (duration, sx, sy) {
        cc.ActionInterval.prototype.ctor.call(this);
		sx !== undefined && this.initWithDuration(duration, sx, sy);
    },

    /*
     * Initializes the action.
     * @param {Number} duration
     * @param {Number} sx
     * @param {Number} [sy=]
     * @return {Boolean}
     */
    initWithDuration:function (duration, sx, sy) { //function overload here
        if (cc.ActionInterval.prototype.initWithDuration.call(this, duration)) {
            this._endScaleX = sx;
            this._endScaleY = (sy != null) ? sy : sx;
            return true;
        }
        return false;
    },

    clone:function () {
        var action = new cc.ScaleTo();
        this._cloneDecoration(action);
        action.initWithDuration(this._duration, this._endScaleX, this._endScaleY);
        return action;
    },

    startWithTarget:function (target) {
        cc.ActionInterval.prototype.startWithTarget.call(this, target);
        this._startScaleX = target.scaleX;
        this._startScaleY = target.scaleY;
        this._deltaX = this._endScaleX - this._startScaleX;
        this._deltaY = this._endScaleY - this._startScaleY;
    },

    update:function (dt) {
        dt = this._computeEaseTime(dt);
        if (this.target) {
            this.target.scaleX = this._startScaleX + this._deltaX * dt;
	        this.target.scaleY = this._startScaleY + this._deltaY * dt;
        }
    }
});
/**
 * !#en Scales a Node object to a zoom factor by modifying it's scale property.
 * !#zh 将节点大小缩放到指定的倍数。
 * @method scaleTo
 * @param {Number} duration
 * @param {Number} sx  scale parameter in X
 * @param {Number} [sy] scale parameter in Y, if Null equal to sx
 * @return {ActionInterval}
 * @example
 * // example
 * // It scales to 0.5 in both X and Y.
 * var actionTo = cc.scaleTo(2, 0.5);
 *
 * // It scales to 0.5 in x and 2 in Y
 * var actionTo = cc.scaleTo(2, 0.5, 2);
 */
cc.scaleTo = function (duration, sx, sy) { //function overload
    return new cc.ScaleTo(duration, sx, sy);
};


/* Scales a Node object a zoom factor by modifying it's scale property.
 * Relative to its changes.
 * @class ScaleBy
 * @extends ScaleTo
 */
cc.ScaleBy = cc.ScaleTo.extend({
    startWithTarget:function (target) {
        cc.ScaleTo.prototype.startWithTarget.call(this, target);
        this._deltaX = this._startScaleX * this._endScaleX - this._startScaleX;
        this._deltaY = this._startScaleY * this._endScaleY - this._startScaleY;
    },

    reverse:function () {
        var action = new cc.ScaleBy(this._duration, 1 / this._endScaleX, 1 / this._endScaleY);
        this._cloneDecoration(action);
        this._reverseEaseList(action);
        return action;
    },

    clone:function () {
        var action = new cc.ScaleBy();
        this._cloneDecoration(action);
        action.initWithDuration(this._duration, this._endScaleX, this._endScaleY);
        return action;
    }
});
/**
 * !#en
 * Scales a Node object a zoom factor by modifying it's scale property.
 * Relative to its changes.
 * !#zh 按指定的倍数缩放节点大小。
 * @method scaleBy
 * @param {Number} duration duration in seconds
 * @param {Number} sx sx  scale parameter in X
 * @param {Number|Null} [sy=] sy scale parameter in Y, if Null equal to sx
 * @return {ActionInterval}
 * @example
 * // example without sy, it scales by 2 both in X and Y
 * var actionBy = cc.scaleBy(2, 2);
 *
 * //example with sy, it scales by 0.25 in X and 4.5 in Y
 * var actionBy2 = cc.scaleBy(2, 0.25, 4.5);
 */
cc.scaleBy = function (duration, sx, sy) {
    return new cc.ScaleBy(duration, sx, sy);
};

/* Blinks a Node object by modifying it's visible property
 * @class Blink
 * @extends ActionInterval
 * @param {Number} duration  duration in seconds
 * @param {Number} blinks  blinks in times
 * @example
 * var action = new cc.Blink(2, 10);
 */
cc.Blink = cc.ActionInterval.extend({
    _times:0,
    _originalState:false,

    ctor:function (duration, blinks) {
        cc.ActionInterval.prototype.ctor.call(this);
		blinks !== undefined && this.initWithDuration(duration, blinks);
    },

    /*
     * Initializes the action.
     * @param {Number} duration duration in seconds
     * @param {Number} blinks blinks in times
     * @return {Boolean}
     */
    initWithDuration:function (duration, blinks) {
        if (cc.ActionInterval.prototype.initWithDuration.call(this, duration)) {
            this._times = blinks;
            return true;
        }
        return false;
    },

    clone:function () {
        var action = new cc.Blink();
        this._cloneDecoration(action);
        action.initWithDuration(this._duration, this._times);
        return action;
    },

    update:function (dt) {
        dt = this._computeEaseTime(dt);
        if (this.target && !this.isDone()) {
            var slice = 1.0 / this._times;
            var m = dt % slice;
            this.target.opacity = (m > (slice / 2)) ? 255 : 0;
        }
    },

    startWithTarget:function (target) {
        cc.ActionInterval.prototype.startWithTarget.call(this, target);
        this._originalState = target.opacity;
    },

    stop:function () {
        this.target.opacity = this._originalState;
        cc.ActionInterval.prototype.stop.call(this);
    },

    reverse:function () {
        var action = new cc.Blink(this._duration, this._times);
        this._cloneDecoration(action);
        this._reverseEaseList(action);
        return action;
    }
});
/**
 * !#en Blinks a Node object by modifying it's visible property.
 * !#zh 闪烁（基于透明度）。
 * @method blink
 * @param {Number} duration  duration in seconds
 * @param {Number} blinks blinks in times
 * @return {ActionInterval}
 * @example
 * // example
 * var action = cc.blink(2, 10);
 */
cc.blink = function (duration, blinks) {
    return new cc.Blink(duration, blinks);
};

/* Fades an object that implements the cc.RGBAProtocol protocol. It modifies the opacity from the current value to a custom one.
 * @warning This action doesn't support "reverse"
 * @class FadeTo
 * @extends ActionInterval
 * @param {Number} duration
 * @param {Number} opacity 0-255, 0 is transparent
 * @example
 * var action = new cc.FadeTo(1.0, 0);
 */
cc.FadeTo = cc.ActionInterval.extend({
    _toOpacity:0,
    _fromOpacity:0,

    ctor:function (duration, opacity) {
        cc.ActionInterval.prototype.ctor.call(this);
		opacity !== undefined && this.initWithDuration(duration, opacity);
    },

    /*
     * Initializes the action.
     * @param {Number} duration  duration in seconds
     * @param {Number} opacity
     * @return {Boolean}
     */
    initWithDuration:function (duration, opacity) {
        if (cc.ActionInterval.prototype.initWithDuration.call(this, duration)) {
            this._toOpacity = opacity;
            return true;
        }
        return false;
    },

    clone:function () {
        var action = new cc.FadeTo();
        this._cloneDecoration(action);
        action.initWithDuration(this._duration, this._toOpacity);
        return action;
    },

    update:function (time) {
        time = this._computeEaseTime(time);
        var fromOpacity = this._fromOpacity !== undefined ? this._fromOpacity : 255;
        this.target.opacity = fromOpacity + (this._toOpacity - fromOpacity) * time;
    },

    startWithTarget:function (target) {
        cc.ActionInterval.prototype.startWithTarget.call(this, target);
        this._fromOpacity = target.opacity;
    }
});

/**
 * !#en
 * Fades an object that implements the cc.RGBAProtocol protocol.
 * It modifies the opacity from the current value to a custom one.
 * !#zh 修改透明度到指定值。
 * @method fadeTo
 * @param {Number} duration
 * @param {Number} opacity 0-255, 0 is transparent
 * @return {ActionInterval}
 * @example
 * // example
 * var action = cc.fadeTo(1.0, 0);
 */
cc.fadeTo = function (duration, opacity) {
    return new cc.FadeTo(duration, opacity);
};

/* Fades In an object that implements the cc.RGBAProtocol protocol. It modifies the opacity from 0 to 255.<br/>
 * The "reverse" of this action is FadeOut
 * @class FadeIn
 * @extends FadeTo
 * @param {Number} duration duration in seconds
 */
cc.FadeIn = cc.FadeTo.extend({
    _reverseAction: null,

    ctor:function (duration) {
        cc.FadeTo.prototype.ctor.call(this);
        if (duration == null)
            duration = 0;
        this.initWithDuration(duration, 255);
    },

    reverse:function () {
        var action = new cc.FadeOut();
        action.initWithDuration(this._duration, 0);
        this._cloneDecoration(action);
        this._reverseEaseList(action);
        return action;
    },

    clone:function () {
        var action = new cc.FadeIn();
        this._cloneDecoration(action);
        action.initWithDuration(this._duration, this._toOpacity);
        return action;
    },

    startWithTarget:function (target) {
        if(this._reverseAction)
            this._toOpacity = this._reverseAction._fromOpacity;
        cc.FadeTo.prototype.startWithTarget.call(this, target);
    }
});

/**
 * !#en Fades In an object that implements the cc.RGBAProtocol protocol. It modifies the opacity from 0 to 255.
 * !#zh 渐显效果。
 * @method fadeIn
 * @param {Number} duration duration in seconds
 * @return {ActionInterval}
 * @example
 * //example
 * var action = cc.fadeIn(1.0);
 */
cc.fadeIn = function (duration) {
    return new cc.FadeIn(duration);
};


/* Fades Out an object that implements the cc.RGBAProtocol protocol. It modifies the opacity from 255 to 0.
 * The "reverse" of this action is FadeIn
 * @class FadeOut
 * @extends FadeTo
 * @param {Number} duration duration in seconds
 */
cc.FadeOut = cc.FadeTo.extend({

    ctor:function (duration) {
        cc.FadeTo.prototype.ctor.call(this);
        if (duration == null)
            duration = 0;
        this.initWithDuration(duration, 0);
    },

    reverse:function () {
        var action = new cc.FadeIn();
        action._reverseAction = this;
        action.initWithDuration(this._duration, 255);
        this._cloneDecoration(action);
        this._reverseEaseList(action);
        return action;
    },

    clone:function () {
        var action = new cc.FadeOut();
        this._cloneDecoration(action);
        action.initWithDuration(this._duration, this._toOpacity);
        return action;
    }
});

/**
 * !#en Fades Out an object that implements the cc.RGBAProtocol protocol. It modifies the opacity from 255 to 0.
 * !#zh 渐隐效果。
 * @method fadeOut
 * @param {Number} d  duration in seconds
 * @return {ActionInterval}
 * @example
 * // example
 * var action = cc.fadeOut(1.0);
 */
cc.fadeOut = function (d) {
    return new cc.FadeOut(d);
};

/* Tints a Node that implements the cc.NodeRGB protocol from current tint to a custom one.
 * @warning This action doesn't support "reverse"
 * @class TintTo
 * @extends ActionInterval
 * @param {Number} duration
 * @param {Number} red 0-255
 * @param {Number} green  0-255
 * @param {Number} blue 0-255
 * @example
 * var action = new cc.TintTo(2, 255, 0, 255);
 */
cc.TintTo = cc.ActionInterval.extend({
    _to:null,
    _from:null,

    ctor:function (duration, red, green, blue) {
        cc.ActionInterval.prototype.ctor.call(this);
        this._to = cc.color(0, 0, 0);
        this._from = cc.color(0, 0, 0);

        if (red instanceof cc.Color) {
            blue = red.b;
            green = red.g;
            red = red.r;
        }

        blue !== undefined && this.initWithDuration(duration, red, green, blue);
    },

    /*
     * Initializes the action.
     * @param {Number} duration
     * @param {Number} red 0-255
     * @param {Number} green 0-255
     * @param {Number} blue 0-255
     * @return {Boolean}
     */
    initWithDuration:function (duration, red, green, blue) {
        if (cc.ActionInterval.prototype.initWithDuration.call(this, duration)) {
            this._to = cc.color(red, green, blue);
            return true;
        }
        return false;
    },

    clone:function () {
        var action = new cc.TintTo();
        this._cloneDecoration(action);
        var locTo = this._to;
        action.initWithDuration(this._duration, locTo.r, locTo.g, locTo.b);
        return action;
    },

    startWithTarget:function (target) {
        cc.ActionInterval.prototype.startWithTarget.call(this, target);

        this._from = this.target.color;
    },

    update:function (dt) {
        dt = this._computeEaseTime(dt);
        var locFrom = this._from, locTo = this._to;
        if (locFrom) {
            this.target.setColor(
                cc.color(
                    locFrom.r + (locTo.r - locFrom.r) * dt,
                    locFrom.g + (locTo.g - locFrom.g) * dt,
                    locFrom.b + (locTo.b - locFrom.b) * dt)
            );
        }
    }
});

/**
 * !#en Tints a Node that implements the cc.NodeRGB protocol from current tint to a custom one.
 * !#zh 修改颜色到指定值。
 * @method tintTo
 * @param {Number} duration
 * @param {Number} red 0-255
 * @param {Number} green  0-255
 * @param {Number} blue 0-255
 * @return {ActionInterval}
 * @example
 * // example
 * var action = cc.tintTo(2, 255, 0, 255);
 */
cc.tintTo = function (duration, red, green, blue) {
    return new cc.TintTo(duration, red, green, blue);
};


/* Tints a Node that implements the cc.NodeRGB protocol from current tint to a custom one.
 * Relative to their own color change.
 * @class TintBy
 * @extends ActionInterval
 * @param {Number} duration  duration in seconds
 * @param {Number} deltaRed
 * @param {Number} deltaGreen
 * @param {Number} deltaBlue
 * @example
 * var action = new cc.TintBy(2, -127, -255, -127);
 */
cc.TintBy = cc.ActionInterval.extend({
    _deltaR:0,
    _deltaG:0,
    _deltaB:0,

    _fromR:0,
    _fromG:0,
    _fromB:0,

    ctor:function (duration, deltaRed, deltaGreen, deltaBlue) {
        cc.ActionInterval.prototype.ctor.call(this);
		deltaBlue !== undefined && this.initWithDuration(duration, deltaRed, deltaGreen, deltaBlue);
    },

    /*
     * Initializes the action.
     * @param {Number} duration
     * @param {Number} deltaRed 0-255
     * @param {Number} deltaGreen 0-255
     * @param {Number} deltaBlue 0-255
     * @return {Boolean}
     */
    initWithDuration:function (duration, deltaRed, deltaGreen, deltaBlue) {
        if (cc.ActionInterval.prototype.initWithDuration.call(this, duration)) {
            this._deltaR = deltaRed;
            this._deltaG = deltaGreen;
            this._deltaB = deltaBlue;
            return true;
        }
        return false;
    },

    clone:function () {
        var action = new cc.TintBy();
        this._cloneDecoration(action);
        action.initWithDuration(this._duration, this._deltaR, this._deltaG, this._deltaB);
        return action;
    },

    startWithTarget:function (target) {
        cc.ActionInterval.prototype.startWithTarget.call(this, target);

        var color = target.color;
        this._fromR = color.r;
        this._fromG = color.g;
        this._fromB = color.b;
    },

    update:function (dt) {
        dt = this._computeEaseTime(dt);

        this.target.color = cc.color(this._fromR + this._deltaR * dt,
                                    this._fromG + this._deltaG * dt,
                                    this._fromB + this._deltaB * dt);
    },

    reverse:function () {
        var action = new cc.TintBy(this._duration, -this._deltaR, -this._deltaG, -this._deltaB);
        this._cloneDecoration(action);
        this._reverseEaseList(action);
        return action;
    }
});

/**
 * !#en
 * Tints a Node that implements the cc.NodeRGB protocol from current tint to a custom one.
 * Relative to their own color change.
 * !#zh 按照指定的增量修改颜色。
 * @method tintBy
 * @param {Number} duration  duration in seconds
 * @param {Number} deltaRed
 * @param {Number} deltaGreen
 * @param {Number} deltaBlue
 * @return {ActionInterval}
 * @example
 * // example
 * var action = cc.tintBy(2, -127, -255, -127);
 */
cc.tintBy = function (duration, deltaRed, deltaGreen, deltaBlue) {
    return new cc.TintBy(duration, deltaRed, deltaGreen, deltaBlue);
};

/* Delays the action a certain amount of seconds
 * @class DelayTime
 * @extends ActionInterval
 */
cc.DelayTime = cc.ActionInterval.extend({
    update:function (dt) {},

    reverse:function () {
        var action = new cc.DelayTime(this._duration);
        this._cloneDecoration(action);
        this._reverseEaseList(action);
        return action;
    },

    clone:function () {
        var action = new cc.DelayTime();
        this._cloneDecoration(action);
        action.initWithDuration(this._duration);
        return action;
    }
});

/**
 * !#en Delays the action a certain amount of seconds.
 * !#en 延迟指定的时间量。
 * @method delayTime
 * @param {Number} d duration in seconds
 * @return {ActionInterval}
 * @example
 * // example
 * var delay = cc.delayTime(1);
 */
cc.delayTime = function (d) {
    return new cc.DelayTime(d);
};

/*
 * <p>
 * Executes an action in reverse order, from time=duration to time=0                                     <br/>
 * @warning Use this action carefully. This action is not sequenceable.                                 <br/>
 * Use it as the default "reversed" method of your own actions, but using it outside the "reversed"      <br/>
 * scope is not recommended.
 * </p>
 * @class ReverseTime
 * @extends ActionInterval
 * @param {FiniteTimeAction} action
 * @example
 *  var reverse = new cc.ReverseTime(this);
 */
cc.ReverseTime = cc.ActionInterval.extend({
    _other:null,

    ctor:function (action) {
        cc.ActionInterval.prototype.ctor.call(this);
        this._other = null;

		action && this.initWithAction(action);
    },

    /*
     * @param {FiniteTimeAction} action
     * @return {Boolean}
     */
    initWithAction:function (action) {
        if(!action)
            throw new Error(cc._getError(1028));
        if(action === this._other)
            throw new Error(cc._getError(1029));

        if (cc.ActionInterval.prototype.initWithDuration.call(this, action._duration)) {
            // Don't leak if action is reused
            this._other = action;
            return true;
        }
        return false;
    },

    clone:function () {
        var action = new cc.ReverseTime();
        this._cloneDecoration(action);
        action.initWithAction(this._other.clone());
        return action;
    },

    startWithTarget:function (target) {
        cc.ActionInterval.prototype.startWithTarget.call(this, target);
        this._other.startWithTarget(target);
    },

    update:function (dt) {
        dt = this._computeEaseTime(dt);
        if (this._other)
            this._other.update(1 - dt);
    },

    reverse:function () {
        return this._other.clone();
    },

    stop:function () {
        this._other.stop();
        cc.Action.prototype.stop.call(this);
    }
});

/**
 * !#en Executes an action in reverse order, from time=duration to time=0.
 * !#zh 反转目标动作的时间轴。
 * @method reverseTime
 * @param {FiniteTimeAction} action
 * @return {ActionInterval}
 * @example
 * // example
 *  var reverse = cc.reverseTime(this);
 */
cc.reverseTime = function (action) {
    return new cc.ReverseTime(action);
};

/*
 * This API is deprecated, will be replaced by new API from {{#crossLink "Animation"}}cc.Animation{{/crossLink}}
 * Animates a sprite given the name of an Animation
 * @class Animate
 * @extends ActionInterval
 * @param {SpriteFrameAnimation} animation
 * @example
 * // create the animation with animation
 * var anim = new cc.Animate(dance_grey);
 */
cc.Animate = cc.ActionInterval.extend({
    _animation:null,
    _nextFrame:0,
    _origFrame:null,
    _executedLoops:0,
    _splitTimes: null,
    _currFrameIndex:0,

    ctor:function (animation) {
        cc.ActionInterval.prototype.ctor.call(this);
        this._splitTimes = [];

		animation && this.initWithAnimation(animation);
    },

    /*
     * @return {SpriteFrameAnimation}
     */
    getAnimation:function () {
        return this._animation;
    },

    /*
     * @param {SpriteFrameAnimation} animation
     */
    setAnimation:function (animation) {
        this._animation = animation;
    },

    /*
     * Gets the index of sprite frame currently displayed.
     * @return {Number}
     */
    getCurrentFrameIndex: function () {
        return this._currFrameIndex;
    },

    /*
     * @param {SpriteFrameAnimation} animation
     * @return {Boolean}
     */
    initWithAnimation:function (animation) {
        if(!animation)
            throw new Error(cc._getError(1030));
        var singleDuration = animation.getDuration();
        if (this.initWithDuration(singleDuration * animation.getLoops())) {
            this._nextFrame = 0;
            this.setAnimation(animation);

            this._origFrame = null;
            this._executedLoops = 0;
            var locTimes = this._splitTimes;
            locTimes.length = 0;

            var accumUnitsOfTime = 0;
            var newUnitOfTimeValue = singleDuration / animation.getTotalDelayUnits();

            var frames = animation.getFrames();
            cc.js.array.verifyType(frames, cc.AnimationFrame);

            for (var i = 0; i < frames.length; i++) {
                var frame = frames[i];
                var value = (accumUnitsOfTime * newUnitOfTimeValue) / singleDuration;
                accumUnitsOfTime += frame.getDelayUnits();
                locTimes.push(value);
            }
            return true;
        }
        return false;
    },

    clone:function () {
        var action = new cc.Animate();
        this._cloneDecoration(action);
        action.initWithAnimation(this._animation.clone());
        return action;
    },

    startWithTarget:function (target) {
        cc.ActionInterval.prototype.startWithTarget.call(this, target);
        if (this._animation.getRestoreOriginalFrame())
            this._origFrame = target.getSpriteFrame();
        this._nextFrame = 0;
        this._executedLoops = 0;
    },

    update:function (dt) {
        dt = this._computeEaseTime(dt);
        // if t==1, ignore. Animation should finish with t==1
        if (dt < 1.0) {
            dt *= this._animation.getLoops();

            // new loop?  If so, reset frame counter
            var loopNumber = 0 | dt;
            if (loopNumber > this._executedLoops) {
                this._nextFrame = 0;
                this._executedLoops++;
            }

            // new t for animations
            dt = dt % 1.0;
        }

        var frames = this._animation.getFrames();
        var numberOfFrames = frames.length, locSplitTimes = this._splitTimes;
        for (var i = this._nextFrame; i < numberOfFrames; i++) {
            if (locSplitTimes[i] <= dt) {
                _currFrameIndex = i;
                this.target.setSpriteFrame(frames[_currFrameIndex].getSpriteFrame());
                this._nextFrame = i + 1;
            } else {
                // Issue 1438. Could be more than one frame per tick, due to low frame rate or frame delta < 1/FPS
                break;
            }
        }
    },

    reverse:function () {
        var locAnimation = this._animation;
        var oldArray = locAnimation.getFrames();
        var newArray = [];
        cc.js.array.verifyType(oldArray, cc.AnimationFrame);
        if (oldArray.length > 0) {
            for (var i = oldArray.length - 1; i >= 0; i--) {
                var element = oldArray[i];
                if (!element)
                    break;
                newArray.push(element.clone());
            }
        }
        var newAnim = new cc.SpriteFrameAnimation(newArray, locAnimation.getDelayPerUnit(), locAnimation.getLoops());
        newAnim.setRestoreOriginalFrame(locAnimation.getRestoreOriginalFrame());
        var action = new cc.Animate(newAnim);
        this._cloneDecoration(action);
        this._reverseEaseList(action);

        return action;
    },

    stop:function () {
        if (this._animation.getRestoreOriginalFrame() && this.target)
            this.target.setSpriteFrame(this._origFrame);
        cc.Action.prototype.stop.call(this);
    }
});

/*
 * create the animate with animation
 * @method animate
 * @param {SpriteFrameAnimation} animation
 * @return {ActionInterval}
 * @example
 * // example
 * // create the animation with animation
 * var anim = cc.animate(dance_grey);
 */
cc.animate = function (animation) {
    return new cc.Animate(animation);
};

/*
 * <p>
 * Overrides the target of an action so that it always runs on the target<br/>
 * specified at action creation rather than the one specified by runAction.
 * </p>
 * @class TargetedAction
 * @extends ActionInterval
 * @param {Node} target
 * @param {FiniteTimeAction} action
 */
cc.TargetedAction = cc.ActionInterval.extend({
    _action:null,
    _forcedTarget:null,

    ctor: function (target, action) {
        cc.ActionInterval.prototype.ctor.call(this);
		action && this.initWithTarget(target, action);
    },

    /*
     * Init an action with the specified action and forced target
     * @param {Node} target
     * @param {FiniteTimeAction} action
     * @return {Boolean}
     */
    initWithTarget:function (target, action) {
        if (this.initWithDuration(action._duration)) {
            this._forcedTarget = target;
            this._action = action;
            return true;
        }
        return false;
    },

    clone:function () {
        var action = new cc.TargetedAction();
        this._cloneDecoration(action);
        action.initWithTarget(this._forcedTarget, this._action.clone());
        return action;
    },

    startWithTarget:function (target) {
        cc.ActionInterval.prototype.startWithTarget.call(this, target);
        this._action.startWithTarget(this._forcedTarget);
    },

    stop:function () {
        this._action.stop();
    },

    update:function (dt) {
        dt = this._computeEaseTime(dt);
        this._action.update(dt);
    },

    /*
     * return the target that the action will be forced to run with
     * @return {Node}
     */
    getForcedTarget:function () {
        return this._forcedTarget;
    },

    /*
     * set the target that the action will be forced to run with
     * @param {Node} forcedTarget
     */
    setForcedTarget:function (forcedTarget) {
        if (this._forcedTarget !== forcedTarget)
            this._forcedTarget = forcedTarget;
    }
});

/**
 * !#en Create an action with the specified action and forced target.
 * !#zh 用已有动作和一个新的目标节点创建动作。
 * @method targetedAction
 * @param {Node} target
 * @param {FiniteTimeAction} action
 * @return {ActionInterval}
 */
cc.targetedAction = function (target, action) {
    return new cc.TargetedAction(target, action);
};<|MERGE_RESOLUTION|>--- conflicted
+++ resolved
@@ -341,13 +341,8 @@
      * @return {Boolean}
      */
     initWithTwoActions:function (actionOne, actionTwo) {
-<<<<<<< HEAD
-        if(!actionOne || !actionTwo)
+        if (!actionOne || !actionTwo)
             throw new Error(cc._getError(1025));
-=======
-        if (!actionOne || !actionTwo)
-            throw new Error("cc.Sequence.initWithTwoActions(): arguments must all be non nil");
->>>>>>> 1ce0134f
 
         var durationOne = actionOne._duration, durationTwo = actionTwo._duration;
         durationOne *= actionOne._repeatMethod ? actionOne._timesForRepeat : 1;
