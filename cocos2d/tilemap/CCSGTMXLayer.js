/****************************************************************************
 Copyright (c) 2008-2010 Ricardo Quesada
 Copyright (c) 2011-2012 cocos2d-x.org
 Copyright (c) 2013-2014 Chukong Technologies Inc.

 http://www.cocos2d-x.org

 Permission is hereby granted, free of charge, to any person obtaining a copy
 of this software and associated documentation files (the "Software"), to deal
 in the Software without restriction, including without limitation the rights
 to use, copy, modify, merge, publish, distribute, sublicense, and/or sell
 copies of the Software, and to permit persons to whom the Software is
 furnished to do so, subject to the following conditions:

 The above copyright notice and this permission notice shall be included in
 all copies or substantial portions of the Software.

 THE SOFTWARE IS PROVIDED "AS IS", WITHOUT WARRANTY OF ANY KIND, EXPRESS OR
 IMPLIED, INCLUDING BUT NOT LIMITED TO THE WARRANTIES OF MERCHANTABILITY,
 FITNESS FOR A PARTICULAR PURPOSE AND NONINFRINGEMENT. IN NO EVENT SHALL THE
 AUTHORS OR COPYRIGHT HOLDERS BE LIABLE FOR ANY CLAIM, DAMAGES OR OTHER
 LIABILITY, WHETHER IN AN ACTION OF CONTRACT, TORT OR OTHERWISE, ARISING FROM,
 OUT OF OR IN CONNECTION WITH THE SOFTWARE OR THE USE OR OTHER DEALINGS IN
 THE SOFTWARE.
 ****************************************************************************/

/**
 * <p>_ccsg.TMXLayer represents the TMX layer. </p>
 *
 * <p>It is a subclass of cc.SpriteBatchNode. By default the tiles are rendered using a cc.TextureAtlas. <br />
 * If you modify a tile on runtime, then, that tile will become a _ccsg.Sprite, otherwise no _ccsg.Sprite objects are created. <br />
 * The benefits of using _ccsg.Sprite objects as tiles are: <br />
 * - tiles (_ccsg.Sprite) can be rotated/scaled/moved with a nice API </p>
 *
 * <p>If the layer contains a property named "cc.vertexz" with an integer (in can be positive or negative), <br />
 * then all the tiles belonging to the layer will use that value as their OpenGL vertex Z for depth. </p>
 *
 * <p>On the other hand, if the "cc.vertexz" property has the "automatic" value, then the tiles will use an automatic vertex Z value. <br />
 * Also before drawing the tiles, GL_ALPHA_TEST will be enabled, and disabled after drawing them. The used alpha func will be:  </p>
 *
 * glAlphaFunc( GL_GREATER, value ) <br />
 *
 * <p>"value" by default is 0, but you can change it from Tiled by adding the "cc_alpha_func" property to the layer. <br />
 * The value 0 should work for most cases, but if you have tiles that are semi-transparent, then you might want to use a different value, like 0.5.</p>
 * @class
 * @extends cc.SpriteBatchNode
 *
 * @property {Array}                tiles               - Tiles for layer
 * @property {cc.TMXTilesetInfo}    tileset             - Tileset for layer
 * @property {Number}               layerOrientation    - Layer orientation
 * @property {Array}                properties          - Properties from the layer. They can be added using tilemap editors
 * @property {String}               layerName           - Name of the layer
 * @property {Number}               layerWidth          - Width of the layer
 * @property {Number}               layerHeight         - Height of the layer
 * @property {Number}               tileWidth           - Width of a tile
 * @property {Number}               tileHeight          - Height of a tile
 */
_ccsg.TMXLayer = _ccsg.Node.extend(/** @lends _ccsg.TMXLayer# */{
    tiles: null,
    tileset: null,
    layerOrientation: null,
    properties: null,
    layerName: "",

    _texture: null,
    _textures: null,
    _texGrids: null,
    _spriteTiles: null,

    //size of the layer in tiles
    _layerSize: null,
    _mapTileSize: null,
    //TMX Layer supports opacity
    _opacity: 255,
    _minGID: null,
    _maxGID: null,
    //Only used when vertexZ is used
    _vertexZvalue: null,
    _useAutomaticVertexZ: null,
    //used for optimization
    _reusedTile: null,
    _atlasIndexArray: null,
    //used for retina display
    _contentScaleFactor: null,

    _className:"TMXLayer",

    /**
     * Creates a _ccsg.TMXLayer with an tile set info, a layer info and a map info   <br/>
     * Constructor of _ccsg.TMXLayer
     * @param {cc.TMXTilesetInfo} tilesetInfo
     * @param {_ccsg.TMXLayerInfo} layerInfo
     * @param {cc.TMXMapInfo} mapInfo
     */
    ctor:function (tilesetInfo, layerInfo, mapInfo) {
        cc.SpriteBatchNode.prototype.ctor.call(this);
        this._descendants = [];

        this._layerSize = cc.size(0, 0);
        this._mapTileSize = cc.size(0, 0);
        this._spriteTiles = {};

        if(mapInfo !== undefined)
            this.initWithTilesetInfo(tilesetInfo, layerInfo, mapInfo);
    },

    _createRenderCmd: function(){
        if(cc._renderType === cc.game.RENDER_TYPE_CANVAS)
            return new _ccsg.TMXLayer.CanvasRenderCmd(this);
        else
            return new _ccsg.TMXLayer.WebGLRenderCmd(this);
    },

    _fillTextureGrids: function (tileset, texId) {
        var tex = this._textures[texId];
        if (!tex.isLoaded()) {
            tex.once('load', function () {
                this._fillTextureGrids(tileset, tex);
            }, this);
            return;
        }
        if (!tileset.imageSize.width || !tileset.imageSize.height) {
            tileset.imageSize.width = tex.width;
            tileset.imageSize.height = tex.height;
        }
        var tw = tileset._tileSize.width,
            th = tileset._tileSize.height,
            imageW = tex._contentSize.width,
            imageH = tex._contentSize.height,
            spacing = tileset.spacing,
            margin = tileset.margin,

            cols = Math.floor((imageW - margin*2 + spacing) / (tw + spacing)),
            rows = Math.floor((imageH - margin*2 + spacing) / (th + spacing)),
            count = rows * cols,

            gid = tileset.firstGid,
            maxGid = tileset.firstGid + count,
            grids = this._texGrids,
            grid = null,
            override = grids[gid] ? true : false;

        for (; gid < maxGid; ++gid) {
            // Avoid overlapping
            if (override && !grids[gid]) {
                override = false;
            }
            if (!override && grids[gid]) {
                break;
            }

            grid = {
                texId: texId,
                x: 0, y: 0, width: tw, height: th,
                t: 0, l: 0, r: 0, b: 0
            };
            tileset.rectForGID(gid, grid);
            grid.t = grid.y / imageH;
            grid.l = grid.x / imageW;
            grid.r = (grid.x + grid.width) / imageW;
            grid.b = (grid.y + grid.height) / imageH;
            grids[gid] = grid;
        }
    },

    /**
     * Initializes a cc.TMXLayer with a tileset info, a layer info and a map info
     * @param {cc.TMXTilesetInfo} tilesetInfo
     * @param {cc.TMXLayerInfo} layerInfo
     * @param {cc.TMXMapInfo} mapInfo
     * @return {Boolean}
     */
    initWithTilesetInfo:function (tilesetInfo, layerInfo, mapInfo) {
        var size = layerInfo._layerSize;

        // layerInfo
        this.layerName = layerInfo.name;
        this.tiles = layerInfo._tiles;
        this.properties = layerInfo.properties;
        this._layerSize = size;
        this._minGID = layerInfo._minGID;
        this._maxGID = layerInfo._maxGID;
        this._opacity = layerInfo._opacity;

        // tilesetInfo
        this.tileset = tilesetInfo;

        // mapInfo
        this.layerOrientation = mapInfo.orientation;
        this._mapTileSize = mapInfo.getTileSize();

        var tilesets = mapInfo._tilesets;
        if (tilesets) {
            var i, len = tilesets.length, tileset, tex;
            this._textures = new Array(len);
            this._texGrids = [];
            for (i = 0; i < len; ++i) {
                tileset = tilesets[i];
                tex = cc.textureCache.addImage(tileset.sourceImage);
                this._textures[i] = tex;
                this._fillTextureGrids(tileset, i);
                if (tileset === tilesetInfo) {
                    this._texture = tex;
                }
            }
        }

        // offset (after layer orientation is set);
        var offset = this._calculateLayerOffset(layerInfo.offset);
        this.setPosition(offset);

        // Parse cocos2d properties
        this._parseInternalProperties();

        this.setContentSize(this._layerSize.width * this._mapTileSize.width,
                            this._layerSize.height * this._mapTileSize.height);
        this._useAutomaticVertexZ = false;
        this._vertexZvalue = 0;
        return true;
    },

    /**
     * Gets layer size.
     * @return {Size}
     */
    getLayerSize:function () {
        return cc.size(this._layerSize.width, this._layerSize.height);
    },

    /**
     * Set layer size
     * @param {Size} Var
     */
    setLayerSize:function (Var) {
        this._layerSize.width = Var.width;
        this._layerSize.height = Var.height;
    },

    _getLayerWidth: function () {
        return this._layerSize.width;
    },
    _setLayerWidth: function (width) {
        this._layerSize.width = width;
    },
    _getLayerHeight: function () {
        return this._layerSize.height;
    },
    _setLayerHeight: function (height) {
        this._layerSize.height = height;
    },

    /**
     * Size of the map's tile (could be different from the tile's size)
     * @return {Size}
     */
    getMapTileSize:function () {
        return cc.size(this._mapTileSize.width,this._mapTileSize.height);
    },

    /**
     * Set the map tile size.
     * @param {Size} Var
     */
    setMapTileSize:function (Var) {
        this._mapTileSize.width = Var.width;
        this._mapTileSize.height = Var.height;
    },

    _getTileWidth: function () {
        return this._mapTileSize.width;
    },
    _setTileWidth: function (width) {
        this._mapTileSize.width = width;
    },
    _getTileHeight: function () {
        return this._mapTileSize.height;
    },
    _setTileHeight: function (height) {
        this._mapTileSize.height = height;
    },

    /**
     * Pointer to the map of tiles
     * @return {Array}
     */
    getTiles:function () {
        return this.tiles;
    },

    /**
     * Pointer to the map of tiles
     * @param {Array} Var
     */
    setTiles:function (Var) {
        this.tiles = Var;
    },

    /**
     * Tile set information for the layer
     * @return {cc.TMXTilesetInfo}
     */
    getTileset:function () {
        return this.tileset;
    },

    /**
     * Tile set information for the layer
     * @param {cc.TMXTilesetInfo} Var
     */
    setTileset:function (Var) {
        this.tileset = Var;
    },

    /**
     * Layer orientation, which is the same as the map orientation
     * @return {Number}
     */
    getLayerOrientation:function () {
        return this.layerOrientation;
    },

    /**
     * Layer orientation, which is the same as the map orientation
     * @param {Number} Var
     */
    setLayerOrientation:function (Var) {
        this.layerOrientation = Var;
    },

    /**
     * properties from the layer. They can be added using Tiled
     * @return {Array}
     */
    getProperties:function () {
        return this.properties;
    },

    /**
     * properties from the layer. They can be added using Tiled
     * @param {Array} Var
     */
    setProperties:function (Var) {
        this.properties = Var;
    },

    /**
     * Return the value for the specific property name
     * @param {String} propertyName
     * @return {*}
     */
    getProperty:function (propertyName) {
        return this.properties[propertyName];
    },

    /**
     * Gets the layer name
     * @return {String}
     */
    getLayerName:function () {
        return this.layerName;
    },

    /**
     * Set the layer name
     * @param {String} layerName
     */
    setLayerName:function (layerName) {
        this.layerName = layerName;
    },

    /**
     * <p>Dealloc the map that contains the tile position from memory. <br />
     * Unless you want to know at runtime the tiles positions, you can safely call this method. <br />
     * If you are going to call layer.getTileGIDAt() then, don't release the map</p>
     */
    releaseMap:function () {
        this._spriteTiles = {};
    },

    /**
     * <p>Returns the tile (_ccsg.Sprite) at a given a tile coordinate. <br/>
     * The returned _ccsg.Sprite will be already added to the _ccsg.TMXLayer. Don't add it again.<br/>
     * The _ccsg.Sprite can be treated like any other _ccsg.Sprite: rotated, scaled, translated, opacity, color, etc. <br/>
     * You can remove either by calling: <br/>
     * - layer.removeChild(sprite, cleanup); <br/>
     * - or layer.removeTileAt(ccp(x,y)); </p>
     * @param {Vec2|Number} pos or x
     * @param {Number} [y]
     * @return {_ccsg.Sprite}
     */
    getTileAt: function (pos, y) {
        if (pos === undefined) {
            throw new Error("_ccsg.TMXLayer.getTileAt(): pos should be non-null");
        }
        var x = pos;
        if (y === undefined) {
            x = pos.x;
            y = pos.y;
        }
        if (x >= this._layerSize.width || y >= this._layerSize.height || x < 0 || y < 0) {
            throw new Error("_ccsg.TMXLayer.getTileAt(): invalid position");
        }
        if (!this.tiles) {
            cc.log("_ccsg.TMXLayer.getTileAt(): TMXLayer: the tiles map has been released");
            return null;
        }

        var tile = null, gid = this.getTileGIDAt(x, y);

        // if GID == 0, then no tile is present
        if (gid === 0) {
            return tile;
        }

<<<<<<< HEAD
        var z = 0 | (x + y * this._layerSize.width);
        tile = this._spriteTiles[z];
=======
        var z = Math.floor(pos.x) + Math.floor(pos.y) * this._layerSize.width;
        tile = this.getChildByTag(z);
>>>>>>> d5094330
        // tile not created yet. create it
        if (!tile) {
            var rect = this._texGrids[gid];
            var tex = this._textures[rect.texId];

<<<<<<< HEAD
            tile = new _ccsg.Sprite(tex, rect);
            tile.setPosition(this.getPositionAt(x, y));
            var vertexZ = this._vertexZForPos(x, y);
            tile.setVertexZ(vertexZ);
            tile.setAnchorPoint(0, 0);
            tile.setOpacity(this._opacity);
=======
            tile = new _ccsg.Sprite();
            tile.initWithTexture(this.texture, rect);
            tile.batchNode = this;
            tile.setPosition(this.getPositionAt(pos));
            tile.vertexZ = this._vertexZForPos(pos);
            tile.anchorX = 0;
            tile.anchorY = 0;
            tile.opacity = this._opacity;
>>>>>>> d5094330

            this.addChild(tile, vertexZ, z);
        }
        return tile;
    },

    /**
     * Returns the tile gid at a given tile coordinate. <br />
     * if it returns 0, it means that the tile is empty. <br />
     * This method requires the the tile map has not been previously released (eg. don't call layer.releaseMap())<br />
     * @param {cc.Vec2|Number} pos or x
     * @param {Number} [y]
     * @return {Number}
     */
    getTileGIDAt:function (pos, y) {
        if (pos === undefined) {
            throw new Error("_ccsg.TMXLayer.getTileGIDAt(): pos should be non-null");
        }
        var x = pos;
        if (y === undefined) {
            x = pos.x;
            y = pos.y;
        }
        if (x >= this._layerSize.width || y >= this._layerSize.height || x < 0 || y < 0) {
            throw new Error("_ccsg.TMXLayer.getTileGIDAt(): invalid position");
        }
        if (!this.tiles) {
            cc.log("_ccsg.TMXLayer.getTileGIDAt(): TMXLayer: the tiles map has been released");
            return null;
        }

<<<<<<< HEAD
        var idx = 0 | (x + y * this._layerSize.width);
=======
        var idx = Math.floor(pos.x) + Math.floor(pos.y) * this._layerSize.width;
>>>>>>> d5094330
        // Bits on the far end of the 32-bit global tile ID are used for tile flags
        var tile = this.tiles[idx];

        return (tile & cc.TiledMap.TileFlag.FLIPPED_MASK) >>> 0;
    },
    // XXX: deprecated
    // tileGIDAt:getTileGIDAt,

    /**
<<<<<<< HEAD
=======
     *  lipped tiles can be changed dynamically
     * @param {cc.Vec2|Number} pos or x
     * @param {Number} [y]
     * @return {Number}
     */
    getTileFlagsAt:function (pos, y) {
        if(!pos)
            throw new Error("_ccsg.TMXLayer.getTileFlagsAt(): pos should be non-null");
        if(y !== undefined)
            pos = cc.p(pos, y);
        if(pos.x >= this._layerSize.width || pos.y >= this._layerSize.height || pos.x < 0 || pos.y < 0)
            throw new Error("_ccsg.TMXLayer.getTileFlagsAt(): invalid position");
        if(!this.tiles || !this._atlasIndexArray){
            cc.log("_ccsg.TMXLayer.getTileFlagsAt(): TMXLayer: the tiles map has been released");
            return null;
        }

        var idx = Math.floor(pos.x) + Math.floor(pos.y) * this._layerSize.width;
        // Bits on the far end of the 32-bit global tile ID are used for tile flags
        var tile = this.tiles[idx];

        return (tile & cc.TiledMap.TileFlag.FLIPPED_ALL) >>> 0;
    },
    // XXX: deprecated
    // tileFlagAt:getTileFlagsAt,

    /**
>>>>>>> d5094330
     * <p>Sets the tile gid (gid = tile global id) at a given tile coordinate.<br />
     * The Tile GID can be obtained by using the method "tileGIDAt" or by using the TMX editor . Tileset Mgr +1.<br />
     * If a tile is already placed at that position, then it will be removed.</p>
     * @param {Number} gid
     * @param {cc.Vec2|Number} posOrX position or x
     * @param {Number} flagsOrY flags or y
     * @param {Number} [flags]
     */
    setTileGID: function(gid, posOrX, flagsOrY, flags) {
        if (posOrX === undefined) {
            throw new Error("_ccsg.TMXLayer.setTileGID(): pos should be non-null");
        }
        var pos;
        if (flags !== undefined) {
            pos = cc.p(posOrX, flagsOrY);
        } else {
            pos = posOrX;
            flags = flagsOrY;
        }
<<<<<<< HEAD
        if(pos.x >= this._layerSize.width || pos.y >= this._layerSize.height || pos.x < 0 || pos.y < 0) {
=======
        pos.x = Math.floor(pos.x);
        pos.y = Math.floor(pos.y);
        if(pos.x >= this._layerSize.width || pos.y >= this._layerSize.height || pos.x < 0 || pos.y < 0)
>>>>>>> d5094330
            throw new Error("_ccsg.TMXLayer.setTileGID(): invalid position");
        }
        if (!this.tiles) {
            cc.log("_ccsg.TMXLayer.setTileGID(): TMXLayer: the tiles map has been released");
            return;
        }
        if (gid !== 0 && gid < this.tileset.firstGid) {
            cc.log( "_ccsg.TMXLayer.setTileGID(): invalid gid:" + gid);
            return;
        }

        flags = flags || 0;
        var currentFlags = this.getTileFlagsAt(pos);
        var currentGID = this.getTileGIDAt(pos);

        if (currentGID !== gid || currentFlags !== flags) {
            var gidAndFlags = (gid | flags) >>> 0;
            // setting gid=0 is equal to remove the tile
            if (gid === 0)
                this.removeTileAt(pos);
            else if (currentGID === 0)            // empty tile. create a new one
                this._updateTileForGID(gidAndFlags, pos);
            else {                // modifying an existing tile with a non-empty tile
                var z = pos.x + pos.y * this._layerSize.width;
                var sprite = this.getChildByTag(z);
                if (sprite) {
                    var rect = this._texGrids[gid];
                    var tex = this._textures[rect.texId];
                    sprite.setTexture(tex);
                    sprite.setTextureRect(rect, false);
                    if (flags != null)
                        this._setupTileSprite(sprite, pos, gidAndFlags);

                    this.tiles[z] = gidAndFlags;
                } else {
                    this._updateTileForGID(gidAndFlags, pos);
                }
            }
        }
    },

    addChild: function (child, localZOrder, tag) {
        _ccsg.Node.prototype.addChild.call(this, child, localZOrder, tag);
        if (tag !== undefined) {
            this._spriteTiles[tag] = child;
            child._vertexZ = this._vertexZ + cc.renderer.assignedZStep * tag / this.tiles.length;
            // child._renderCmd._needDraw = false;
        }
    },

    removeChild: function (child, cleanup) {
        if (this._spriteTiles[child.tag]) {
            this._spriteTiles[child.tag] = null;
            // child._renderCmd._needDraw = true;
        }
        _ccsg.Node.prototype.removeChild.call(this, child, cleanup);
    },

    /**
     * Flipped tiles can be changed dynamically
     * @param {cc.Point|Number} pos or x
     * @param {Number} [y]
     * @return {Number}
     */
    getTileFlagsAt:function (pos, y) {
        if(!pos)
            throw new Error("_ccsg.TMXLayer.getTileFlagsAt(): pos should be non-null");
        if(y !== undefined)
            pos = cc.p(pos, y);
        if(pos.x >= this._layerSize.width || pos.y >= this._layerSize.height || pos.x < 0 || pos.y < 0)
            throw new Error("_ccsg.TMXLayer.getTileFlagsAt(): invalid position");
        if(!this.tiles){
            cc.log("_ccsg.TMXLayer.getTileFlagsAt(): TMXLayer: the tiles map has been released");
            return null;
        }

        var idx = 0 | (pos.x + pos.y * this._layerSize.width);
        // Bits on the far end of the 32-bit global tile ID are used for tile flags
        var tile = this.tiles[idx];

        return (tile & cc.TiledMap.TileFlag.FLIPPED_ALL) >>> 0;
    },
    // XXX: deprecated
    // tileFlagAt:getTileFlagsAt,

    /**
     * Removes a tile at given tile coordinate
     * @param {cc.Point|Number} pos position or x
     * @param {Number} [y]
     */
    removeTileAt:function (pos, y) {
        if (!pos) {
            throw new Error("_ccsg.TMXLayer.removeTileAt(): pos should be non-null");
        }
        if (y !== undefined) {
            pos = cc.p(pos, y);
        }
        if (pos.x >= this._layerSize.width || pos.y >= this._layerSize.height || pos.x < 0 || pos.y < 0) {
            throw new Error("_ccsg.TMXLayer.removeTileAt(): invalid position");
        }
        if (!this.tiles) {
            cc.log("_ccsg.TMXLayer.removeTileAt(): TMXLayer: the tiles map has been released");
            return;
        }

        var gid = this.getTileGIDAt(pos);
        if (gid !== 0) {
<<<<<<< HEAD
            var z = 0 | (pos.x + pos.y * this._layerSize.width);
=======
            if (cc._renderType === cc.game.RENDER_TYPE_CANVAS)
                this._setNodeDirtyForCache();
            var z = Math.floor(pos.x) + Math.floor(pos.y) * this._layerSize.width;
            var atlasIndex = this._atlasIndexForExistantZ(z);
>>>>>>> d5094330
            // remove tile from GID map
            this.tiles[z] = 0;

            // remove it from sprites and/or texture atlas
            var sprite = this._spriteTiles[z];
            if (sprite) {
                this.removeChild(sprite, true);
            }
        }
    },

    /**
     * Returns the position in pixels of a given tile coordinate
     * @param {cc.Vec2|Number} pos position or x
     * @param {Number} [y]
     * @return {cc.Vec2}
     */
    getPositionAt:function (pos, y) {
        if (y !== undefined)
            pos = cc.p(pos, y);
        pos.x = Math.floor(pos.x);
        pos.y = Math.floor(pos.y);
        var ret = cc.p(0,0);
        switch (this.layerOrientation) {
            case cc.TiledMap.Orientation.ORTHO:
                ret = this._positionForOrthoAt(pos);
                break;
            case cc.TiledMap.Orientation.ISO:
                ret = this._positionForIsoAt(pos);
                break;
            case cc.TiledMap.Orientation.HEX:
                ret = this._positionForHexAt(pos);
                break;
        }
        return ret;
    },
    // XXX: Deprecated. For backward compatibility only
    // positionAt:getPositionAt,

    _positionForIsoAt:function (pos) {
        return cc.p(this._mapTileSize.width / 2 * ( this._layerSize.width + pos.x - pos.y - 1),
            this._mapTileSize.height / 2 * (( this._layerSize.height * 2 - pos.x - pos.y) - 2));
    },

    _positionForOrthoAt:function (pos) {
        return cc.p(pos.x * this._mapTileSize.width,
            (this._layerSize.height - pos.y - 1) * this._mapTileSize.height);
    },

    _positionForHexAt:function (pos) {
        var diffY = (pos.x % 2 === 1) ? (-this._mapTileSize.height / 2) : 0;
        return cc.p(pos.x * this._mapTileSize.width * 3 / 4,
            (this._layerSize.height - pos.y - 1) * this._mapTileSize.height + diffY);
    },

    _calculateLayerOffset:function (pos) {
        var ret = cc.p(0,0);
        switch (this.layerOrientation) {
            case cc.TiledMap.Orientation.ORTHO:
                ret = cc.p(pos.x * this._mapTileSize.width, -pos.y * this._mapTileSize.height);
                break;
            case cc.TiledMap.Orientation.ISO:
                ret = cc.p((this._mapTileSize.width / 2) * (pos.x - pos.y),
                    (this._mapTileSize.height / 2 ) * (-pos.x - pos.y));
                break;
            case cc.TiledMap.Orientation.HEX:
                if(pos.x !== 0 || pos.y !== 0)
                    cc.log("offset for hexagonal map not implemented yet");
                break;
        }
        return ret;
    },

    _updateTileForGID:function (gid, pos) {
        if (!this._texGrids[gid]) {
            return;
        }

        var idx = 0 | (pos.x + pos.y * this._layerSize.width);
        if (idx < this.tiles.length) {
            this.tiles[idx] = gid;
        }
    },

    //The layer recognizes some special properties, like cc_vertez
    _parseInternalProperties:function () {
        // if cc_vertex=automatic, then tiles will be rendered using vertexz
        var vertexz = this.getProperty("cc_vertexz");
        if (vertexz) {
            if (vertexz === "automatic") {
                this._useAutomaticVertexZ = true;
                var alphaFuncVal = this.getProperty("cc_alpha_func");
                var alphaFuncValue = 0;
                if (alphaFuncVal)
                    alphaFuncValue = parseFloat(alphaFuncVal);

                if (cc._renderType === cc.game.RENDER_TYPE_WEBGL) {        //todo: need move to WebGL render cmd
                    this.shaderProgram = cc.shaderCache.programForKey(cc.macro.SHADER_SPRITE_POSITION_TEXTURECOLORALPHATEST);
                    // NOTE: alpha test shader is hard-coded to use the equivalent of a glAlphaFunc(GL_GREATER) comparison
                    this.shaderProgram.use();
                    this.shaderProgram.setUniformLocationWith1f(cc.UNIFORM_ALPHA_TEST_VALUE_S, alphaFuncValue);
                }
            } else
                this._vertexZvalue = parseInt(vertexz, 10);
        }
    },

    _setupTileSprite:function (sprite, pos, gid) {
        var posInPixel = this.getPositionAt(pos);
        sprite.setPosition(posInPixel);
        sprite.setVertexZ(this._vertexZForPos(pos));
        sprite.setAnchorPoint(0, 0);
        sprite.setOpacity(this._opacity);
        sprite.setFlippedX(false);
        sprite.setFlippedY(false);
        sprite.setRotation(0.0);

        // Rotation in tiled is achieved using 3 flipped states, flipping across the horizontal, vertical, and diagonal axes of the tiles.
        if ((gid & cc.TiledMap.TileFlag.DIAGONAL) >>> 0) {
            // put the anchor in the middle for ease of rotation.
            sprite.setAnchorPoint(0.5, 0.5);
            sprite.setPosition(posInPixel.x + sprite.width/2, posInPixel.y + sprite.height/2);

            var flag = (gid & (cc.TiledMap.TileFlag.HORIZONTAL | cc.TiledMap.TileFlag.VERTICAL) >>> 0) >>> 0;
            // handle the 4 diagonally flipped states.
            if (flag === cc.TiledMap.TileFlag.HORIZONTAL)
                sprite.setRotation(90);
            else if (flag === cc.TiledMap.TileFlag.VERTICAL)
                sprite.setRotation(270);
            else if (flag === (cc.TiledMap.TileFlag.VERTICAL | cc.TiledMap.TileFlag.HORIZONTAL) >>> 0) {
                sprite.setRotation(90);
                sprite.setFlippedX(true);
            } else {
                sprite.setRotation(270);
                sprite.setFlippedX(true);
            }
        } else {
            if ((gid & cc.TiledMap.TileFlag.HORIZONTAL) >>> 0) {
                sprite.setFlippedX(true);
            }

            if ((gid & cc.TiledMap.TileFlag.VERTICAL) >>> 0) {
                sprite.setFlippedY(true);
            }
        }
    },

    _vertexZForPos:function (x, y) {
        if (y === undefined) {
            y = x.y;
            x = x.x;
        }
        var ret = 0;
        var maxVal = 0;
        if (this._useAutomaticVertexZ) {
            switch (this.layerOrientation) {
                case cc.TiledMap.Orientation.ISO:
                    maxVal = this._layerSize.width + this._layerSize.height;
                    ret = -(maxVal - (x + y));
                    break;
                case cc.TiledMap.Orientation.ORTHO:
                    ret = -(this._layerSize.height - y);
                    break;
                case cc.TiledMap.Orientation.HEX:
                    cc.log("TMX Hexa zOrder not supported");
                    break;
                default:
                    cc.log("TMX invalid value");
                    break;
            }
        } else {
            ret = this._vertexZvalue;
        }
        return ret;
    }
});<|MERGE_RESOLUTION|>--- conflicted
+++ resolved
@@ -412,36 +412,19 @@
             return tile;
         }
 
-<<<<<<< HEAD
-        var z = 0 | (x + y * this._layerSize.width);
+        var z = Math.floor(pos.x) + Math.floor(pos.y) * this._layerSize.width;
         tile = this._spriteTiles[z];
-=======
-        var z = Math.floor(pos.x) + Math.floor(pos.y) * this._layerSize.width;
-        tile = this.getChildByTag(z);
->>>>>>> d5094330
         // tile not created yet. create it
         if (!tile) {
             var rect = this._texGrids[gid];
             var tex = this._textures[rect.texId];
 
-<<<<<<< HEAD
             tile = new _ccsg.Sprite(tex, rect);
             tile.setPosition(this.getPositionAt(x, y));
             var vertexZ = this._vertexZForPos(x, y);
             tile.setVertexZ(vertexZ);
             tile.setAnchorPoint(0, 0);
             tile.setOpacity(this._opacity);
-=======
-            tile = new _ccsg.Sprite();
-            tile.initWithTexture(this.texture, rect);
-            tile.batchNode = this;
-            tile.setPosition(this.getPositionAt(pos));
-            tile.vertexZ = this._vertexZForPos(pos);
-            tile.anchorX = 0;
-            tile.anchorY = 0;
-            tile.opacity = this._opacity;
->>>>>>> d5094330
-
             this.addChild(tile, vertexZ, z);
         }
         return tile;
@@ -472,50 +455,16 @@
             return null;
         }
 
-<<<<<<< HEAD
-        var idx = 0 | (x + y * this._layerSize.width);
-=======
-        var idx = Math.floor(pos.x) + Math.floor(pos.y) * this._layerSize.width;
->>>>>>> d5094330
-        // Bits on the far end of the 32-bit global tile ID are used for tile flags
-        var tile = this.tiles[idx];
-
-        return (tile & cc.TiledMap.TileFlag.FLIPPED_MASK) >>> 0;
-    },
-    // XXX: deprecated
-    // tileGIDAt:getTileGIDAt,
-
-    /**
-<<<<<<< HEAD
-=======
-     *  lipped tiles can be changed dynamically
-     * @param {cc.Vec2|Number} pos or x
-     * @param {Number} [y]
-     * @return {Number}
-     */
-    getTileFlagsAt:function (pos, y) {
-        if(!pos)
-            throw new Error("_ccsg.TMXLayer.getTileFlagsAt(): pos should be non-null");
-        if(y !== undefined)
-            pos = cc.p(pos, y);
-        if(pos.x >= this._layerSize.width || pos.y >= this._layerSize.height || pos.x < 0 || pos.y < 0)
-            throw new Error("_ccsg.TMXLayer.getTileFlagsAt(): invalid position");
-        if(!this.tiles || !this._atlasIndexArray){
-            cc.log("_ccsg.TMXLayer.getTileFlagsAt(): TMXLayer: the tiles map has been released");
-            return null;
-        }
-
         var idx = Math.floor(pos.x) + Math.floor(pos.y) * this._layerSize.width;
         // Bits on the far end of the 32-bit global tile ID are used for tile flags
         var tile = this.tiles[idx];
 
-        return (tile & cc.TiledMap.TileFlag.FLIPPED_ALL) >>> 0;
+        return (tile & cc.TiledMap.TileFlag.FLIPPED_MASK) >>> 0;
     },
     // XXX: deprecated
-    // tileFlagAt:getTileFlagsAt,
-
-    /**
->>>>>>> d5094330
+    // tileGIDAt:getTileGIDAt,
+
+    /**
      * <p>Sets the tile gid (gid = tile global id) at a given tile coordinate.<br />
      * The Tile GID can be obtained by using the method "tileGIDAt" or by using the TMX editor . Tileset Mgr +1.<br />
      * If a tile is already placed at that position, then it will be removed.</p>
@@ -535,13 +484,10 @@
             pos = posOrX;
             flags = flagsOrY;
         }
-<<<<<<< HEAD
-        if(pos.x >= this._layerSize.width || pos.y >= this._layerSize.height || pos.x < 0 || pos.y < 0) {
-=======
+
         pos.x = Math.floor(pos.x);
         pos.y = Math.floor(pos.y);
-        if(pos.x >= this._layerSize.width || pos.y >= this._layerSize.height || pos.x < 0 || pos.y < 0)
->>>>>>> d5094330
+        if(pos.x >= this._layerSize.width || pos.y >= this._layerSize.height || pos.x < 0 || pos.y < 0) {
             throw new Error("_ccsg.TMXLayer.setTileGID(): invalid position");
         }
         if (!this.tiles) {
@@ -618,7 +564,7 @@
             return null;
         }
 
-        var idx = 0 | (pos.x + pos.y * this._layerSize.width);
+        var idx = Math.floor(pos.x) + Math.floor(pos.y) * this._layerSize.width;
         // Bits on the far end of the 32-bit global tile ID are used for tile flags
         var tile = this.tiles[idx];
 
@@ -649,14 +595,7 @@
 
         var gid = this.getTileGIDAt(pos);
         if (gid !== 0) {
-<<<<<<< HEAD
-            var z = 0 | (pos.x + pos.y * this._layerSize.width);
-=======
-            if (cc._renderType === cc.game.RENDER_TYPE_CANVAS)
-                this._setNodeDirtyForCache();
             var z = Math.floor(pos.x) + Math.floor(pos.y) * this._layerSize.width;
-            var atlasIndex = this._atlasIndexForExistantZ(z);
->>>>>>> d5094330
             // remove tile from GID map
             this.tiles[z] = 0;
 
