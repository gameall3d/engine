--- conflicted
+++ resolved
@@ -159,10 +159,6 @@
             },
             set: function (value) {
                 this._texture = value;
-<<<<<<< HEAD
-                
-=======
->>>>>>> bd18ae34
                 this._material = null;
                 this._activateMaterial();
             },
@@ -222,11 +218,7 @@
     _activateMaterial: function () {
         if (this._material) return;
 
-<<<<<<< HEAD
         let texture = this._texture;;
-=======
-        let texture = this._texture;
->>>>>>> bd18ae34
         let url = texture.url;
         let material = renderer.materialUtil.get(url);
         
