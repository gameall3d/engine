/****************************************************************************
 Copyright (c) 2013-2016 Chukong Technologies Inc.

 http://www.cocos.com

 Permission is hereby granted, free of charge, to any person obtaining a copy
 of this software and associated engine source code (the "Software"), a limited,
  worldwide, royalty-free, non-assignable, revocable and  non-exclusive license
 to use Cocos Creator solely to develop games on your target platforms. You shall
  not use Cocos Creator software for developing other software or tools that's
  used for developing games. You are not granted to publish, distribute,
  sublicense, and/or sell copies of Cocos Creator.

 The software or tools in this License Agreement are licensed, not sold.
 Chukong Aipu reserves all rights not expressly granted to you.

 THE SOFTWARE IS PROVIDED "AS IS", WITHOUT WARRANTY OF ANY KIND, EXPRESS OR
 IMPLIED, INCLUDING BUT NOT LIMITED TO THE WARRANTIES OF MERCHANTABILITY,
 FITNESS FOR A PARTICULAR PURPOSE AND NONINFRINGEMENT. IN NO EVENT SHALL THE
 AUTHORS OR COPYRIGHT HOLDERS BE LIABLE FOR ANY CLAIM, DAMAGES OR OTHER
 LIABILITY, WHETHER IN AN ACTION OF CONTRACT, TORT OR OTHERWISE, ARISING FROM,
 OUT OF OR IN CONNECTION WITH THE SOFTWARE OR THE USE OR OTHER DEALINGS IN
 THE SOFTWARE.
 ****************************************************************************/
'use strict';

require('../cocos2d/core/load-pipeline');

function empty (item, callback) {
    return null;
}

function downloadScript (item, callback) {
    require(item.url);
    return null;
}

function downloadAudio (item, callback) {
    return item.url;
}

cc.loader.addDownloadHandlers({
    // JS
    'js' : downloadScript,
    'jsc' : downloadScript,

    // Images
    'png' : loadImage,
    'jpg' : loadImage,
    'bmp' : loadImage,
    'jpeg' : loadImage,
    'gif' : loadImage,
    'ico' : loadImage,
    'tiff' : loadImage,
    'webp' : loadImage,
    'image' : loadImage,

    // Audio
    'mp3' : downloadAudio,
    'ogg' : downloadAudio,
    'wav' : downloadAudio,
    'mp4' : downloadAudio,
    'm4a' : downloadAudio,

    // Font
    'font' : empty,
    'eot' : empty,
    'ttf' : empty,
    'woff' : empty,
    'svg' : empty,
    'ttc' : empty,
});


function loadImage (item, callback) {
    var url = item.url;
    var isRemote = jsb.urlRegExp.test(url);
    var loadByDeserializedTexture = item._owner instanceof cc.Texture2D;
    if (loadByDeserializedTexture) {
        // load Image
        var loader = isRemote ? jsb.initRemoteImg : jsb.initTextureAsync;
        loader(item._owner, url, function(succeed) {
            if (succeed) {
<<<<<<< HEAD
                callback && callback(null);
=======
                tex.url = url;
                callback && callback(null, tex);
>>>>>>> f1fee91b
            }
            else {
                callback && callback(new Error('Load image failed: ' + url));
            }
        });
    }
    else {
<<<<<<< HEAD
        var cachedTex = cc.textureCache.getTextureForKey(url);
        if (cachedTex) {
            return cachedTex;
        }
        else if (isRemote) {
            jsb.loadRemoteImg(url, function(succeed, tex) {
                if (succeed) {
                    callback && callback(null, tex);
                }
                else {
                    callback && callback(new Error('Load image failed: ' + url));
                }
            });
        }
        else {
            cc.textureCache._addImageAsync(url, function (tex) {
                if (tex instanceof cc.Texture2D) {
                    callback && callback(null, tex);
                }
                else {
                    callback && callback(new Error('Load image failed: ' + url));
                }
            });
        }
=======
        var addImageCallback = function (tex) {
            if (tex instanceof cc.Texture2D) {
                tex.url = url;
                callback && callback(null, tex);
            }
            else {
                callback && callback(new Error('Load image failed: ' + url));
            }
            jsb.unregisterNativeRef(cc.textureCache, addImageCallback);
        };
        cc.textureCache._addImageAsync(url, addImageCallback);
>>>>>>> f1fee91b
    }
}

cc.loader.addLoadHandlers({
    // Images
    'png' : empty,
    'jpg' : empty,
    'bmp' : empty,
    'jpeg' : empty,
    'gif' : empty,
    'ico' : empty,
    'tiff' : empty,
    'webp' : empty,
    'image' : empty,

    'default' : empty
});<|MERGE_RESOLUTION|>--- conflicted
+++ resolved
@@ -81,12 +81,7 @@
         var loader = isRemote ? jsb.initRemoteImg : jsb.initTextureAsync;
         loader(item._owner, url, function(succeed) {
             if (succeed) {
-<<<<<<< HEAD
                 callback && callback(null);
-=======
-                tex.url = url;
-                callback && callback(null, tex);
->>>>>>> f1fee91b
             }
             else {
                 callback && callback(new Error('Load image failed: ' + url));
@@ -94,7 +89,6 @@
         });
     }
     else {
-<<<<<<< HEAD
         var cachedTex = cc.textureCache.getTextureForKey(url);
         if (cachedTex) {
             return cachedTex;
@@ -102,6 +96,7 @@
         else if (isRemote) {
             jsb.loadRemoteImg(url, function(succeed, tex) {
                 if (succeed) {
+                    tex.url = url;
                     callback && callback(null, tex);
                 }
                 else {
@@ -112,6 +107,7 @@
         else {
             cc.textureCache._addImageAsync(url, function (tex) {
                 if (tex instanceof cc.Texture2D) {
+                    tex.url = url;
                     callback && callback(null, tex);
                 }
                 else {
@@ -119,19 +115,6 @@
                 }
             });
         }
-=======
-        var addImageCallback = function (tex) {
-            if (tex instanceof cc.Texture2D) {
-                tex.url = url;
-                callback && callback(null, tex);
-            }
-            else {
-                callback && callback(new Error('Load image failed: ' + url));
-            }
-            jsb.unregisterNativeRef(cc.textureCache, addImageCallback);
-        };
-        cc.textureCache._addImageAsync(url, addImageCallback);
->>>>>>> f1fee91b
     }
 }
 
