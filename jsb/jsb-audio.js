--- conflicted
+++ resolved
@@ -122,14 +122,10 @@
             }
             path = clip._nativeAsset;
         }
-<<<<<<< HEAD
-        path = cc.loader.md5Pipe ? cc.loader.md5Pipe.transformURL(path) : path;
-=======
         var md5Pipe = cc.loader.md5Pipe;
         if (md5Pipe) {
             path = md5Pipe.transformURL(path);
         }
->>>>>>> 112f8a4e
         return audioEngine.play2d(path, loop, volume);
     };
     audioEngine.playMusic = function (clip, loop) {
