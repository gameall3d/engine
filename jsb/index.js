--- conflicted
+++ resolved
@@ -27,20 +27,6 @@
 
 // check whether support jit
 cc.supportJit = typeof Function('') === 'function';
-<<<<<<< HEAD
-
-var originLog = console.log;
-
-// overwrite original console.log
-try {
-    console.log = function (...args) {
-        originLog(cc.js.formatStr.apply(null, args));
-    };
-}
-catch (e) {
-}
-=======
->>>>>>> dbfd3163
 
 function defineMacro (name, defaultValue) {
     // if "global_defs" not preprocessed by uglify, just declare them globally,
