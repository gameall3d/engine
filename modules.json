[
  {
    "name": "Core",
    "locked": true,
    "entries": []
  },
  {
    "name": "Canvas",
    "locked": true,
    "entries": [
      "./cocos2d/core/components/CCCanvas.js"
    ]
  },
  {
    "name": "Sprite",
    "locked": true,
    "entries": [
      "./cocos2d/core/components/CCSprite.js",
      "./cocos2d/core/renderer/webgl/assemblers/sprite/sprite-assembler.js"
    ]
  },
  {
    "name": "Canvas Renderer",
    "entries": [
      "./cocos2d/core/renderer/canvas/index.js"
    ]
  },
  {
    "name": "Label",
    "entries": [
      "./cocos2d/core/components/CCLabel.js",
      "./cocos2d/core/renderer/webgl/assemblers/label/label-assembler.js"
    ]
  },
  {
    "name": "Mask",
    "entries": [
      "./cocos2d/core/components/CCMask.js",
      "./cocos2d/core/renderer/webgl/assemblers/mask-assembler.js"
    ]
  },
  {
    "name": "LabelOutline",
    "entries": [
      "./cocos2d/core/components/CCLabelOutline.js"
    ]
  },
  {
    "name": "ParticleSystem",
    "entries": [
<<<<<<< HEAD
      "./cocos2d/particle/index.js",
      "./cocos2d/core/platform/CCSAXParser.js"
=======
      "./cocos2d/particle/CCParticleSystem.js",
      "./cocos2d/particle/CCParticleAsset.js"
>>>>>>> 112f8a4e
    ]
  },
  {
    "name": "TiledMap",
    "entries": [
      "./cocos2d/tilemap/index.js",
      "./cocos2d/tilemap/CCTiledMapAsset.js"
    ]
  },
  {
    "name": "Spine Skeleton",
    "entries": [
      "./extensions/spine/index.js"
    ]
  },
  {
    "name": "Widget",
    "entries": [
      "./cocos2d/core/components/CCWidget.js"
    ]
  },
  {
    "name": "Button",
    "entries": [
      "./cocos2d/core/components/CCButton.js"
    ]
  },
  {
    "name": "ProgressBar",
    "entries": [
      "./cocos2d/core/components/CCProgressBar.js"
    ]
  },
  {
    "name": "ScrollBar",
    "entries": [
      "./cocos2d/core/components/CCScrollBar.js"
    ]
  },
  {
    "name": "ScrollView",
    "entries": [
      "./cocos2d/core/components/CCScrollView.js"
    ],
    "dependencies": ["Layout"]
  },
  {
    "name": "Toggle",
    "entries": [
      "./cocos2d/core/components/CCToggle.js",
      "./cocos2d/core/components/CCToggleGroup.js",
      "./cocos2d/core/components/CCToggleContainer.js"
    ]
  },
  {
    "name": "PageView",
    "entries": [
      "./cocos2d/core/components/CCPageView.js"
    ]
  },
  {
    "name": "PageViewIndicator",
    "entries": [
      "./cocos2d/core/components/CCPageViewIndicator.js"
    ]
  },
  {
    "name": "Slider",
    "entries": [
      "./cocos2d/core/components/CCSlider.js"
    ]
  },
  {
    "name": "Layout",
    "entries": [
      "./cocos2d/core/components/CCLayout.js"
    ]
  },
  {
    "name": "EditBox",
    "entries": [
      "./cocos2d/core/components/editbox/CCEditBox.js"
    ]
  },
  {
    "name": "VideoPlayer",
    "entries": [
      "./cocos2d/videoplayer/CCVideoPlayer.js"
    ]
  },
  {
    "name": "WebView",
    "entries": [
      "./cocos2d/webview/CCWebView.js"
    ]
  },
  {
    "name": "RichText",
    "entries": [
      "./cocos2d/core/components/CCRichText.js"
    ]
  },
  {
    "name": "AudioSource",
    "entries": [
      "./cocos2d/core/components/CCAudioSource.js",
      "./jsb/jsb-audio.js"
    ]
  },
  {
    "name": "Animation",
    "entries": [
      "./cocos2d/core/components/CCAnimation.js",
      "./cocos2d/animation/index.js"
    ]
  },
  {
    "name": "MotionStreak",
    "entries": [
      "./cocos2d/core/components/CCMotionStreak.js",
      "./cocos2d/core/renderer/webgl/assemblers/motion-streak.js"
    ]
  },
  {
    "name": "Collider",
    "entries": [
      "./cocos2d/core/collider/index.js"
    ]
  },
  {
    "name": "Action",
    "entries": [
      "./cocos2d/actions/index.js"
    ]
  },
  {
    "name": "Audio",
    "entries": [
      "./cocos2d/audio/CCAudioEngine.js"
    ]
  },
  {
    "name": "Graphics",
    "entries": [
      "./cocos2d/core/graphics/index.js"
    ]
  },
  {
    "name": "DragonBones",
    "entries": [
      "./extensions/dragonbones/index.js"
    ]
  },
  {
    "name": "Physics",
    "entries": [
      "./cocos2d/core/physics/index.js"
    ],
    "dependencies": ["Collider"]
  },
  {
    "name": "StudioComponent",
    "entries": [
      "./cocos2d/core/components/CCStudioComponent.js"
    ]
  },
  {
    "name": "Intersection",
    "entries": [
      "./cocos2d/core/collider/CCIntersection.js"
    ]
  },
  {
    "name": "Native NetWork"
  }
]<|MERGE_RESOLUTION|>--- conflicted
+++ resolved
@@ -48,13 +48,7 @@
   {
     "name": "ParticleSystem",
     "entries": [
-<<<<<<< HEAD
       "./cocos2d/particle/index.js",
-      "./cocos2d/core/platform/CCSAXParser.js"
-=======
-      "./cocos2d/particle/CCParticleSystem.js",
-      "./cocos2d/particle/CCParticleAsset.js"
->>>>>>> 112f8a4e
     ]
   },
   {
