/****************************************************************************
 Copyright (c) 2013-2016 Chukong Technologies Inc.

 http://www.cocos.com

 Permission is hereby granted, free of charge, to any person obtaining a copy
 of this software and associated engine source code (the "Software"), a limited,
 worldwide, royalty-free, non-assignable, revocable and  non-exclusive license
 to use Cocos Creator solely to develop games on your target platforms. You shall
 not use Cocos Creator software for developing other software or tools that's
 used for developing games. You are not granted to publish, distribute,
 sublicense, and/or sell copies of Cocos Creator.

 The software or tools in this License Agreement are licensed, not sold.
 Chukong Aipu reserves all rights not expressly granted to you.

 THE SOFTWARE IS PROVIDED "AS IS", WITHOUT WARRANTY OF ANY KIND, EXPRESS OR
 IMPLIED, INCLUDING BUT NOT LIMITED TO THE WARRANTIES OF MERCHANTABILITY,
 FITNESS FOR A PARTICULAR PURPOSE AND NONINFRINGEMENT. IN NO EVENT SHALL THE
 AUTHORS OR COPYRIGHT HOLDERS BE LIABLE FOR ANY CLAIM, DAMAGES OR OTHER
 LIABILITY, WHETHER IN AN ACTION OF CONTRACT, TORT OR OTHERWISE, ARISING FROM,
 OUT OF OR IN CONNECTION WITH THE SOFTWARE OR THE USE OR OTHER DEALINGS IN
 THE SOFTWARE.
 ****************************************************************************/

const UGLIFY = false;

'use strict';

const Path = require('path');
const Fs = require('fs');
const Source = require('vinyl-source-stream');
const Gulp = require('gulp');
const Fb = require('gulp-fb');
const Babel = require('gulp-babel');
const Buffer = require('vinyl-buffer');
const HandleErrors = require('../util/handleErrors');
const Es = require('event-stream');

const Sourcemaps = require('gulp-sourcemaps');

const Utils = require('../util/utils');
const createBundler = require('../util/create-bundler');

exports.build = function (sourceFile, outputFile, sourceFileForExtends, outputFileForExtends, sourcemaps, callback) {
    var cacheDir = Path.resolve(Path.dirname(outputFile), '.cache/test-compile-cache');
    var engine = createBundler(sourceFile, {
        sourcemaps: sourcemaps,
        cacheDir: cacheDir
    })
        .bundle()
        .on('error', HandleErrors.handler)
        .pipe(HandleErrors())
        .pipe(Source(Path.basename(outputFile)))
        .pipe(Buffer());

    if (UGLIFY) {
        if (sourcemaps) {
            engine = engine.pipe(Sourcemaps.init({loadMaps: true}));
        }

        // remove `...args` used in CC_JSB
<<<<<<< HEAD
        engine = engine.pipe(Utils.uglify('test', false, false));
=======
        engine = engine.pipe(Minify(Utils.getUglifyOptions('test')));
>>>>>>> df36e5dc

        if (sourcemaps) {
            engine = engine.pipe(Sourcemaps.write('./', {
                sourceRoot: '../',
                includeContent: false,
                addComment: true
            }));
        }
    }

    engine = engine.pipe(Gulp.dest(Path.dirname(outputFile)));

    if (Fs.existsSync(sourceFileForExtends)) {
        var engineExtends = createBundler(sourceFileForExtends,
            {
                sourcemaps: sourcemaps,
                babelifyOpt: {
                    presets: ['env'],
                    ast: false,
                    babelrc: false,
                    highlightCode: false,
                    sourceMaps: true,
                    compact: false
                },
                cacheDir: cacheDir
            })
            .bundle()
            .on('error', HandleErrors.handler)
            .pipe(HandleErrors())
            .pipe(Source(Path.basename(outputFileForExtends)))
            .pipe(Buffer())
            .pipe(Gulp.dest(Path.dirname(outputFileForExtends)));
        Es.merge(engine, engineExtends).on('end', callback);
    }
    else {
        engine.on('end', callback);
    }
};

exports.unit = function (outDir, libs, callback) {
    var title = 'CocosCreator Engine Test Suite';
    if (Fs.existsSync('./bin/cocos2d-js-extends-for-test.js')) {
        libs.push('./bin/cocos2d-js-extends-for-test.js');
        title += ' (Editor Extends Included)';
    }
    return Gulp.src(['test/qunit/unit-es5/**/*.js', './bin/test/**/*.js'], { read: false, base: './' })
        .pipe(Fb.toFileList())
        .pipe(Fb.generateRunner('test/qunit/lib/qunit-runner.html', outDir, title, libs))
        .pipe(Gulp.dest(outDir))
        .on('end', callback);
};

exports.test = function (callback) {
    var qunit;
    try {
        qunit = require('gulp-qunit');
    } catch (e) {
        console.error('Please run "npm install gulp-qunit" before running "gulp test".');
        throw e;
    }
    return Gulp.src('bin/qunit-runner.html')
        .pipe(qunit({ timeout: 5 }))
        .on('end', callback);
};

exports.buildTestCase = function (outDir, callback) {
    return Gulp.src('test/qunit/unit/**/*.js')
        .pipe(Babel({
            presets: ['env'],
            plugins: [
                // make sure that transform-decorators-legacy comes before transform-class-properties.
                'transform-decorators-legacy',
                'transform-class-properties',
            ],
            ast: false,
            babelrc: false,
            highlightCode: false,
            sourceMaps: true,
            compact: false
        }))
        .pipe(Gulp.dest(outDir))
        .on('end', callback);
};<|MERGE_RESOLUTION|>--- conflicted
+++ resolved
@@ -60,11 +60,7 @@
         }
 
         // remove `...args` used in CC_JSB
-<<<<<<< HEAD
-        engine = engine.pipe(Utils.uglify('test', false, false));
-=======
-        engine = engine.pipe(Minify(Utils.getUglifyOptions('test')));
->>>>>>> df36e5dc
+        engine = engine.pipe(Utils.uglify('test'));
 
         if (sourcemaps) {
             engine = engine.pipe(Sourcemaps.write('./', {
