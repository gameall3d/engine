--- conflicted
+++ resolved
@@ -154,30 +154,12 @@
         const skeleton = this._skeleton;
         const skinningTarget = this._skinningTarget;
 
-<<<<<<< HEAD
-        mat4.invert(_m4_tmp2, this.node.worldMatrix);
-        this._skeleton.joints.forEach((joint, index) => {
-            // If target joint doesn't exists in scene graph, skip it.
-            const targetNode = skinningTarget.get(joint);
-=======
         const isTextureStorage = skinningModel.isTextureStorage();
         for (let iJoint = 0; iJoint < this._skeleton.joints.length; ++iJoint) {
             const targetNode = skinningTarget.get(this._skeleton.joints[iJoint]);
->>>>>>> 7d26b670
             if (!targetNode) {
                 continue;
             }
-<<<<<<< HEAD
-            // 1. transform mesh to joint's local space
-            // 2. transform from joint' local space to world space
-            // 3. because it has been in world space, just cancel this mesh's original local-world transform
-            const bindpose = skeleton.bindposes[index];
-            const jointMatrix = _m4_tmp;
-            mat4.multiply(jointMatrix, _m4_tmp2, targetNode.worldMatrix);
-            mat4.multiply(jointMatrix, jointMatrix, bindpose);
-            skinningModel.updateJointMatrix(index, jointMatrix);
-        });
-=======
             if (isTextureStorage) {
                 skinningModel.updateJointMatrix(iJoint, targetNode.worldMatrix);
             } else {
@@ -187,7 +169,6 @@
                 skinningModel.updateJointMatrix(iJoint, jointMatrix);
             }
         }
->>>>>>> 7d26b670
 
         skinningModel.commitJointMatrices();
     }
