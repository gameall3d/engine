--- conflicted
+++ resolved
@@ -1,10 +1,4 @@
 import { cclegacy } from '../../../exports/base';
 import { atob } from '../../core/utils/atob';
 
-<<<<<<< HEAD
-if (typeof globalThis !== 'undefined') {
-    globalThis.atob ??= atob;
-}
-=======
-cclegacy._global.atob = atob;
->>>>>>> e0cb168c
+cclegacy._global.atob = atob;