--- conflicted
+++ resolved
@@ -1,15 +1,6 @@
 
-<<<<<<< HEAD
-import { Material } from '../../3d/assets/material';
-import RecyclePool from '../../3d/memop/recycle-pool';
-import { CanvasComponent } from '../../3d/ui/components/canvas-component';
-import { SpriteComponent } from '../../3d/ui/components/sprite-component';
-import { MeshBuffer } from '../../3d/ui/mesh-buffer';
-import { SpriteFrame } from '../../assets/CCSpriteFrame';
-=======
 // import { vfmt3D } from '../../2d/renderer/webgl/vertex-format';
 import RecyclePool from '../../3d/memop/recycle-pool';
->>>>>>> c832e7d3
 import { CachedArray } from '../../core/memop/cached-array';
 import { Root } from '../../core/root';
 import { GFXBindingLayout } from '../../gfx/binding-layout';
@@ -20,23 +11,10 @@
 import { GFXInputAssembler, IGFXInputAttribute } from '../../gfx/input-assembler';
 import { GFXPipelineLayout } from '../../gfx/pipeline-layout';
 import { GFXPipelineState } from '../../gfx/pipeline-state';
-import { vfmt } from '../../gfx/vertex-format-sample';
 import { Pass } from '../core/pass';
 import { Camera } from '../scene/camera';
 import { RenderScene } from '../scene/render-scene';
 import { UIBatchModel } from './ui-batch-model';
-<<<<<<< HEAD
-// import { GFXBuffer } from '../../gfx/buffer';
-// import { RenderComponent } from '../../3d/ui/components/ui-render-component';
-
-// import { GFXBufferUsageBit, GFXMemoryUsageBit } from '../../gfx/define';
-=======
->>>>>>> c832e7d3
-
-export interface IUIRenderData {
-    meshBuffer: MeshBuffer;
-    material: Material;
-}
 
 export interface IUIBufferBatch {
     vb: GFXBuffer;
@@ -126,161 +104,8 @@
         this.render();
     }
 
-<<<<<<< HEAD
-    public _walk (node, fn1, fn2, level = 0) {
-        level += 1;
-        const len = node.children.length;
-
-        for (let i = 0; i < len; ++i) {
-            const child = node.children[i];
-            const continueWalk = fn1(child, node, level);
-
-            if (continueWalk === false) {
-                fn2(child, node, level);
-                break;
-            }
-
-            this._walk(child, fn1, fn2, level);
-            // fn2(child, node, level);
-        }
-    }
-
-    // public flush () {
-    //     const material = this._currMaterail;
-    //     const buffer = this._buffer;
-    //     const indiceStart = buffer!.indiceStart;
-    //     const indiceOffset = buffer!.indiceOffset;
-    //     const indiceCount = indiceOffset - indiceStart;
-    //     if (!material || indiceCount <= 0) {
-    //         return;
-    //     }
-
-    //     // Generate ia
-    //     const ia = this._iaPool.add();
-    //     ia._vertexBuffer = buffer!._vb;
-    //     ia._indexBuffer = buffer!._ib;
-    //     ia._start = indiceStart;
-    //     ia._count = indiceCount;
-
-    //     // Check stencil state and modify pass
-    //     // TODO: Matching new structure
-    //     // _setStencil(
-    //     //     material,
-    //     //     false,
-    //     //     gfx.DS_FUNC_ALWAYS,
-    //     //     0,
-    //     //     0,
-    //     //     gfx.STENCIL_OP_KEEP,
-    //     //     gfx.STENCIL_OP_KEEP,
-    //     //     gfx.STENCIL_OP_KEEP,
-    //     //     0,
-    //     // );
-
-    //     // Generate model
-    //     const model = this._modelPool.add();
-    //     this._batchedModels.push(model);
-    //     model.setNode(this._dummyNode);
-    //     // model.setEffect(material.effect);
-    //     model.setInputAssembler(ia);
-    //     model._viewID = this._currScreen!.visibility;
-    //     model.setUserKey(this._currUserKey++);
-
-    //     // const item = this._UIRenderItemPool.add();
-    //     // item.model = model;
-    //     // item.camera = this._currScreen!.camera;
-    //     // cc.director._renderSystem._scene.addModel(model);
-
-    //     // buffer!.byteStart = buffer!.byteOffset;
-    //     // buffer!.indiceStart = buffer!.indiceOffset;
-    //     // buffer!.vertexStart = buffer!.vertexOffset;
-    // }
-
-    private _renderScreens () {
-        // this._renderComps.length = 0;
-        for (const screen of this._screens) {
-            if (!screen.enabledInHierarchy) {
-                continue;
-            }
-            this._currScreen = screen;
-            this._buffer!.reset();
-            // const view = screen._view;
-            // // let canvasWidth = screen.designResolution.width;
-            // // let canvasHeight = screen.designResolution.height;
-            // screen.node.getWorldRT(view._matView);
-            // mat4.invert(view._matView, view._matView);
-            // // let aspect = canvasWidth / canvasHeight;
-            // const aspect = cc.game.canvas.width / cc.game.canvas.height;
-            // // let orthoHeight = canvasHeight / 2;
-            // const orthoHeight = cc.game.canvas.height / cc.view._scaleY / 2;
-            // const x = orthoHeight * aspect;
-            // const y = orthoHeight;
-            // mat4.ortho(view._matProj,
-            //     -x, x, -y, y, 0, 4096,
-            // );
-
-            // // mat4.ortho(view._matProj, 0, canvasWidth, 0, canvasHeight, -100, 100);
-            // mat4.mul(view._matViewProj, view._matProj, view._matView);
-            // // mat4.copy(view._matViewProj, view._matProj);
-            // mat4.invert(view._matInvViewProj, view._matViewProj);
-            // view._rect.x = view._rect.y = 0;
-            // // view._rect.w = cc.game._renderer._device._gl.canvas.width;
-            // // view._rect.h = cc.game._renderer._device._gl.canvas.height;
-            // view._rect.w = cc.game.canvas.width;
-            // view._rect.h = cc.game.canvas.height;
-
-            this._walk(screen.node, (c) => {
-                const image = c.getComponent(SpriteComponent);
-                if (image && image.enabledInHierarchy) {
-                    this._commitComp(image);
-                    // this._renderComps.push(image);
-                }
-
-                /*
-                const label = c.getComponent(LabelComponent);
-                if (label && label.enabledInHierarchy) {
-                    this._commitComp(label);
-                    // this._renderComps.push(label);
-                }
-                */
-            }, null);
-
-            // this.flush();
-
-            this._emit(
-                new Float32Array(this._buffer!.vData!.buffer, 0, this._buffer!.byteOffset >> 2),
-                new Uint16Array(this._buffer!.iData!.buffer, 0, this._buffer!.indiceOffset),
-            );
-        }
-    }
-
-    private _commitComp (comp) {
-        // if ((this._currMaterail && this._currMaterail.hash !== comp.material.hash)
-        //     || this._currSpriteFrame !== comp.spriteFrame) {
-        //     this.flush();
-        //     this._dummyNode = comp.node;
-        //     this._currMaterail = comp.material;
-        //     this._currSpriteFrame = comp.spriteFrame;
-        // }
-        comp.updateRenderData(this._buffer);
-    }
-
-    private _reset () {
-        // for (const model of this._batchedModels) {
-        //     cc.director._renderSystem._scene.removeModel(model);
-        // }
-
-        this._modelPool.reset();
-        // this._iaPool.reset();
-        this._batchedModels.length = 0;
-    }
-
-    private _emit (vertecies: Float32Array, indecies: Uint16Array) {
-        // return this._batchedModels;
-
-=======
     private _emit (): UIBatchModel[] {
         return this._batchedModels;
->>>>>>> c832e7d3
     }
 
     private render () {
@@ -313,7 +138,6 @@
             this._device.queue.submit([cmdBuff]);
         }
     }
-<<<<<<< HEAD
 
     private createBufferBatch (): IUIBufferBatch {
 
@@ -345,20 +169,4 @@
         this._bufferBatches.push(batch);
         return batch;
     }
-}
-
-// function _setStencil (mat, enabled, func, ref, mask, failOp, zFailOp, zPassOp, writeMask) {
-//     const tech = mat.effect.getTechnique(0);
-//     for (let i = 0; i < tech.passes.length; ++i) {
-//         const pass = tech.passes[i];
-//         pass.setStencilFront(
-//             enabled, func, ref, mask, failOp, zFailOp, zPassOp, writeMask,
-//         );
-//         pass.setStencilBack(
-//             enabled, func, ref, mask, failOp, zFailOp, zPassOp, writeMask,
-//         );
-//     }
-// }
-=======
-}
->>>>>>> c832e7d3
+}