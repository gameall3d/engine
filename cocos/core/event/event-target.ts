﻿/*
 Copyright (c) 2013-2016 Chukong Technologies Inc.
 Copyright (c) 2017-2018 Xiamen Yaji Software Co., Ltd.

 http://www.cocos.com

 Permission is hereby granted, free of charge, to any person obtaining a copy
 of this software and associated engine source code (the "Software"), a limited,
  worldwide, royalty-free, non-assignable, revocable and non-exclusive license
 to use Cocos Creator solely to develop games on your target platforms. You shall
  not use Cocos Creator software for developing other software or tools that's
  used for developing games. You are not granted to publish, distribute,
  sublicense, and/or sell copies of Cocos Creator.

 The software or tools in this License Agreement are licensed, not sold.
 Xiamen Yaji Software Co., Ltd. reserves all rights not expressly granted to you.

 THE SOFTWARE IS PROVIDED "AS IS", WITHOUT WARRANTY OF ANY KIND, EXPRESS OR
 IMPLIED, INCLUDING BUT NOT LIMITED TO THE WARRANTIES OF MERCHANTABILITY,
 FITNESS FOR A PARTICULAR PURPOSE AND NONINFRINGEMENT. IN NO EVENT SHALL THE
 AUTHORS OR COPYRIGHT HOLDERS BE LIABLE FOR ANY CLAIM, DAMAGES OR OTHER
 LIABILITY, WHETHER IN AN ACTION OF CONTRACT, TORT OR OTHERWISE, ARISING FROM,
 OUT OF OR IN CONNECTION WITH THE SOFTWARE OR THE USE OR OTHER DEALINGS IN
 THE SOFTWARE.
*/

/**
 * @category event
 */

<<<<<<< HEAD
import * as js from '../utils/js';
import { CallbacksInvoker } from './callbacks-invoker';
import { legacyCC } from '../global-exports';
=======
import { Eventify } from './eventify';
>>>>>>> a0a7cc2f

// eslint-disable-next-line @typescript-eslint/no-extraneous-class
class Empty {};

/**
<<<<<<< HEAD
 * !#en
 * EventTarget is an object to which an event is dispatched when something has occurred.
 * Entity are the most common event targets, but other objects can be event targets too.
 *
 * Event targets are an important part of the Fireball event model.
 * The event target serves as the focal point for how events flow through the scene graph.
 * When an event such as a mouse click or a keypress occurs, Fireball dispatches an event object
 * into the event flow from the root of the hierarchy. The event object then makes its way through
 * the scene graph until it reaches the event target, at which point it begins its return trip through
 * the scene graph. This round-trip journey to the event target is conceptually divided into three phases:
 * - The capture phase comprises the journey from the root to the last node before the event target's node
 * - The target phase comprises only the event target node
 * - The bubbling phase comprises any subsequent nodes encountered on the return trip to the root of the tree
 * See also: http://www.w3.org/TR/DOM-Level-3-Events/#event-flow
 *
 * Event targets can implement the following methods:
 *  - _getCapturingTargets
 *  - _getBubblingTargets
 * 
 * If a class cannot extend from EventTarget, it can consider implements IEventTarget interface.
 *
 * !#zh
 * 事件目标是具有注册监听器、派发事件能力的类，Node 是最常见的事件目标，
 * 但是其他类也可以继承自事件目标以获得管理监听器和派发事件的能力。
 * 如果无法继承自 EventTarget，也可以考虑自实现 IEventTarget
 */
export class EventTarget extends CallbacksInvoker {
    /**
     * @en
     * Register an callback of a specific event type on the EventTarget.
     * This type of event should be triggered via `emit`.
     * @zh
     * 注册事件目标的特定事件类型回调。这种类型的事件应该被 `emit` 触发。
     *
     * @param type - A string representing the event type to listen for.
     * @param callback - The callback that will be invoked when the event is dispatched.
     *                              The callback is ignored if it is a duplicate (the callbacks are unique).
     * @param target - The target (this object) to invoke the callback, can be null
     * @return - Just returns the incoming callback so you can save the anonymous function easier.
     * @example
     * eventTarget.on('fire', function () {
     *     cc.log("fire in the hole");
     * }, node);
     */
    public on (type: string, callback: Function, target?: Object) {
        if (!callback) {
            legacyCC.errorID(6800);
            return;
        }

        if (!this.hasEventListener(type, callback, target)) {
            super.on(type, callback, target);

            const targetImpl = target as ITargetImpl;
            if (target) {
                if (targetImpl.__eventTargets) {
                    targetImpl.__eventTargets.push(this);
                } else if (targetImpl.node && targetImpl.node.__eventTargets) {
                    targetImpl.node.__eventTargets.push(this);
                }
            }
        }
        return callback;
    }

    /**
     * @en
     * Removes the listeners previously registered with the same type, callback, target and or useCapture,
     * if only type is passed as parameter, all listeners registered with that type will be removed.
     * @zh
     * 删除之前用同类型，回调，目标或 useCapture 注册的事件监听器，如果只传递 type，将会删除 type 类型的所有事件监听器。
     *
     * @param type - A string representing the event type being removed.
     * @param callback - The callback to remove.
     * @param target - The target (this object) to invoke the callback, if it's not given, only callback without target will be removed
     * @example
     * // register fire eventListener
     * var callback = eventTarget.on('fire', function () {
     *     cc.log("fire in the hole");
     * }, target);
     * // remove fire event listener
     * eventTarget.off('fire', callback, target);
     * // remove all fire event listeners
     * eventTarget.off('fire');
     */
    public off (type: string, callback?: Function, target?: Object) {
        if (!callback) {
            this.removeAll(type);
        }
        else {
            super.off(type, callback, target);

            const targetImpl = target as ITargetImpl;
            if (target) {
                if (targetImpl.__eventTargets) {
                    fastRemove(targetImpl.__eventTargets, this);
                } else if (targetImpl.node && targetImpl.node.__eventTargets) {
                    fastRemove(targetImpl.node.__eventTargets, this);
                }
            }
        }
    }

    /**
     * @en Removes all callbacks previously registered with the same target (passed as parameter).
     * This is not for removing all listeners in the current event target,
     * and this is not for removing all listeners the target parameter have registered.
     * It's only for removing all listeners (callback and target couple) registered on the current event target by the target parameter.
     * @zh 在当前 EventTarget 上删除指定目标（target 参数）注册的所有事件监听器。
     * 这个函数无法删除当前 EventTarget 的所有事件监听器，也无法删除 target 参数所注册的所有事件监听器。
     * 这个函数只能删除 target 参数在当前 EventTarget 上注册的所有事件监听器。
     * @param target - The target to be searched for all related listeners
     */
    public targetOff (keyOrTarget?: string | Object) {
        this.removeAll(keyOrTarget);
    }

    /**
     * @en
     * Register an callback of a specific event type on the EventTarget,
     * the callback will remove itself after the first time it is triggered.
     * @zh
     * 注册事件目标的特定事件类型回调，回调会在第一时间被触发后删除自身。
     *
     * @param type - A string representing the event type to listen for.
     * @param callback - The callback that will be invoked when the event is dispatched.
     *                              The callback is ignored if it is a duplicate (the callbacks are unique).
     * @param target - The target (this object) to invoke the callback, can be null
     * @example
     * eventTarget.once('fire', function () {
     *     cc.log("this is the callback and will be invoked only once");
     * }, node);
     */
    public once (type: string, callback: Function, target?: Object) {
        if (!callback) {
            legacyCC.errorID(6800);
            return;
        }

        if (!this.hasEventListener(type, callback, target)) {
            super.on(type, callback, target, true);
=======
 * @en
 * EventTarget is an object to which an event is dispatched when something has occurred.
 * [[Node]]s are the most common event targets, but other objects can be event targets too.
 * If a class cannot extend from EventTarget, it can consider using [[Eventify]].
 *
 * @zh
 * 事件目标是具有注册监听器、派发事件能力的类，[[Node]] 是最常见的事件目标，
 * 但是其他类也可以继承自事件目标以获得管理监听器和派发事件的能力。
 * 如果无法继承自 EventTarget，也可以使用 [[Eventify]]
 */
export const EventTarget = Eventify(Empty);
>>>>>>> a0a7cc2f

export type EventTarget = InstanceType<typeof EventTarget>;

legacyCC.EventTarget = EventTarget;<|MERGE_RESOLUTION|>--- conflicted
+++ resolved
@@ -28,161 +28,15 @@
  * @category event
  */
 
-<<<<<<< HEAD
 import * as js from '../utils/js';
 import { CallbacksInvoker } from './callbacks-invoker';
 import { legacyCC } from '../global-exports';
-=======
 import { Eventify } from './eventify';
->>>>>>> a0a7cc2f
 
 // eslint-disable-next-line @typescript-eslint/no-extraneous-class
 class Empty {};
 
 /**
-<<<<<<< HEAD
- * !#en
- * EventTarget is an object to which an event is dispatched when something has occurred.
- * Entity are the most common event targets, but other objects can be event targets too.
- *
- * Event targets are an important part of the Fireball event model.
- * The event target serves as the focal point for how events flow through the scene graph.
- * When an event such as a mouse click or a keypress occurs, Fireball dispatches an event object
- * into the event flow from the root of the hierarchy. The event object then makes its way through
- * the scene graph until it reaches the event target, at which point it begins its return trip through
- * the scene graph. This round-trip journey to the event target is conceptually divided into three phases:
- * - The capture phase comprises the journey from the root to the last node before the event target's node
- * - The target phase comprises only the event target node
- * - The bubbling phase comprises any subsequent nodes encountered on the return trip to the root of the tree
- * See also: http://www.w3.org/TR/DOM-Level-3-Events/#event-flow
- *
- * Event targets can implement the following methods:
- *  - _getCapturingTargets
- *  - _getBubblingTargets
- * 
- * If a class cannot extend from EventTarget, it can consider implements IEventTarget interface.
- *
- * !#zh
- * 事件目标是具有注册监听器、派发事件能力的类，Node 是最常见的事件目标，
- * 但是其他类也可以继承自事件目标以获得管理监听器和派发事件的能力。
- * 如果无法继承自 EventTarget，也可以考虑自实现 IEventTarget
- */
-export class EventTarget extends CallbacksInvoker {
-    /**
-     * @en
-     * Register an callback of a specific event type on the EventTarget.
-     * This type of event should be triggered via `emit`.
-     * @zh
-     * 注册事件目标的特定事件类型回调。这种类型的事件应该被 `emit` 触发。
-     *
-     * @param type - A string representing the event type to listen for.
-     * @param callback - The callback that will be invoked when the event is dispatched.
-     *                              The callback is ignored if it is a duplicate (the callbacks are unique).
-     * @param target - The target (this object) to invoke the callback, can be null
-     * @return - Just returns the incoming callback so you can save the anonymous function easier.
-     * @example
-     * eventTarget.on('fire', function () {
-     *     cc.log("fire in the hole");
-     * }, node);
-     */
-    public on (type: string, callback: Function, target?: Object) {
-        if (!callback) {
-            legacyCC.errorID(6800);
-            return;
-        }
-
-        if (!this.hasEventListener(type, callback, target)) {
-            super.on(type, callback, target);
-
-            const targetImpl = target as ITargetImpl;
-            if (target) {
-                if (targetImpl.__eventTargets) {
-                    targetImpl.__eventTargets.push(this);
-                } else if (targetImpl.node && targetImpl.node.__eventTargets) {
-                    targetImpl.node.__eventTargets.push(this);
-                }
-            }
-        }
-        return callback;
-    }
-
-    /**
-     * @en
-     * Removes the listeners previously registered with the same type, callback, target and or useCapture,
-     * if only type is passed as parameter, all listeners registered with that type will be removed.
-     * @zh
-     * 删除之前用同类型，回调，目标或 useCapture 注册的事件监听器，如果只传递 type，将会删除 type 类型的所有事件监听器。
-     *
-     * @param type - A string representing the event type being removed.
-     * @param callback - The callback to remove.
-     * @param target - The target (this object) to invoke the callback, if it's not given, only callback without target will be removed
-     * @example
-     * // register fire eventListener
-     * var callback = eventTarget.on('fire', function () {
-     *     cc.log("fire in the hole");
-     * }, target);
-     * // remove fire event listener
-     * eventTarget.off('fire', callback, target);
-     * // remove all fire event listeners
-     * eventTarget.off('fire');
-     */
-    public off (type: string, callback?: Function, target?: Object) {
-        if (!callback) {
-            this.removeAll(type);
-        }
-        else {
-            super.off(type, callback, target);
-
-            const targetImpl = target as ITargetImpl;
-            if (target) {
-                if (targetImpl.__eventTargets) {
-                    fastRemove(targetImpl.__eventTargets, this);
-                } else if (targetImpl.node && targetImpl.node.__eventTargets) {
-                    fastRemove(targetImpl.node.__eventTargets, this);
-                }
-            }
-        }
-    }
-
-    /**
-     * @en Removes all callbacks previously registered with the same target (passed as parameter).
-     * This is not for removing all listeners in the current event target,
-     * and this is not for removing all listeners the target parameter have registered.
-     * It's only for removing all listeners (callback and target couple) registered on the current event target by the target parameter.
-     * @zh 在当前 EventTarget 上删除指定目标（target 参数）注册的所有事件监听器。
-     * 这个函数无法删除当前 EventTarget 的所有事件监听器，也无法删除 target 参数所注册的所有事件监听器。
-     * 这个函数只能删除 target 参数在当前 EventTarget 上注册的所有事件监听器。
-     * @param target - The target to be searched for all related listeners
-     */
-    public targetOff (keyOrTarget?: string | Object) {
-        this.removeAll(keyOrTarget);
-    }
-
-    /**
-     * @en
-     * Register an callback of a specific event type on the EventTarget,
-     * the callback will remove itself after the first time it is triggered.
-     * @zh
-     * 注册事件目标的特定事件类型回调，回调会在第一时间被触发后删除自身。
-     *
-     * @param type - A string representing the event type to listen for.
-     * @param callback - The callback that will be invoked when the event is dispatched.
-     *                              The callback is ignored if it is a duplicate (the callbacks are unique).
-     * @param target - The target (this object) to invoke the callback, can be null
-     * @example
-     * eventTarget.once('fire', function () {
-     *     cc.log("this is the callback and will be invoked only once");
-     * }, node);
-     */
-    public once (type: string, callback: Function, target?: Object) {
-        if (!callback) {
-            legacyCC.errorID(6800);
-            return;
-        }
-
-        if (!this.hasEventListener(type, callback, target)) {
-            super.on(type, callback, target, true);
-=======
  * @en
  * EventTarget is an object to which an event is dispatched when something has occurred.
  * [[Node]]s are the most common event targets, but other objects can be event targets too.
@@ -194,7 +48,6 @@
  * 如果无法继承自 EventTarget，也可以使用 [[Eventify]]
  */
 export const EventTarget = Eventify(Empty);
->>>>>>> a0a7cc2f
 
 export type EventTarget = InstanceType<typeof EventTarget>;
 
