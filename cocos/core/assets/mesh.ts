/*
 Copyright (c) 2017-2018 Xiamen Yaji Software Co., Ltd.

 http://www.cocos.com

 Permission is hereby granted, free of charge, to any person obtaining a copy
 of this software and associated engine source code (the "Software"), a limited,
  worldwide, royalty-free, non-assignable, revocable and non-exclusive license
 to use Cocos Creator solely to develop games on your target platforms. You shall
  not use Cocos Creator software for developing other software or tools that's
  used for developing games. You are not granted to publish, distribute,
  sublicense, and/or sell copies of Cocos Creator.

 The software or tools in this License Agreement are licensed, not sold.
 Xiamen Yaji Software Co., Ltd. reserves all rights not expressly granted to you.

 THE SOFTWARE IS PROVIDED "AS IS", WITHOUT WARRANTY OF ANY KIND, EXPRESS OR
 IMPLIED, INCLUDING BUT NOT LIMITED TO THE WARRANTIES OF MERCHANTABILITY,
 FITNESS FOR A PARTICULAR PURPOSE AND NONINFRINGEMENT. IN NO EVENT SHALL THE
 AUTHORS OR COPYRIGHT HOLDERS BE LIABLE FOR ANY CLAIM, DAMAGES OR OTHER
 LIABILITY, WHETHER IN AN ACTION OF CONTRACT, TORT OR OTHERWISE, ARISING FROM,
 OUT OF OR IN CONNECTION WITH THE SOFTWARE OR THE USE OR OTHER DEALINGS IN
 THE SOFTWARE.
*/

/**
 * @category asset
 */

import { ccclass, property } from '../../core/data/class-decorator';
import { Mat4, Quat, Vec3 } from '../../core/math';
import { mapBuffer } from '../3d/misc/buffer';
import { BufferBlob } from '../3d/misc/buffer-blob';
import { aabb } from '../geometry';
import { GFXBuffer } from '../gfx/buffer';
import {
    getTypedArrayConstructor,
    GFXAttributeName,
    GFXBufferUsageBit,
    GFXFormat,
    GFXFormatInfos,
    GFXFormatType,
    GFXMemoryUsageBit,
    GFXPrimitiveMode,
} from '../gfx/define';
import { GFXDevice, GFXFeature } from '../gfx/device';
import { IGFXAttribute } from '../gfx/input-assembler';
import { warnID } from '../platform/debug';
import { sys } from '../platform/sys';
import { murmurhash2_32_gc } from '../utils/murmurhash2_gc';
import { Asset } from './asset';
import { Skeleton } from './skeleton';
import { postLoadMesh } from './utils/mesh-utils';
import { Morph, createMorphRendering, MorphRendering } from './morph';
<<<<<<< HEAD
import { legacyCC } from '../global-exports';
=======
>>>>>>> a0a7cc2f

function getIndexStrideCtor (stride: number) {
    switch (stride) {
        case 1: return Uint8Array;
        case 2: return Uint16Array;
        case 4: return Uint32Array;
    }
    return Uint8Array;
}

/**
 * 允许存储索引的数组视图。
 */
export type IBArray = Uint8Array | Uint16Array | Uint32Array;

/**
 * 几何信息。
 */
export interface IGeometricInfo {
    /**
     * 顶点位置。
     */
    positions: Float32Array;

    /**
     * 索引数据。
     */
    indices?: IBArray;

    /**
     * 是否将图元按双面对待。
     */
    doubleSided?: boolean;

    /**
     * 此几何体的轴对齐包围盒。
     */
    boundingBox: { max: Vec3; min: Vec3; }
}

export interface IFlatBuffer {
    stride: number;
    count: number;
    buffer: Uint8Array;
}

/**
 * 渲染子网格。
 */
export class RenderingSubMesh {
    /**
     * 使用的所有顶点缓冲区。
     */
    public vertexBuffers: GFXBuffer[];

    /**
     * 所有顶点属性。
     */
    public attributes: IGFXAttribute[];

    /**
     * 图元类型。
     */
    public primitiveMode: GFXPrimitiveMode;

    /**
     * 使用的索引缓冲区，若未使用则无需指定。
     */
    public indexBuffer?: GFXBuffer;

    /**
     * 间接绘制缓冲区。
     */
    public indirectBuffer?: GFXBuffer;

    /**
     * （用于射线检测的）几何信息。
     */
    get geometricInfo () {
        if (this._geometricInfo) {
            return this._geometricInfo;
        }
        if (this.mesh === undefined) {
            return { positions: new Float32Array(), indices: new Uint8Array(), boundingBox: { min: Vec3.ZERO, max: Vec3.ZERO } };
        }
        if (this.subMeshIdx === undefined) {
            return { positions: new Float32Array(), indices: new Uint8Array(), boundingBox: { min: Vec3.ZERO, max: Vec3.ZERO } };
        }
        const mesh = this.mesh!; const index = this.subMeshIdx!;
        const positions = mesh.readAttribute(index, GFXAttributeName.ATTR_POSITION) as unknown as Float32Array;
        const indices = mesh.readIndices(index) as Uint16Array;
        const max = new Vec3();
        const min = new Vec3();
<<<<<<< HEAD
        const pAttri = this.attributes.find(element => element.name == legacyCC.GFXAttributeName.ATTR_POSITION);
=======
        const pAttri = this.attributes.find(element => element.name === cc.GFXAttributeName.ATTR_POSITION);
>>>>>>> a0a7cc2f
        if (pAttri) {
            const conut = GFXFormatInfos[pAttri.format].count;
            if (conut === 2) {
                max.set(positions[0], positions[1], 0);
                min.set(positions[0], positions[1], 0);
            } else {
                max.set(positions[0], positions[1], positions[2]);
                min.set(positions[0], positions[1], positions[2]);
            }
            for (let i = 0; i < positions.length; i += conut) {
                if (conut === 2) {
                    max.x = positions[i] > max.x ? positions[i] : max.x;
                    max.y = positions[i + 1] > max.y ? positions[i + 1] : max.y;
                    min.x = positions[i] < min.x ? positions[i] : min.x;
                    min.y = positions[i + 1] < min.y ? positions[i + 1] : min.y;
                } else {
                    max.x = positions[i] > max.x ? positions[i] : max.x;
                    max.y = positions[i + 1] > max.y ? positions[i + 1] : max.y;
                    max.z = positions[i + 2] > max.z ? positions[i + 2] : max.z;
                    min.x = positions[i] < min.x ? positions[i] : min.x;
                    min.y = positions[i + 1] < min.y ? positions[i + 1] : min.y;
                    min.z = positions[i + 2] < min.z ? positions[i + 2] : min.z;
                }
            }
        }
        this._geometricInfo = { positions, indices, boundingBox: { max, min } };
        return this._geometricInfo;
    }

    /**
     * 扁平化的顶点缓冲区。
     */
    get flatBuffers () {
        if (this._flatBuffers) { return this._flatBuffers; }
        const buffers: IFlatBuffer[] = this._flatBuffers = [];
        if (!this.mesh || this.subMeshIdx === undefined) { return buffers; }
        const mesh = this.mesh;
        let idxCount = 0;
        const prim = mesh.struct.primitives[this.subMeshIdx];
        if (prim.indexView) { idxCount = prim.indexView.count; }
        for (const bundleIdx of prim.vertexBundelIndices) {
            const vertexBundle = mesh.struct.vertexBundles[bundleIdx];
            const vbCount = prim.indexView ? prim.indexView.count : vertexBundle.view.count;
            const vbStride = vertexBundle.view.stride;
            const vbSize = vbStride * vbCount;
            const view = new Uint8Array(mesh.data!.buffer, vertexBundle.view.offset, vertexBundle.view.length);
            if (!prim.indexView) {
                this._flatBuffers.push({ stride: vbStride, count: vbCount, buffer: view });
                continue;
            }
            const vbView = new Uint8Array(vbSize);
            const ibView = mesh.readIndices(this.subMeshIdx)!;
            // transform to flat buffer
            for (let n = 0; n < idxCount; ++n) {
                const idx = ibView[n];
                const offset = n * vbStride;
                const srcOffset = idx * vbStride;
                for (let m = 0; m < vbStride; ++m) {
                    vbView[offset + m] = view[srcOffset + m];
                }
            }
            this._flatBuffers.push({ stride: vbStride, count: vbCount, buffer: vbView });
        }
        return this._flatBuffers;
    }

    /**
     * 骨骼索引按映射表处理后的顶点缓冲。
     */
    get jointMappedBuffers () {
        if (this._jointMappedBuffers) { return this._jointMappedBuffers; }
        const buffers: GFXBuffer[] = this._jointMappedBuffers = [];
        const indices: number[] = this._jointMappedBufferIndices = [];
        if (!this.mesh || this.subMeshIdx === undefined) { return this._jointMappedBuffers = this.vertexBuffers; }
        const struct = this.mesh.struct;
        const prim = struct.primitives[this.subMeshIdx];
        if (!struct.jointMaps || prim.jointMapIndex === undefined || !struct.jointMaps[prim.jointMapIndex]) {
            return this._jointMappedBuffers = this.vertexBuffers;
        }
        let jointFormat: GFXFormat;
        let jointOffset: number;
        const device: GFXDevice = legacyCC.director.root.device;
        for (let i = 0; i < prim.vertexBundelIndices.length; i++) {
            const bundle = struct.vertexBundles[prim.vertexBundelIndices[i]];
            jointOffset = 0;
            jointFormat = GFXFormat.UNKNOWN;
            for (let j = 0; j < bundle.attributes.length; j++) {
                const attr = bundle.attributes[j];
                if (attr.name === GFXAttributeName.ATTR_JOINTS) {
                    jointFormat = attr.format;
                    break;
                }
                jointOffset += GFXFormatInfos[attr.format].size;
            }
            if (jointFormat) {
                const data = new Uint8Array(this.mesh.data!.buffer, bundle.view.offset, bundle.view.length);
                const dataView = new DataView(data.slice().buffer);
                const idxMap = struct.jointMaps[prim.jointMapIndex];
                mapBuffer(dataView, (cur) => idxMap.indexOf(cur), jointFormat, jointOffset,
                    bundle.view.length, bundle.view.stride, dataView);
                const buffer = device.createBuffer({
                    usage: GFXBufferUsageBit.VERTEX | GFXBufferUsageBit.TRANSFER_DST,
                    memUsage: GFXMemoryUsageBit.HOST | GFXMemoryUsageBit.DEVICE,
                    size: bundle.view.length,
                    stride: bundle.view.stride,
                });
                buffer.update(dataView.buffer); buffers.push(buffer); indices.push(i);
            } else {
                buffers.push(this.vertexBuffers[prim.vertexBundelIndices[i]]);
            }
        }
        if (this._vertexIdChannel) {
            buffers.push(this._allocVertexIdBuffer(device));
        }
        return buffers;
    }

    public mesh?: Mesh;
    public subMeshIdx?: number;

    private _flatBuffers?: IFlatBuffer[];
    private _jointMappedBuffers?: GFXBuffer[];
    private _jointMappedBufferIndices?: number[];
    private _vertexIdChannel?: {
        stream: number;
        index: number;
    };
    private _geometricInfo?: IGeometricInfo;

    constructor (vertexBuffers: GFXBuffer[], attributes: IGFXAttribute[], primitiveMode: GFXPrimitiveMode) {
        this.vertexBuffers = vertexBuffers;
        this.attributes = attributes;
        this.primitiveMode = primitiveMode;
    }

    public destroy () {
        for (let i = 0; i < this.vertexBuffers.length; i++) {
            this.vertexBuffers[i].destroy();
        }
        this.vertexBuffers.length = 0;
        if (this.indexBuffer) {
            this.indexBuffer.destroy();
            this.indexBuffer = undefined;
        }
        if (this._jointMappedBuffers && this._jointMappedBufferIndices) {
            for (let i = 0; i < this._jointMappedBufferIndices.length; i++) {
                this._jointMappedBuffers[this._jointMappedBufferIndices[i]].destroy();
            }
            this._jointMappedBuffers = undefined;
            this._jointMappedBufferIndices = undefined;
        }
        if (this.indirectBuffer) {
            this.indirectBuffer.destroy();
            this.indirectBuffer = undefined;
        }
    }

    /**
     * Adds a vertex attribute input called 'a_vertexId' into this sub-mesh.
     * This is useful if you want to simulate `gl_VertexId` in WebGL context prior to 2.0.
     * Once you call this function, the vertex attribute is permanently added.
     * Subsequent calls to this function take no effect.
     * @param device Device used to create related rendering resources.
     */
    public enableVertexIdChannel (device: GFXDevice) {
        if (this._vertexIdChannel) {
            return;
        }

        const streamIndex = this.vertexBuffers.length;
        const attributeIndex = this.attributes.length;

        const vertexIdBuffer = this._allocVertexIdBuffer(device);
        this.vertexBuffers.push(vertexIdBuffer);
        this.attributes.push({
            name: 'a_vertexId',
            format: GFXFormat.R32F,
            stream: streamIndex,
            isNormalized: false,
        });

        this._vertexIdChannel = {
            stream: streamIndex,
            index: attributeIndex,
        };
    }

    private _allocVertexIdBuffer (device: GFXDevice) {
        const vertexCount = (this.vertexBuffers.length === 0 || this.vertexBuffers[0].stride === 0) ?
            0 :
            // TODO: This depends on how stride of a vertex buffer is defined; Consider padding problem.
            this.vertexBuffers[0].size / this.vertexBuffers[0].stride;
        const vertexIds = new Float32Array(vertexCount);
        for (let iVertex = 0; iVertex < vertexCount; ++iVertex) {
            vertexIds[iVertex] = iVertex;
        }

        const vertexIdBuffer = device.createBuffer({
            usage: GFXBufferUsageBit.VERTEX | GFXBufferUsageBit.TRANSFER_DST,
            memUsage: GFXMemoryUsageBit.HOST | GFXMemoryUsageBit.DEVICE,
            size: vertexIds.byteLength,
            stride: vertexIds.BYTES_PER_ELEMENT,
        });
        vertexIdBuffer.update(vertexIds);

        return vertexIdBuffer;
    }
}

export declare namespace Mesh {
    export interface IBufferView {
        offset: number;
        length: number;
        count: number;
        stride: number;
    }

    /**
     * @zh
     * 顶点块。顶点块描述了一组**交错排列**（interleaved）的顶点属性并存储了顶点属性的实际数据。<br>
     * 交错排列是指在实际数据的缓冲区中，每个顶点的所有属性总是依次排列，并总是出现在下一个顶点的所有属性之前。
     */
    export interface IVertexBundle {
        /**
         * 所有顶点属性的实际数据块。
         * 你必须使用 DataView 来读取数据。
         * 因为不能保证所有属性的起始偏移都按 TypedArray 要求的字节对齐。
         */
        view: IBufferView;

        /**
         * 包含的所有顶点属性。
         */
        attributes: IGFXAttribute[];
    }

    /**
     * 子网格。子网格由一系列相同类型的图元组成（例如点、线、面等）。
     */
    export interface ISubMesh {
        /**
         * 此子网格引用的顶点块，索引至网格的顶点块数组。
         */
        vertexBundelIndices: number[];

        /**
         * 此子网格的图元类型。
         */
        primitiveMode: GFXPrimitiveMode;

        /**
         * 此子网格使用的索引数据。
         */
        indexView?: IBufferView;

        /**
         * 此子网格使用的关节索引映射表在 IStruct.jointMaps 中的索引。
         * 如未定义或指向的映射表不存在，则默认 VB 内所有关节索引数据直接对应骨骼资源数据。
         */
        jointMapIndex?: number;

    }

    /**
     * 描述了网格的结构。
     */
    export interface IStruct {
        /**
         * 此网格所有的顶点块。
         */
        vertexBundles: IVertexBundle[];

        /**
         * 此网格的所有子网格。
         */
        primitives: ISubMesh[];

        /**
         * （各分量都）小于等于此网格任何顶点位置的最大位置。
         */
        minPosition?: Vec3;

        /**
         * （各分量都）大于等于此网格任何顶点位置的最小位置。
         */
        maxPosition?: Vec3;

        /**
         * 此网格使用的关节索引映射关系列表，数组长度应为子模型中实际使用到的所有关节，
         * 每个元素都对应一个原骨骼资源里的索引，按子模型 VB 内的实际索引排列。
         */
        jointMaps?: number[][];

        morph?: Morph;
    }

    export interface ICreateInfo {
        /**
         * 网格结构。
         */
        struct: Mesh.IStruct;

        /**
         * 网格二进制数据。
         */
        data: Uint8Array;
    }
}

const v3_1 = new Vec3();
const v3_2 = new Vec3();

/**
 * 网格资源。
 */
@ccclass('cc.Mesh')
export class Mesh extends Asset {

    get _nativeAsset (): ArrayBuffer {
        return this._data!.buffer;
    }

    set _nativeAsset (value: ArrayBuffer) {
        if (this._data && this._data.byteLength === value.byteLength) {
            this._data.set(new Uint8Array(value));
            if (legacyCC.loader._cache[this.nativeUrl]) {
                legacyCC.loader._cache[this.nativeUrl].content = this._data.buffer;
            }
        }
        else {
            this._data = new Uint8Array(value);
        }
        this.loaded = true;
        this.emit('load');
    }

    /**
     * 此网格的子网格数量。
     * @deprecated 请使用 `this.renderingMesh.subMeshCount`。
     */
    get subMeshCount () {
        const renderingMesh = this.renderingSubMeshes;
        return renderingMesh ? renderingMesh.length : 0;
    }

    /**
     * （各分量都）小于等于此网格任何顶点位置的最大位置。
     * @deprecated 请使用 `this.struct.minPosition`。
     */
    get minPosition () {
        return this.struct.minPosition;
    }

    /**
     * （各分量都）大于等于此网格任何顶点位置的最大位置。
     * @deprecated 请使用 `this.struct.maxPosition`。
     */
    get maxPosition () {
        return this.struct.maxPosition;
    }

    /**
     * 此网格的结构。
     */
    get struct () {
        return this._struct;
    }

    /**
     * 此网格的数据。
     */
    get data () {
        return this._data;
    }

    /**
     * 此网格的哈希值。
     */
    get hash () {
        // hashes should already be computed offline, but if not, make one
        if (!this._hash && this._data) { this._hash = murmurhash2_32_gc(this._data, 666); }
        return this._hash;
    }

    get jointBufferIndices () {
        if (this._jointBufferIndices) { return this._jointBufferIndices; }
        return this._jointBufferIndices = this._struct.primitives.map((p) => p.jointMapIndex || 0);
    }

    @property
    private _struct: Mesh.IStruct = {
        vertexBundles: [],
        primitives: [],
    };

    @property
    private _dataLength = 0;

    @property
    private _hash = 0;

    private _data: Uint8Array | null = null;
    private _initialized = false;
    private _renderingSubMeshes: RenderingSubMesh[] | null = null;
    private _boneSpaceBounds = new Map<number, (aabb | null)[]>();
    private _jointBufferIndices: number[] | null = null;

    constructor () {
        super();
        this.loaded = false;
    }

    public initialize () {
        if (this._initialized) {
            return;
        }

        this._initialized = true;

        if (!this._data) {
            this._data = new Uint8Array(this._dataLength);
            postLoadMesh(this);
        }
        const buffer = this._data.buffer;
        const gfxDevice: GFXDevice = legacyCC.director.root.device;
        const vertexBuffers = this._createVertexBuffers(gfxDevice, buffer);
        const indexBuffers: GFXBuffer[] = [];
        const subMeshes: RenderingSubMesh[] = [];

        for (let i = 0; i < this._struct.primitives.length; i++) {
            const prim = this._struct.primitives[i];
            if (prim.vertexBundelIndices.length === 0) {
                continue;
            }

            let indexBuffer: GFXBuffer | undefined;
            let ib: any = null;
            if (prim.indexView) {
                const idxView = prim.indexView;

                let dstStride = idxView.stride;
                let dstSize = idxView.length;
                if (dstStride === 4 && !gfxDevice.hasFeature(GFXFeature.ELEMENT_INDEX_UINT)) {
                    const vertexCount = this._struct.vertexBundles[prim.vertexBundelIndices[0]].view.count;
                    if (vertexCount >= 65536) {
                        warnID(10001, vertexCount, 65536);
                        continue; // Ignore this primitive
                    } else {
                        dstStride >>= 1; // Reduce to short.
                        dstSize >>= 1;
                    }
                }

                indexBuffer = gfxDevice.createBuffer({
                    usage: GFXBufferUsageBit.INDEX | GFXBufferUsageBit.TRANSFER_DST,
                    memUsage: GFXMemoryUsageBit.HOST | GFXMemoryUsageBit.DEVICE,
                    size: dstSize,
                    stride: dstStride,
                });
                indexBuffers.push(indexBuffer);

                ib = new (getIndexStrideCtor(idxView.stride))(buffer, idxView.offset, idxView.count);
                if (idxView.stride !== dstStride) {
                    ib = getIndexStrideCtor(dstStride).from(ib);
                }
                if (this.loaded) {
                    indexBuffer.update(ib);
                }
                else {
                    this.once('load', () => {
                        indexBuffer!.update(ib);
                    });
                }
            }

            const vbReference = prim.vertexBundelIndices.map((idx) => vertexBuffers[idx]);

            let gfxAttributes: IGFXAttribute[] = [];
            if (prim.vertexBundelIndices.length > 0) {
                const idx = prim.vertexBundelIndices[0];
                const vertexBundle = this._struct.vertexBundles[idx];
                gfxAttributes = vertexBundle.attributes;
            }

            const subMesh = new RenderingSubMesh(vbReference, gfxAttributes, prim.primitiveMode);
            subMesh.mesh = this; subMesh.subMeshIdx = i; subMesh.indexBuffer = indexBuffer;

            subMeshes.push(subMesh);
        }

        this._renderingSubMeshes = subMeshes;

        if (this._struct.morph) {
            this.morphRendering = createMorphRendering(this, gfxDevice);
        }
    }

    /**
     * 销毁此网格，并释放它占有的所有 GPU 资源。
     */
    public destroy () {
        this.destroyRenderingMesh();
        return super.destroy();
    }

    /**
     * 释放此网格占有的所有 GPU 资源。
     */
    public destroyRenderingMesh () {
        if (this._renderingSubMeshes) {
            for (let i = 0; i < this._renderingSubMeshes.length; i++) {
                this._renderingSubMeshes[i].destroy();
            }
            this._renderingSubMeshes = null;
            this._data = null;
            this._initialized = false;
        }
    }

    /**
     * 重置此网格的结构和数据。
     * @param struct 新的结构。
     * @param data 新的数据。
     * @deprecated 将在 V1.0.0 移除，请转用 `this.reset()`。
     */
    public assign (struct: Mesh.IStruct, data: Uint8Array) {
        this.reset({
            struct,
            data,
        });
    }

    /**
     * 重置此网格。
     * @param info 网格重置选项。
     */
    public reset (info: Mesh.ICreateInfo) {
        this.destroyRenderingMesh();
        this._struct = info.struct;
        this._data = info.data;
        this._hash = 0;
        this.loaded = true;
        this.emit('load');
    }

    /**
     * 此网格创建的渲染网格。
     */
    public get renderingSubMeshes () {
        this.initialize();
        return this._renderingSubMeshes!;
    }

    public getBoneSpaceBounds (skeleton: Skeleton) {
        if (this._boneSpaceBounds.has(skeleton.hash)) {
            return this._boneSpaceBounds.get(skeleton.hash)!;
        }
        const bounds: (aabb | null)[] = [];
        this._boneSpaceBounds.set(skeleton.hash, bounds);
        const valid: boolean[] = [];
        const bindposes = skeleton.bindposes;
        for (let i = 0; i < bindposes.length; i++) {
            bounds.push(new aabb(Infinity, Infinity, Infinity, -Infinity, -Infinity, -Infinity));
            valid.push(false);
        }
        const primitives = this._struct.primitives;
        for (let p = 0; p < primitives.length; p++) {
            const joints = this.readAttribute(p, GFXAttributeName.ATTR_JOINTS);
            const weights = this.readAttribute(p, GFXAttributeName.ATTR_WEIGHTS);
            const positions = this.readAttribute(p, GFXAttributeName.ATTR_POSITION);
            if (!joints || !weights || !positions) { continue; }
            const vertCount = Math.min(joints.length / 4, weights.length / 4, positions.length / 3);
            for (let i = 0; i < vertCount; i++) {
                Vec3.set(v3_1, positions[3 * i + 0], positions[3 * i + 1], positions[3 * i + 2]);
                for (let j = 0; j < 4; ++j) {
                    const idx = 4 * i + j;
                    const joint = joints[idx];
                    if (weights[idx] === 0 || joint >= bindposes.length) { continue; }
                    Vec3.transformMat4(v3_2, v3_1, bindposes[joint]);
                    valid[joint] = true;
                    const b = bounds[joint]!;
                    Vec3.min(b.center, b.center, v3_2);
                    Vec3.max(b.halfExtents, b.halfExtents, v3_2);
                }
            }
        }
        for (let i = 0; i < bindposes.length; i++) {
            const b = bounds[i]!;
            if (!valid[i]) { bounds[i] = null; }
            else { aabb.fromPoints(b, b.center, b.halfExtents); }
        }
        return bounds;
    }

    /**
     * 合并指定的网格到此网格中。
     * @param mesh 合并的网格。
     * @param worldMatrix 合并的网格的世界变换矩阵
     * @param [validate=false] 是否进行验证。
     * @returns 是否验证成功。若验证选项为 `true` 且验证未通过则返回 `false`，否则返回 `true`。
     */
    public merge (mesh: Mesh, worldMatrix?: Mat4, validate?: boolean): boolean {
        if (validate) {
            if (!this.loaded || !mesh.loaded || !this.validateMergingMesh(mesh)) {
                return false;
            }
        }

        const vec3_temp = new Vec3();
        const rotate = worldMatrix && new Quat();
        const boundingBox = worldMatrix && new aabb();
        if (rotate) {
            worldMatrix!.getRotation(rotate);
        }
        if (!this._initialized && mesh._data) {
            const struct = JSON.parse(JSON.stringify(mesh._struct)) as Mesh.IStruct;
            const data = mesh._data.slice();
            if (worldMatrix) {
                if (struct.maxPosition && struct.minPosition) {
                    Vec3.add(boundingBox!.center, struct.maxPosition, struct.minPosition);
                    Vec3.multiplyScalar(boundingBox!.center, boundingBox!.center, 0.5);
                    Vec3.subtract(boundingBox!.halfExtents, struct.maxPosition, struct.minPosition);
                    Vec3.multiplyScalar(boundingBox!.halfExtents, boundingBox!.halfExtents, 0.5);
                    aabb.transform(boundingBox!, boundingBox!, worldMatrix);
                    Vec3.add(struct.maxPosition, boundingBox!.center, boundingBox!.halfExtents);
                    Vec3.subtract(struct.minPosition, boundingBox!.center, boundingBox!.halfExtents);
                }
                for (let i = 0; i < struct.vertexBundles.length; i++) {
                    const vtxBdl = struct.vertexBundles[i];
                    for (let j = 0; j < vtxBdl.attributes.length; j++) {
                        if (vtxBdl.attributes[j].name === GFXAttributeName.ATTR_POSITION || vtxBdl.attributes[j].name === GFXAttributeName.ATTR_NORMAL) {
                            const format = vtxBdl.attributes[j].format;

                            const inputView = new DataView(
                                data.buffer,
                                vtxBdl.view.offset + getOffset(vtxBdl.attributes, j));

                            const reader = getReader(inputView, format);
                            const writer = getWriter(inputView, format);
                            if (!reader || !writer) {
                                continue;
                            }
                            const vertexCount = vtxBdl.view.count;

                            const vertexStride = vtxBdl.view.stride;
                            const attrComponentByteLength = getComponentByteLength(format);
                            for (let vtxIdx = 0; vtxIdx < vertexCount; vtxIdx++) {
                                const xOffset = vtxIdx * vertexStride;
                                const yOffset = xOffset + attrComponentByteLength;
                                const zOffset = yOffset + attrComponentByteLength;
                                vec3_temp.set(reader(xOffset), reader(yOffset), reader(zOffset));
                                switch (vtxBdl.attributes[j].name) {
                                    case GFXAttributeName.ATTR_POSITION:
                                        vec3_temp.transformMat4(worldMatrix);
                                        break;
                                    case GFXAttributeName.ATTR_NORMAL:
                                        Vec3.transformQuat(vec3_temp, vec3_temp, rotate!);
                                        break;
                                }
                                writer(xOffset, vec3_temp.x);
                                writer(yOffset, vec3_temp.y);
                                writer(zOffset, vec3_temp.z);
                            }
                        }
                    }
                }
            }
            this.reset({ struct, data });
            this.initialize();
            return true;
        }

        // merge buffer
        const bufferBlob = new BufferBlob();

        // merge vertex buffer
        let vertCount = 0;
        let vertStride = 0;
        let srcOffset = 0;
        let dstOffset = 0;
        let vb: ArrayBuffer;
        let vbView: Uint8Array;
        let srcVBView: Uint8Array;
        let dstVBView: Uint8Array;
        let srcAttrOffset = 0;
        let srcVBOffset = 0;
        let dstVBOffset = 0;
        let attrSize = 0;
        let dstAttrView: Uint8Array;
        let hasAttr = false;

        const vertexBundles = new Array<Mesh.IVertexBundle>(this._struct.vertexBundles.length);
        for (let i = 0; i < this._struct.vertexBundles.length; ++i) {
            const bundle = this._struct.vertexBundles[i];
            const dstBundle = mesh._struct.vertexBundles[i];

            srcOffset = bundle.view.offset;
            dstOffset = dstBundle.view.offset;
            vertStride = bundle.view.stride;
            vertCount = bundle.view.count + dstBundle.view.count;

            vb = new ArrayBuffer(vertCount * vertStride);
            vbView = new Uint8Array(vb);

            srcVBView = this._data!.subarray(srcOffset, srcOffset + bundle.view.length);
            srcOffset += srcVBView.length;
            dstVBView = mesh._data!.subarray(dstOffset, dstOffset + dstBundle.view.length);
            dstOffset += dstVBView.length;

            vbView.set(srcVBView);

            srcAttrOffset = 0;
            for (const attr of bundle.attributes) {
                dstVBOffset = 0;
                hasAttr = false;
                for (const dstAttr of dstBundle.attributes) {
                    if (attr.name === dstAttr.name && attr.format === dstAttr.format) {
                        hasAttr = true;
                        break;
                    }
                    dstVBOffset += GFXFormatInfos[dstAttr.format].size;
                }
                if (hasAttr) {
                    attrSize = GFXFormatInfos[attr.format].size;
                    srcVBOffset = bundle.view.length + srcAttrOffset;
                    for (let v = 0; v < dstBundle.view.count; ++v) {
                        dstAttrView = dstVBView.subarray(dstVBOffset, dstVBOffset + attrSize);
                        vbView.set(dstAttrView, srcVBOffset);
                        if ((attr.name === GFXAttributeName.ATTR_POSITION || attr.name === GFXAttributeName.ATTR_NORMAL) && worldMatrix) {
                            const f32_temp = new Float32Array(vbView.buffer, srcVBOffset, 3);
                            vec3_temp.set(f32_temp[0], f32_temp[1], f32_temp[2]);
                            switch (attr.name) {
                                case GFXAttributeName.ATTR_POSITION:
                                    vec3_temp.transformMat4(worldMatrix);
                                    break;
                                case GFXAttributeName.ATTR_NORMAL:
                                    Vec3.transformQuat(vec3_temp, vec3_temp, rotate!);
                                    break;
                            }
                            f32_temp[0] = vec3_temp.x;
                            f32_temp[1] = vec3_temp.y;
                            f32_temp[2] = vec3_temp.z;
                        }
                        srcVBOffset += bundle.view.stride;
                        dstVBOffset += dstBundle.view.stride;
                    }
                }
                srcAttrOffset += GFXFormatInfos[attr.format].size;
            }

            vertexBundles[i] = {
                attributes: bundle.attributes,
                view: {
                    offset: bufferBlob.getLength(),
                    length: vb.byteLength,
                    count: vertCount,
                    stride: vertStride,
                },
            };

            bufferBlob.addBuffer(vb);
        }

        // merge index buffer
        let idxCount = 0;
        let idxStride = 2;
        let vertBatchCount = 0;
        let ibView: Uint8Array | Uint16Array | Uint32Array;
        let srcIBView: Uint8Array | Uint16Array | Uint32Array;
        let dstIBView: Uint8Array | Uint16Array | Uint32Array;

        const primitives: Mesh.ISubMesh[] = new Array<Mesh.ISubMesh>(this._struct.primitives.length);
        for (let i = 0; i < this._struct.primitives.length; ++i) {
            const prim = this._struct.primitives[i];
            const dstPrim = mesh._struct.primitives[i];

            primitives[i] = {
                primitiveMode: prim.primitiveMode,
                vertexBundelIndices: prim.vertexBundelIndices,
            };

            for (const bundleIdx of prim.vertexBundelIndices) {
                vertBatchCount = Math.max(vertBatchCount, this._struct.vertexBundles[bundleIdx].view.count);
            }

            if (prim.indexView && dstPrim.indexView) {
                idxCount = prim.indexView.count;
                idxCount += dstPrim.indexView.count;

                srcOffset = prim.indexView.offset;
                dstOffset = dstPrim.indexView.offset;

                if (idxCount < 256) {
                    idxStride = 1;
                } else if (idxCount < 65536) {
                    idxStride = 2;
                } else {
                    idxStride = 4;
                }

                const ib = new ArrayBuffer(idxCount * idxStride);
                if (idxStride === 2) {
                    ibView = new Uint16Array(ib);
                } else if (idxStride === 1) {
                    ibView = new Uint8Array(ib);
                } else { // Uint32
                    ibView = new Uint32Array(ib);
                }

                // merge src indices
                if (prim.indexView.stride === 2) {
                    srcIBView = new Uint16Array(this._data!.buffer, srcOffset, prim.indexView.count);
                } else if (prim.indexView.stride === 1) {
                    srcIBView = new Uint8Array(this._data!.buffer, srcOffset, prim.indexView.count);
                } else { // Uint32
                    srcIBView = new Uint32Array(this._data!.buffer, srcOffset, prim.indexView.count);
                }

                if (idxStride === prim.indexView.stride) {
                    ibView.set(srcIBView);
                } else {
                    for (let n = 0; n < prim.indexView.count; ++n) {
                        ibView[n] = srcIBView[n];
                    }
                }
                srcOffset += prim.indexView.length;

                // merge dst indices
                if (dstPrim.indexView.stride === 2) {
                    dstIBView = new Uint16Array(mesh._data!.buffer, dstOffset, dstPrim.indexView.count);
                } else if (dstPrim.indexView.stride === 1) {
                    dstIBView = new Uint8Array(mesh._data!.buffer, dstOffset, dstPrim.indexView.count);
                } else { // Uint32
                    dstIBView = new Uint32Array(mesh._data!.buffer, dstOffset, dstPrim.indexView.count);
                }
                for (let n = 0; n < dstPrim.indexView.count; ++n) {
                    ibView[prim.indexView.count + n] = vertBatchCount + dstIBView[n];
                }
                dstOffset += dstPrim.indexView.length;

                primitives[i].indexView = {
                    offset: bufferBlob.getLength(),
                    length: ib.byteLength,
                    count: idxCount,
                    stride: idxStride,
                };

                bufferBlob.setNextAlignment(idxStride);
                bufferBlob.addBuffer(ib);
            }

        }

        // Create mesh struct.
        const meshStruct: Mesh.IStruct = {
            vertexBundles,
            primitives,
            minPosition: this._struct.minPosition,
            maxPosition: this._struct.maxPosition,
        };

        if (meshStruct.minPosition && mesh._struct.minPosition && meshStruct.maxPosition && mesh._struct.maxPosition) {
            if (worldMatrix) {
                Vec3.add(boundingBox!.center, mesh._struct.maxPosition, mesh._struct.minPosition);
                Vec3.multiplyScalar(boundingBox!.center, boundingBox!.center, 0.5);
                Vec3.subtract(boundingBox!.halfExtents, mesh._struct.maxPosition, mesh._struct.minPosition);
                Vec3.multiplyScalar(boundingBox!.halfExtents, boundingBox!.halfExtents, 0.5);
                aabb.transform(boundingBox!, boundingBox!, worldMatrix);
                Vec3.add(vec3_temp, boundingBox!.center, boundingBox!.halfExtents);
                Vec3.max(meshStruct.maxPosition, meshStruct.maxPosition, vec3_temp);
                Vec3.subtract(vec3_temp, boundingBox!.center, boundingBox!.halfExtents);
                Vec3.min(meshStruct.minPosition, meshStruct.minPosition, vec3_temp);
            } else {
                Vec3.min(meshStruct.minPosition, meshStruct.minPosition, mesh._struct.minPosition);
                Vec3.max(meshStruct.maxPosition, meshStruct.maxPosition, mesh._struct.maxPosition);
            }
        }

        // Create mesh.
        this.reset({
            struct: meshStruct,
            data: new Uint8Array(bufferBlob.getCombined()),
        });
        this.initialize();

        return true;
    }

    /**
     * 验证指定网格是否可以合并至当前网格。
     *
     * 当满足以下条件之一时，指定网格可以合并至当前网格：
     *  - 当前网格无数据而待合并网格有数据；
     *  - 它们的顶点块数目相同且对应顶点块的布局一致，并且它们的子网格数目相同且对应子网格的布局一致。
     *
     * 两个顶点块布局一致当且仅当：
     *  - 它们具有相同数量的顶点属性且对应的顶点属性具有相同的属性格式。
     *
     * 两个子网格布局一致，当且仅当：
     *  - 它们具有相同的图元类型并且引用相同数量、相同索引的顶点块；并且，
     *  - 要么都需要索引绘制，要么都不需要索引绘制。
     * @param mesh 指定的网格。
     */
    public validateMergingMesh (mesh: Mesh) {
        if (!this._data && mesh._data) {
            return true;
        }

        // validate vertex bundles
        if (this._struct.vertexBundles.length !== mesh._struct.vertexBundles.length) {
            return false;
        }

        for (let i = 0; i < this._struct.vertexBundles.length; ++i) {
            const bundle = this._struct.vertexBundles[i];
            const dstBundle = mesh._struct.vertexBundles[i];

            if (bundle.attributes.length !== dstBundle.attributes.length) {
                return false;
            }
            for (let j = 0; j < bundle.attributes.length; ++j) {
                if (bundle.attributes[j].format !== dstBundle.attributes[j].format) {
                    return false;
                }
            }
        }

        // validate primitives
        if (this._struct.primitives.length !== mesh._struct.primitives.length) {
            return false;
        }
        for (let i = 0; i < this._struct.primitives.length; ++i) {
            const prim = this._struct.primitives[i];
            const dstPrim = mesh._struct.primitives[i];
            if (prim.vertexBundelIndices.length !== dstPrim.vertexBundelIndices.length) {
                return false;
            }
            for (let j = 0; j < prim.vertexBundelIndices.length; ++j) {
                if (prim.vertexBundelIndices[j] !== dstPrim.vertexBundelIndices[j]) {
                    return false;
                }
            }
            if (prim.primitiveMode !== dstPrim.primitiveMode) {
                return false;
            }

            if (prim.indexView) {
                if (dstPrim.indexView === undefined) {
                    return false;
                }
            } else {
                if (dstPrim.indexView) {
                    return false;
                }
            }
        }

        return true;
    }

    /**
     * 读取子网格的指定属性。
     * @param primitiveIndex 子网格索引。
     * @param attributeName 属性名称。
     * @returns 不存在指定的子网格、子网格不存在指定的属性或属性无法读取时返回 `null`，
     * 否则，创建足够大的缓冲区包含指定属性的所有数据，并为该缓冲区创建与属性类型对应的数组视图。
     */
    public readAttribute (primitiveIndex: number, attributeName: GFXAttributeName): Storage | null {
        let result: TypedArray | null = null;
        this._accessAttribute(primitiveIndex, attributeName, (vertexBundle, iAttribute) => {
            const format = vertexBundle.attributes[iAttribute].format;

            const inputView = new DataView(
                this._data!.buffer,
                vertexBundle.view.offset + getOffset(vertexBundle.attributes, iAttribute));

            const formatInfo = GFXFormatInfos[format];
            const storageConstructor = getTypedArrayConstructor(GFXFormatInfos[format]);
            const reader = getReader(inputView, format);
            if (!storageConstructor || !reader) {
                return;
            }
            const vertexCount = vertexBundle.view.count;
            const componentCount = formatInfo.count;
            const storage = new storageConstructor(vertexCount * componentCount);
            const inputStride = vertexBundle.view.stride;
            for (let iVertex = 0; iVertex < vertexCount; ++iVertex) {
                for (let iComponent = 0; iComponent < componentCount; ++iComponent) {
                    storage[componentCount * iVertex + iComponent] = reader(inputStride * iVertex + storage.BYTES_PER_ELEMENT * iComponent);
                }
            }
            result = storage;
            return;
        });
        return result;
    }

    /**
     * 读取子网格的指定属性到目标缓冲区中。
     * @param primitiveIndex 子网格索引。
     * @param attributeName 属性名称。
     * @param buffer 目标缓冲区。
     * @param stride 相邻属性在目标缓冲区的字节间隔。
     * @param offset 首个属性在目标缓冲区中的偏移。
     * @returns 不存在指定的子网格、子网格不存在指定的属性或属性无法读取时返回 `false`，否则返回 `true`。
     */
    public copyAttribute (primitiveIndex: number, attributeName: GFXAttributeName, buffer: ArrayBuffer, stride: number, offset: number) {
        let written = false;
        this._accessAttribute(primitiveIndex, attributeName, (vertexBundle, iAttribute) => {
            const format = vertexBundle.attributes[iAttribute].format;

            const inputView = new DataView(
                this._data!.buffer,
                vertexBundle.view.offset + getOffset(vertexBundle.attributes, iAttribute));

            const outputView = new DataView(buffer, offset);

            const formatInfo = GFXFormatInfos[format];

            const reader = getReader(inputView, format);
            const writer = getWriter(outputView, format);
            if (!reader || !writer) {
                return;
            }

            const vertexCount = vertexBundle.view.count;
            const componentCount = formatInfo.count;

            const inputStride = vertexBundle.view.stride;
            const inputComponentByteLength = getComponentByteLength(format);
            const outputStride = stride;
            const outputComponentByteLength = inputComponentByteLength;
            for (let iVertex = 0; iVertex < vertexCount; ++iVertex) {
                for (let iComponent = 0; iComponent < componentCount; ++iComponent) {
                    const inputOffset = inputStride * iVertex + inputComponentByteLength * iComponent;
                    const outputOffset = outputStride * iVertex + outputComponentByteLength * iComponent;
                    writer(outputOffset, reader(inputOffset));
                }
            }
            written = true;
            return;
        });
        return written;
    }

    /**
     * 读取子网格的索引数据。
     * @param primitiveIndex 子网格索引。
     * @returns 不存在指定的子网格或子网格不存在索引数据时返回 `null`，
     * 否则，创建足够大的缓冲区包含所有索引数据，并为该缓冲区创建与索引类型对应的数组视图。
     */
    public readIndices (primitiveIndex: number) {
        if (!this._data ||
            primitiveIndex >= this._struct.primitives.length) {
            return null;
        }
        const primitive = this._struct.primitives[primitiveIndex];
        if (!primitive.indexView) {
            return null;
        }
        const stride = primitive.indexView.stride;
        const ctor = stride === 1 ? Uint8Array : (stride === 2 ? Uint16Array : Uint32Array);
        return new ctor(this._data.buffer, primitive.indexView.offset, primitive.indexView.count);
    }

    /**
     * 读取子网格的索引数据到目标数组中。
     * @param primitiveIndex 子网格索引。
     * @param outputArray 目标数组。
     * @returns 不存在指定的子网格或子网格不存在索引数据时返回 `false`，否则返回 `true`。
     */
    public copyIndices (primitiveIndex: number, outputArray: number[] | ArrayBufferView) {
        if (!this._data ||
            primitiveIndex >= this._struct.primitives.length) {
            return false;
        }
        const primitive = this._struct.primitives[primitiveIndex];
        if (!primitive.indexView) {
            return false;
        }
        const indexCount = primitive.indexView.count;
        const indexFormat = primitive.indexView.stride === 1 ? GFXFormat.R8UI : (primitive.indexView.stride === 2 ? GFXFormat.R16UI : GFXFormat.R32UI);
        const reader = getReader(new DataView(this._data.buffer), indexFormat)!;
        for (let i = 0; i < indexCount; ++i) {
            outputArray[i] = reader(primitive.indexView.offset + GFXFormatInfos[indexFormat].size * i);
        }
        return true;
    }

    private _accessAttribute (
        primitiveIndex: number,
        attributeName: GFXAttributeName,
        accessor: (vertexBundle: Mesh.IVertexBundle, iAttribute: number) => void) {
        if (!this._data ||
            primitiveIndex >= this._struct.primitives.length) {
            return;
        }
        const primitive = this._struct.primitives[primitiveIndex];
        for (const vertexBundleIndex of primitive.vertexBundelIndices) {
            const vertexBundle = this._struct.vertexBundles[vertexBundleIndex];
            const iAttribute = vertexBundle.attributes.findIndex((a) => a.name === attributeName);
            if (iAttribute < 0) {
                continue;
            }
            accessor(vertexBundle, iAttribute);
            break;
        }
        return;
    }

    private _createVertexBuffers (gfxDevice: GFXDevice, data: ArrayBuffer): GFXBuffer[] {
        return this._struct.vertexBundles.map((vertexBundle) => {

            const vertexBuffer = gfxDevice.createBuffer({
                usage: GFXBufferUsageBit.VERTEX | GFXBufferUsageBit.TRANSFER_DST,
                memUsage: GFXMemoryUsageBit.HOST | GFXMemoryUsageBit.DEVICE,
                size: vertexBundle.view.length,
                stride: vertexBundle.view.stride,
            });

            const view = new Uint8Array(data, vertexBundle.view.offset, vertexBundle.view.length);
            if (this.loaded) {
                vertexBuffer.update(view);
            }
            else {
                this.once('load', () => {
                    vertexBuffer.update(view);
                });
            }
            return vertexBuffer;
        });
    }

    public morphRendering: MorphRendering | null = null;
}
legacyCC.Mesh = Mesh;

function getOffset (attributes: IGFXAttribute[], attributeIndex: number) {
    let result = 0;
    for (let i = 0; i < attributeIndex; ++i) {
        const attribute = attributes[i];
        result += GFXFormatInfos[attribute.format].size;
    }
    return result;
}

const isLittleEndian = sys.isLittleEndian;

function getComponentByteLength (format: GFXFormat) {
    const info = GFXFormatInfos[format];
    return info.size / info.count;
}

function getReader (dataView: DataView, format: GFXFormat) {
    const info = GFXFormatInfos[format];
    const stride = info.size / info.count;

    switch (info.type) {
        case GFXFormatType.UNORM: {
            switch (stride) {
                case 1: return (offset: number) => dataView.getUint8(offset);
                case 2: return (offset: number) => dataView.getUint16(offset, isLittleEndian);
                case 4: return (offset: number) => dataView.getUint32(offset, isLittleEndian);
            }
            break;
        }
        case GFXFormatType.SNORM: {
            switch (stride) {
                case 1: return (offset: number) => dataView.getInt8(offset);
                case 2: return (offset: number) => dataView.getInt16(offset, isLittleEndian);
                case 4: return (offset: number) => dataView.getInt32(offset, isLittleEndian);
            }
            break;
        }
        case GFXFormatType.INT: {
            switch (stride) {
                case 1: return (offset: number) => dataView.getInt8(offset);
                case 2: return (offset: number) => dataView.getInt16(offset, isLittleEndian);
                case 4: return (offset: number) => dataView.getInt32(offset, isLittleEndian);
            }
            break;
        }
        case GFXFormatType.UINT: {
            switch (stride) {
                case 1: return (offset: number) => dataView.getUint8(offset);
                case 2: return (offset: number) => dataView.getUint16(offset, isLittleEndian);
                case 4: return (offset: number) => dataView.getUint32(offset, isLittleEndian);
            }
            break;
        }
        case GFXFormatType.FLOAT: {
            return (offset: number) => dataView.getFloat32(offset, isLittleEndian);
        }
    }

    return null;
}

function getWriter (dataView: DataView, format: GFXFormat) {
    const info = GFXFormatInfos[format];
    const stride = info.size / info.count;

    switch (info.type) {
        case GFXFormatType.UNORM: {
            switch (stride) {
                case 1: return (offset: number, value: number) => dataView.setUint8(offset, value);
                case 2: return (offset: number, value: number) => dataView.setUint16(offset, value, isLittleEndian);
                case 4: return (offset: number, value: number) => dataView.setUint32(offset, value, isLittleEndian);
            }
            break;
        }
        case GFXFormatType.SNORM: {
            switch (stride) {
                case 1: return (offset: number, value: number) => dataView.setInt8(offset, value);
                case 2: return (offset: number, value: number) => dataView.setInt16(offset, value, isLittleEndian);
                case 4: return (offset: number, value: number) => dataView.setInt32(offset, value, isLittleEndian);
            }
            break;
        }
        case GFXFormatType.INT: {
            switch (stride) {
                case 1: return (offset: number, value: number) => dataView.setInt8(offset, value);
                case 2: return (offset: number, value: number) => dataView.setInt16(offset, value, isLittleEndian);
                case 4: return (offset: number, value: number) => dataView.setInt32(offset, value, isLittleEndian);
            }
            break;
        }
        case GFXFormatType.UINT: {
            switch (stride) {
                case 1: return (offset: number, value: number) => dataView.setUint8(offset, value);
                case 2: return (offset: number, value: number) => dataView.setUint16(offset, value, isLittleEndian);
                case 4: return (offset: number, value: number) => dataView.setUint32(offset, value, isLittleEndian);
            }
            break;
        }
        case GFXFormatType.FLOAT: {
            return (offset: number, value: number) => dataView.setFloat32(offset, value, isLittleEndian);
        }
    }

    return null;
}

// function get<|MERGE_RESOLUTION|>--- conflicted
+++ resolved
@@ -52,10 +52,7 @@
 import { Skeleton } from './skeleton';
 import { postLoadMesh } from './utils/mesh-utils';
 import { Morph, createMorphRendering, MorphRendering } from './morph';
-<<<<<<< HEAD
 import { legacyCC } from '../global-exports';
-=======
->>>>>>> a0a7cc2f
 
 function getIndexStrideCtor (stride: number) {
     switch (stride) {
@@ -149,11 +146,7 @@
         const indices = mesh.readIndices(index) as Uint16Array;
         const max = new Vec3();
         const min = new Vec3();
-<<<<<<< HEAD
-        const pAttri = this.attributes.find(element => element.name == legacyCC.GFXAttributeName.ATTR_POSITION);
-=======
-        const pAttri = this.attributes.find(element => element.name === cc.GFXAttributeName.ATTR_POSITION);
->>>>>>> a0a7cc2f
+        const pAttri = this.attributes.find(element => element.name === legacyCC.GFXAttributeName.ATTR_POSITION);
         if (pAttri) {
             const conut = GFXFormatInfos[pAttri.format].count;
             if (conut === 2) {
