/*
 Copyright (c) 2013-2016 Chukong Technologies Inc.
 Copyright (c) 2017-2018 Xiamen Yaji Software Co., Ltd.

 http://www.cocos.com

 Permission is hereby granted, free of charge, to any person obtaining a copy
 of this software and associated engine source code (the "Software"), a limited,
  worldwide, royalty-free, non-assignable, revocable and non-exclusive license
 to use Cocos Creator solely to develop games on your target platforms. You shall
  not use Cocos Creator software for developing other software or tools that's
  used for developing games. You are not granted to publish, distribute,
  sublicense, and/or sell copies of Cocos Creator.

 The software or tools in this License Agreement are licensed, not sold.
 Xiamen Yaji Software Co., Ltd. reserves all rights not expressly granted to you.

 THE SOFTWARE IS PROVIDED "AS IS", WITHOUT WARRANTY OF ANY KIND, EXPRESS OR
 IMPLIED, INCLUDING BUT NOT LIMITED TO THE WARRANTIES OF MERCHANTABILITY,
 FITNESS FOR A PARTICULAR PURPOSE AND NONINFRINGEMENT. IN NO EVENT SHALL THE
 AUTHORS OR COPYRIGHT HOLDERS BE LIABLE FOR ANY CLAIM, DAMAGES OR OTHER
 LIABILITY, WHETHER IN AN ACTION OF CONTRACT, TORT OR OTHERWISE, ARISING FROM,
 OUT OF OR IN CONNECTION WITH THE SOFTWARE OR THE USE OR OTHER DEALINGS IN
 THE SOFTWARE.
*/

/**
 * @packageDocumentation
 * @module event
 */

import {ccclass, type, serializable, editable} from 'cc.decorator';
import { Node } from '../scene-graph';
import { legacyCC } from '../global-exports';

/**
 * @en
<<<<<<< HEAD
 * Component will register a event to target component's handler. And it will trigger the handler when a certain event occurs.
 *
=======
 * The EventHandle class sets the event callback in the scene.
 * This class allows the user to set the callback target node,target component name,component method name, and call the target method through the `emit` method.
>>>>>>> 3375a5cf
 * @zh
 * “EventHandler” 类用来设置场景中的事件回调，该类允许用户设置回调目标节点，目标组件名，组件方法名，并可通过 emit 方法调用目标函数。
 *
 * @example
 * ```ts
 * // Let's say we have a MainMenu component on newTarget
 * // file: MainMenu.ts
 * @ccclass('MainMenu')
 * export class MainMenu extends Component {
 *     // sender: the node MainMenu.ts belongs to
 *     // eventType: CustomEventData
 *     onClick (sender, eventType) {
 *         cc.log('click');
 *     }
 * }
 *
 * import { Component } from 'cc';
 * const eventHandler = new Component.EventHandler();
 * eventHandler.target = newTarget;
 * eventHandler.component = "MainMenu";
 * eventHandler.handler = "OnClick";
 * eventHandler.customEventData = "my data";
 * ```
 */
@ccclass('cc.ClickEvent')
export class EventHandler {

    get _componentName () {
        this._genCompIdIfNeeded();

        return this._compId2Name(this._componentId);
    }
    set _componentName (value) {
        this._componentId = this._compName2Id(value);
    }

    /**
     * @en
<<<<<<< HEAD
     * For component event emit
=======
     * Dispatching component events.
>>>>>>> 3375a5cf
     * @zh
     * 组件事件派发。
     *
     * @param events - The event list to be emitted
     * @param args - The callback arguments
     */
    public static emitEvents (events: EventHandler[], ...args: any[]) {
        for (let i = 0, l = events.length; i < l; i++) {
            const event = events[i];
            if (!(event instanceof EventHandler)) {
                continue;
            }

            event.emit(args);
        }
    }
    /**
<<<<<<< HEAD
     * @en
     * The node that contains target callback, such as the node example script belongs to
     * @zh
     * 事件响应函数所在节点 ，比如例子中脚本归属的节点本身
=======
     * @en Target node.
     * @zh 目标节点。
>>>>>>> 3375a5cf
     */
    @type(legacyCC.Node)
    public target: Node | null = null;
    /**
<<<<<<< HEAD
     * @en
     * The name of the component(script) that contains target callback, such as the name 'MainMenu' of script in example
     * @zh
     * 事件响应函数所在组件名（脚本名）, 比如例子中的脚本名 'MainMenu'
=======
     * @en Target component name.
     * @zh 目标组件名。
>>>>>>> 3375a5cf
     */
    // only for deserializing old project component field
    @serializable
    @editable
    public component = '';

    @serializable
    public _componentId = '';

    /**
<<<<<<< HEAD
     * @en
     * Event handler, such as function's name 'onClick' in example
     * @zh
     * 响应事件函数名，比如例子中的 'onClick'
=======
     * @en Response event function name.
     * @zh 响应事件函数名。
>>>>>>> 3375a5cf
     */
    @serializable
    @editable
    public handler = '';

    /**
<<<<<<< HEAD
     * @en
     * Custom Event Data, such as 'eventType' in example
     * @zh
     * 自定义事件数据，比如例子中的 eventType
=======
     * @en Custom event data.
     * @zh 自定义事件数据。
>>>>>>> 3375a5cf
     */
    @serializable
    @editable
    public customEventData = '';

    /**
<<<<<<< HEAD
     * @en
     * Emit event with params
     * @zh
     * 触发目标组件上的指定 handler 函数，该参数是回调函数的参数值（可不填）。
     *
     * @param params - 派发参数数组。
=======
     * @en Trigger the target callback with given arguments
     * @zh 触发目标组件上的指定 handler 函数，可以选择传递参数。
     * @param params - The arguments for invoking the callback
>>>>>>> 3375a5cf
     * @example
     * ```ts
     * import { Component } from 'cc';
     * const eventHandler = new Component.EventHandler();
     * eventHandler.target = newTarget;
     * eventHandler.component = "MainMenu";
     * eventHandler.handler = "OnClick"
     * eventHandler.emit(["param1", "param2", ....]);
     * ```
     */
    public emit (params: any[]) {
        const target = this.target;
        if (!legacyCC.isValid(target)) { return; }

        this._genCompIdIfNeeded();
        const compType = legacyCC.js._getClassById(this._componentId);

        const comp = target!.getComponent(compType);
        if (!legacyCC.isValid(comp)) { return; }

        const handler = comp![this.handler];
        if (typeof(handler) !== 'function') { return; }

        if (this.customEventData != null && this.customEventData !== '') {
            params = params.slice();
            params.push(this.customEventData);
        }

        handler.apply(comp, params);
    }

    private _compName2Id (compName) {
        const comp = legacyCC.js.getClassByName(compName);
        return legacyCC.js._getClassId(comp);
    }

    private _compId2Name (compId) {
        const comp = legacyCC.js._getClassById(compId);
        return legacyCC.js.getClassName(comp);
    }

    // to be deprecated in the future
    private _genCompIdIfNeeded () {
        if (!this._componentId) {
            this._componentName = this.component;
            this.component = '';
        }
    }
}

legacyCC.Component.EventHandler = EventHandler;<|MERGE_RESOLUTION|>--- conflicted
+++ resolved
@@ -35,13 +35,8 @@
 
 /**
  * @en
-<<<<<<< HEAD
- * Component will register a event to target component's handler. And it will trigger the handler when a certain event occurs.
- *
-=======
- * The EventHandle class sets the event callback in the scene.
- * This class allows the user to set the callback target node,target component name,component method name, and call the target method through the `emit` method.
->>>>>>> 3375a5cf
+ * The EventHandler class sets the event callback in the scene.
+ * This class allows the user to set the callback target node, target component name, component method name, and call the target method through the `emit` method.
  * @zh
  * “EventHandler” 类用来设置场景中的事件回调，该类允许用户设置回调目标节点，目标组件名，组件方法名，并可通过 emit 方法调用目标函数。
  *
@@ -80,11 +75,7 @@
 
     /**
      * @en
-<<<<<<< HEAD
-     * For component event emit
-=======
      * Dispatching component events.
->>>>>>> 3375a5cf
      * @zh
      * 组件事件派发。
      *
@@ -102,28 +93,18 @@
         }
     }
     /**
-<<<<<<< HEAD
      * @en
-     * The node that contains target callback, such as the node example script belongs to
+     * The node that contains target component
      * @zh
-     * 事件响应函数所在节点 ，比如例子中脚本归属的节点本身
-=======
-     * @en Target node.
-     * @zh 目标节点。
->>>>>>> 3375a5cf
+     * 事件响应组件和函数所在节点
      */
     @type(legacyCC.Node)
     public target: Node | null = null;
     /**
-<<<<<<< HEAD
      * @en
-     * The name of the component(script) that contains target callback, such as the name 'MainMenu' of script in example
+     * The name of the component(script) that contains target callback, such as the name 'MainMenu' of the script in the example
      * @zh
      * 事件响应函数所在组件名（脚本名）, 比如例子中的脚本名 'MainMenu'
-=======
-     * @en Target component name.
-     * @zh 目标组件名。
->>>>>>> 3375a5cf
      */
     // only for deserializing old project component field
     @serializable
@@ -134,48 +115,29 @@
     public _componentId = '';
 
     /**
-<<<<<<< HEAD
      * @en
-     * Event handler, such as function's name 'onClick' in example
+     * Event handler, such as the callback function name 'onClick' in the example
      * @zh
-     * 响应事件函数名，比如例子中的 'onClick'
-=======
-     * @en Response event function name.
-     * @zh 响应事件函数名。
->>>>>>> 3375a5cf
+     * 响应事件函数名，比如例子中的 'onClick' 方法名
      */
     @serializable
     @editable
     public handler = '';
 
     /**
-<<<<<<< HEAD
      * @en
-     * Custom Event Data, such as 'eventType' in example
+     * Custom Event Data
      * @zh
-     * 自定义事件数据，比如例子中的 eventType
-=======
-     * @en Custom event data.
-     * @zh 自定义事件数据。
->>>>>>> 3375a5cf
+     * 自定义事件数据
      */
     @serializable
     @editable
     public customEventData = '';
 
     /**
-<<<<<<< HEAD
-     * @en
-     * Emit event with params
-     * @zh
-     * 触发目标组件上的指定 handler 函数，该参数是回调函数的参数值（可不填）。
-     *
-     * @param params - 派发参数数组。
-=======
      * @en Trigger the target callback with given arguments
      * @zh 触发目标组件上的指定 handler 函数，可以选择传递参数。
      * @param params - The arguments for invoking the callback
->>>>>>> 3375a5cf
      * @example
      * ```ts
      * import { Component } from 'cc';
