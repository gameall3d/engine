import { CachedArray } from '../../memop/cached-array';
import { error, errorID } from '../../platform/debug';
import { GFXBufferSource, IGFXDrawInfo, IGFXIndirectBuffer } from '../buffer';
import {
    GFXBindingType,
    GFXBufferTextureCopy,
    GFXBufferUsageBit,
    GFXClearFlag,
    GFXColorMask,
    GFXCullMode,
    GFXDynamicState,
    GFXFormat,
    GFXFormatInfos,
    GFXFormatSize,
    GFXLoadOp,
    GFXMemoryUsageBit,
    GFXSampleCount,
    GFXShaderType,
    GFXStencilFace,
    GFXTextureFlagBit,
    GFXTextureLayout,
    GFXTextureViewType,
    GFXType,
    IGFXColor,
    IGFXFormatInfo,
    IGFXRect,
    IGFXViewport,
} from '../define';
import { WebGLGFXCommandAllocator } from './webgl-command-allocator';
import {
    IWebGLDepthBias,
    IWebGLDepthBounds,
    IWebGLStencilCompareMask,
    IWebGLStencilWriteMask,
} from './webgl-command-buffer';
import { WebGLEXT } from './webgl-define';
import { WebGLGFXDevice } from './webgl-device';
import { IWebGLGPUInputAssembler, IWebGLGPUUniform, WebGLAttrib, WebGLGPUBindingLayout,
    WebGLGPUBuffer, WebGLGPUFramebuffer, WebGLGPUInput,
    WebGLGPUPipelineState, WebGLGPUShader, WebGLGPUTexture, WebGLGPUUniformBlock, WebGLGPUUniformSampler } from './webgl-gpu-objects';

function CmpF32NotEuqal (a: number, b: number): boolean {
    const c = a - b;
    return (c > 0.000001 || c < -0.000001);
}

export function GFXFormatToWebGLType (format: GFXFormat, gl: WebGLRenderingContext): GLenum {
    switch (format) {
        case GFXFormat.R8: return gl.UNSIGNED_BYTE;
        case GFXFormat.R8SN: return gl.BYTE;
        case GFXFormat.R8UI: return gl.UNSIGNED_BYTE;
        case GFXFormat.R8I: return gl.BYTE;
        case GFXFormat.R16F: return WebGLEXT.HALF_FLOAT_OES;
        case GFXFormat.R16UI: return gl.UNSIGNED_SHORT;
        case GFXFormat.R16I: return gl.SHORT;
        case GFXFormat.R32F: return gl.FLOAT;
        case GFXFormat.R32UI: return gl.UNSIGNED_INT;
        case GFXFormat.R32I: return gl.INT;

        case GFXFormat.RG8: return gl.UNSIGNED_BYTE;
        case GFXFormat.RG8SN: return gl.BYTE;
        case GFXFormat.RG8UI: return gl.UNSIGNED_BYTE;
        case GFXFormat.RG8I: return gl.BYTE;
        case GFXFormat.RG16F: return WebGLEXT.HALF_FLOAT_OES;
        case GFXFormat.RG16UI: return gl.UNSIGNED_SHORT;
        case GFXFormat.RG16I: return gl.SHORT;
        case GFXFormat.RG32F: return gl.FLOAT;
        case GFXFormat.RG32UI: return gl.UNSIGNED_INT;
        case GFXFormat.RG32I: return gl.INT;

        case GFXFormat.RGB8: return gl.UNSIGNED_BYTE;
        case GFXFormat.SRGB8: return gl.UNSIGNED_BYTE;
        case GFXFormat.RGB8SN: return gl.BYTE;
        case GFXFormat.RGB8UI: return gl.UNSIGNED_BYTE;
        case GFXFormat.RGB8I: return gl.BYTE;
        case GFXFormat.RGB16F: return WebGLEXT.HALF_FLOAT_OES;
        case GFXFormat.RGB16UI: return gl.UNSIGNED_SHORT;
        case GFXFormat.RGB16I: return gl.SHORT;
        case GFXFormat.RGB32F: return gl.FLOAT;
        case GFXFormat.RGB32UI: return gl.UNSIGNED_INT;
        case GFXFormat.RGB32I: return gl.INT;

        case GFXFormat.RGBA8: return gl.UNSIGNED_BYTE;
        case GFXFormat.SRGB8_A8: return gl.UNSIGNED_BYTE;
        case GFXFormat.RGBA8SN: return gl.BYTE;
        case GFXFormat.RGBA8UI: return gl.UNSIGNED_BYTE;
        case GFXFormat.RGBA8I: return gl.BYTE;
        case GFXFormat.RGBA16F: return WebGLEXT.HALF_FLOAT_OES;
        case GFXFormat.RGBA16UI: return gl.UNSIGNED_SHORT;
        case GFXFormat.RGBA16I: return gl.SHORT;
        case GFXFormat.RGBA32F: return gl.FLOAT;
        case GFXFormat.RGBA32UI: return gl.UNSIGNED_INT;
        case GFXFormat.RGBA32I: return gl.INT;

        case GFXFormat.R5G6B5: return gl.UNSIGNED_SHORT_5_6_5;
        case GFXFormat.R11G11B10F: return gl.FLOAT;
        case GFXFormat.RGB5A1: return gl.UNSIGNED_SHORT_5_5_5_1;
        case GFXFormat.RGBA4: return gl.UNSIGNED_SHORT_4_4_4_4;
        case GFXFormat.RGB10A2: return gl.UNSIGNED_BYTE;
        case GFXFormat.RGB10A2UI: return gl.UNSIGNED_INT;
        case GFXFormat.RGB9E5: return gl.UNSIGNED_BYTE;

        case GFXFormat.D16: return gl.UNSIGNED_SHORT;
        case GFXFormat.D16S8: return gl.UNSIGNED_SHORT;
        case GFXFormat.D24: return gl.UNSIGNED_INT;
        case GFXFormat.D24S8: return WebGLEXT.UNSIGNED_INT_24_8_WEBGL;
        case GFXFormat.D32F: return gl.FLOAT;
        case GFXFormat.D32F_S8: return gl.FLOAT;

        case GFXFormat.BC1: return gl.UNSIGNED_BYTE;
        case GFXFormat.BC1_SRGB: return gl.UNSIGNED_BYTE;
        case GFXFormat.BC2: return gl.UNSIGNED_BYTE;
        case GFXFormat.BC2_SRGB: return gl.UNSIGNED_BYTE;
        case GFXFormat.BC3: return gl.UNSIGNED_BYTE;
        case GFXFormat.BC3_SRGB: return gl.UNSIGNED_BYTE;
        case GFXFormat.BC4: return gl.UNSIGNED_BYTE;
        case GFXFormat.BC4_SNORM: return gl.BYTE;
        case GFXFormat.BC5: return gl.UNSIGNED_BYTE;
        case GFXFormat.BC5_SNORM: return gl.BYTE;
        case GFXFormat.BC6H_SF16: return gl.FLOAT;
        case GFXFormat.BC6H_UF16: return gl.FLOAT;
        case GFXFormat.BC7: return gl.UNSIGNED_BYTE;
        case GFXFormat.BC7_SRGB: return gl.UNSIGNED_BYTE;

        case GFXFormat.ETC_RGB8: return gl.UNSIGNED_BYTE;
        case GFXFormat.ETC2_RGB8: return gl.UNSIGNED_BYTE;
        case GFXFormat.ETC2_SRGB8: return gl.UNSIGNED_BYTE;
        case GFXFormat.ETC2_RGB8_A1: return gl.UNSIGNED_BYTE;
        case GFXFormat.ETC2_SRGB8_A1: return gl.UNSIGNED_BYTE;
        case GFXFormat.ETC2_RGB8: return gl.UNSIGNED_BYTE;
        case GFXFormat.ETC2_SRGB8: return gl.UNSIGNED_BYTE;
        case GFXFormat.EAC_R11: return gl.UNSIGNED_BYTE;
        case GFXFormat.EAC_R11SN: return gl.BYTE;
        case GFXFormat.EAC_RG11: return gl.UNSIGNED_BYTE;
        case GFXFormat.EAC_RG11SN: return gl.BYTE;

        case GFXFormat.PVRTC_RGB2: return gl.UNSIGNED_BYTE;
        case GFXFormat.PVRTC_RGBA2: return gl.UNSIGNED_BYTE;
        case GFXFormat.PVRTC_RGB4: return gl.UNSIGNED_BYTE;
        case GFXFormat.PVRTC_RGBA4: return gl.UNSIGNED_BYTE;
        case GFXFormat.PVRTC2_2BPP: return gl.UNSIGNED_BYTE;
        case GFXFormat.PVRTC2_4BPP: return gl.UNSIGNED_BYTE;

        default: {
            return gl.UNSIGNED_BYTE;
        }
    }
}

export function GFXFormatToWebGLInternalFormat (format: GFXFormat, gl: WebGLRenderingContext): GLenum {
    switch (format) {
        case GFXFormat.A8: return gl.ALPHA;
        case GFXFormat.L8: return gl.LUMINANCE;
        case GFXFormat.LA8: return gl.LUMINANCE_ALPHA;
        case GFXFormat.RGB8: return gl.RGB;
        case GFXFormat.RGB16F: return gl.RGB;
        case GFXFormat.RGB32F: return gl.RGB;
        case GFXFormat.RGBA8: return gl.RGBA;
        case GFXFormat.RGBA16F: return gl.RGBA;
        case GFXFormat.RGBA32F: return gl.RGBA;
        case GFXFormat.R5G6B5: return gl.RGB565;
        case GFXFormat.RGB5A1: return gl.RGB5_A1;
        case GFXFormat.RGBA4: return gl.RGBA4;
        case GFXFormat.D16: return gl.DEPTH_COMPONENT;
        case GFXFormat.D16S8: return gl.DEPTH_STENCIL;
        case GFXFormat.D24: return gl.DEPTH_COMPONENT;
        case GFXFormat.D24S8: return gl.DEPTH_STENCIL;
        case GFXFormat.D32F: return gl.DEPTH_COMPONENT;
        case GFXFormat.D32F_S8: return gl.DEPTH_STENCIL;

        case GFXFormat.BC1: return WebGLEXT.COMPRESSED_RGB_S3TC_DXT1_EXT;
        case GFXFormat.BC1_ALPHA: return WebGLEXT.COMPRESSED_RGBA_S3TC_DXT1_EXT;
        case GFXFormat.BC1_SRGB: return WebGLEXT.COMPRESSED_SRGB_S3TC_DXT1_EXT;
        case GFXFormat.BC1_SRGB_ALPHA: return WebGLEXT.COMPRESSED_SRGB_ALPHA_S3TC_DXT1_EXT;
        case GFXFormat.BC2: return WebGLEXT.COMPRESSED_RGBA_S3TC_DXT3_EXT;
        case GFXFormat.BC2_SRGB: return WebGLEXT.COMPRESSED_SRGB_ALPHA_S3TC_DXT3_EXT;
        case GFXFormat.BC3: return WebGLEXT.COMPRESSED_RGBA_S3TC_DXT5_EXT;
        case GFXFormat.BC3_SRGB: return WebGLEXT.COMPRESSED_SRGB_ALPHA_S3TC_DXT5_EXT;

        case GFXFormat.ETC_RGB8: return WebGLEXT.COMPRESSED_RGB_ETC1_WEBGL;

        case GFXFormat.PVRTC_RGB2: return WebGLEXT.COMPRESSED_RGB_PVRTC_2BPPV1_IMG;
        case GFXFormat.PVRTC_RGBA2: return WebGLEXT.COMPRESSED_RGBA_PVRTC_2BPPV1_IMG;
        case GFXFormat.PVRTC_RGB4: return WebGLEXT.COMPRESSED_RGB_PVRTC_4BPPV1_IMG;
        case GFXFormat.PVRTC_RGBA4: return WebGLEXT.COMPRESSED_RGBA_PVRTC_4BPPV1_IMG;

        default: {
            console.error('Unsupported GFXFormat, convert to WebGL internal format failed.');
            return gl.RGBA;
        }
    }
}

export function GFXFormatToWebGLFormat (format: GFXFormat, gl: WebGLRenderingContext): GLenum {
    switch (format) {
        case GFXFormat.A8: return gl.ALPHA;
        case GFXFormat.L8: return gl.LUMINANCE;
        case GFXFormat.LA8: return gl.LUMINANCE_ALPHA;
        case GFXFormat.RGB8: return gl.RGB;
        case GFXFormat.RGB16F: return gl.RGB;
        case GFXFormat.RGB32F: return gl.RGB;
        case GFXFormat.RGBA8: return gl.RGBA;
        case GFXFormat.RGBA16F: return gl.RGBA;
        case GFXFormat.RGBA32F: return gl.RGBA;
        case GFXFormat.R5G6B5: return gl.RGB;
        case GFXFormat.RGB5A1: return gl.RGBA;
        case GFXFormat.RGBA4: return gl.RGBA;
        case GFXFormat.D16: return gl.DEPTH_COMPONENT;
        case GFXFormat.D16S8: return gl.DEPTH_STENCIL;
        case GFXFormat.D24: return gl.DEPTH_COMPONENT;
        case GFXFormat.D24S8: return gl.DEPTH_STENCIL;
        case GFXFormat.D32F: return gl.DEPTH_COMPONENT;
        case GFXFormat.D32F_S8: return gl.DEPTH_STENCIL;

        case GFXFormat.BC1: return WebGLEXT.COMPRESSED_RGB_S3TC_DXT1_EXT;
        case GFXFormat.BC1_ALPHA: return WebGLEXT.COMPRESSED_RGBA_S3TC_DXT1_EXT;
        case GFXFormat.BC1_SRGB: return WebGLEXT.COMPRESSED_SRGB_S3TC_DXT1_EXT;
        case GFXFormat.BC1_SRGB_ALPHA: return WebGLEXT.COMPRESSED_SRGB_ALPHA_S3TC_DXT1_EXT;
        case GFXFormat.BC2: return WebGLEXT.COMPRESSED_RGBA_S3TC_DXT3_EXT;
        case GFXFormat.BC2_SRGB: return WebGLEXT.COMPRESSED_SRGB_ALPHA_S3TC_DXT3_EXT;
        case GFXFormat.BC3: return WebGLEXT.COMPRESSED_RGBA_S3TC_DXT5_EXT;
        case GFXFormat.BC3_SRGB: return WebGLEXT.COMPRESSED_SRGB_ALPHA_S3TC_DXT5_EXT;

        case GFXFormat.ETC_RGB8: return WebGLEXT.COMPRESSED_RGB_ETC1_WEBGL;
        case GFXFormat.ETC2_RGB8: return WebGLEXT.COMPRESSED_RGB8_ETC2;
        case GFXFormat.ETC2_SRGB8: return WebGLEXT.COMPRESSED_SRGB8_ETC2;
        case GFXFormat.ETC2_RGB8_A1: return WebGLEXT.COMPRESSED_RGB8_PUNCHTHROUGH_ALPHA1_ETC2;
        case GFXFormat.ETC2_SRGB8_A1: return WebGLEXT.COMPRESSED_SRGB8_PUNCHTHROUGH_ALPHA1_ETC2;
        case GFXFormat.ETC2_RGBA8: return WebGLEXT.COMPRESSED_RGBA8_ETC2_EAC;
        case GFXFormat.ETC2_SRGB8_A8: return WebGLEXT.COMPRESSED_SRGB8_ALPHA8_ETC2_EAC;
        case GFXFormat.EAC_R11: return WebGLEXT.COMPRESSED_R11_EAC;
        case GFXFormat.EAC_R11SN: return WebGLEXT.COMPRESSED_SIGNED_R11_EAC;
        case GFXFormat.EAC_RG11: return WebGLEXT.COMPRESSED_RG11_EAC;
        case GFXFormat.EAC_RG11SN: return WebGLEXT.COMPRESSED_SIGNED_RG11_EAC;

        case GFXFormat.PVRTC_RGB2: return WebGLEXT.COMPRESSED_RGB_PVRTC_2BPPV1_IMG;
        case GFXFormat.PVRTC_RGBA2: return WebGLEXT.COMPRESSED_RGBA_PVRTC_2BPPV1_IMG;
        case GFXFormat.PVRTC_RGB4: return WebGLEXT.COMPRESSED_RGB_PVRTC_4BPPV1_IMG;
        case GFXFormat.PVRTC_RGBA4: return WebGLEXT.COMPRESSED_RGBA_PVRTC_4BPPV1_IMG;

        default: {
            console.error('Unsupported GFXFormat, convert to WebGL format failed.');
            return gl.RGBA;
        }
    }
}

function GFXTypeToWebGLType (type: GFXType, gl: WebGLRenderingContext): GLenum {
    switch (type) {
        case GFXType.BOOL: return gl.BOOL;
        case GFXType.BOOL2: return gl.BOOL_VEC2;
        case GFXType.BOOL3: return gl.BOOL_VEC3;
        case GFXType.BOOL4: return gl.BOOL_VEC4;
        case GFXType.INT: return gl.INT;
        case GFXType.INT2: return gl.INT_VEC2;
        case GFXType.INT3: return gl.INT_VEC3;
        case GFXType.INT4: return gl.INT_VEC4;
        case GFXType.UINT: return gl.UNSIGNED_INT;
        case GFXType.FLOAT: return gl.FLOAT;
        case GFXType.FLOAT2: return gl.FLOAT_VEC2;
        case GFXType.FLOAT3: return gl.FLOAT_VEC3;
        case GFXType.FLOAT4: return gl.FLOAT_VEC4;
        case GFXType.MAT2: return gl.FLOAT_MAT2;
        case GFXType.MAT3: return gl.FLOAT_MAT3;
        case GFXType.MAT4: return gl.FLOAT_MAT4;
        case GFXType.SAMPLER2D: return gl.SAMPLER_2D;
        case GFXType.SAMPLER_CUBE: return gl.SAMPLER_CUBE;
        default: {
            console.error('Unsupported GLType, convert to GL type failed.');
            return GFXType.UNKNOWN;
        }
    }
}

function WebGLTypeToGFXType (glType: GLenum, gl: WebGLRenderingContext): GFXType {
    switch (glType) {
        case gl.BOOL: return GFXType.BOOL;
        case gl.BOOL_VEC2: return GFXType.BOOL2;
        case gl.BOOL_VEC3: return GFXType.BOOL3;
        case gl.BOOL_VEC4: return GFXType.BOOL4;
        case gl.INT: return GFXType.INT;
        case gl.INT_VEC2: return GFXType.INT2;
        case gl.INT_VEC3: return GFXType.INT3;
        case gl.INT_VEC4: return GFXType.INT4;
        case gl.UNSIGNED_INT: return GFXType.UINT;
        case gl.FLOAT: return GFXType.FLOAT;
        case gl.FLOAT_VEC2: return GFXType.FLOAT2;
        case gl.FLOAT_VEC3: return GFXType.FLOAT3;
        case gl.FLOAT_VEC4: return GFXType.FLOAT4;
        case gl.FLOAT_MAT2: return GFXType.MAT2;
        case gl.FLOAT_MAT3: return GFXType.MAT3;
        case gl.FLOAT_MAT4: return GFXType.MAT4;
        case gl.SAMPLER_2D: return GFXType.SAMPLER2D;
        case gl.SAMPLER_CUBE: return GFXType.SAMPLER_CUBE;
        default: {
            console.error('Unsupported GLType, convert to GFXType failed.');
            return GFXType.UNKNOWN;
        }
    }
}

function WebGLGetTypeSize (glType: GLenum, gl: WebGLRenderingContext): GFXType {
    switch (glType) {
        case gl.BOOL: return 4;
        case gl.BOOL_VEC2: return 8;
        case gl.BOOL_VEC3: return 12;
        case gl.BOOL_VEC4: return 16;
        case gl.INT: return 4;
        case gl.INT_VEC2: return 8;
        case gl.INT_VEC3: return 12;
        case gl.INT_VEC4: return 16;
        case gl.UNSIGNED_INT: return 4;
        case gl.FLOAT: return 4;
        case gl.FLOAT_VEC2: return 8;
        case gl.FLOAT_VEC3: return 12;
        case gl.FLOAT_VEC4: return 16;
        case gl.FLOAT_MAT2: return 16;
        case gl.FLOAT_MAT3: return 36;
        case gl.FLOAT_MAT4: return 64;
        case gl.SAMPLER_2D: return 4;
        case gl.SAMPLER_CUBE: return 4;
        default: {
            console.error('Unsupported GLType, get type failed.');
            return 0;
        }
    }
}

function WebGLGetComponentCount (glType: GLenum, gl: WebGLRenderingContext): GFXType {
    switch (glType) {
        case gl.FLOAT_MAT2: return 2;
        case gl.FLOAT_MAT3: return 3;
        case gl.FLOAT_MAT4: return 4;
        default: {
            return 1;
        }
    }
}

const WebGLCmpFuncs: GLenum[] = [
    0x0200, // WebGLRenderingContext.NEVER,
    0x0201, // WebGLRenderingContext.LESS,
    0x0202, // WebGLRenderingContext.EQUAL,
    0x0203, // WebGLRenderingContext.LEQUAL,
    0x0204, // WebGLRenderingContext.GREATER,
    0x0205, // WebGLRenderingContext.NOTEQUAL,
    0x0206, // WebGLRenderingContext.GEQUAL,
    0x0207, // WebGLRenderingContext.ALWAYS,
];

const WebGLStencilOps: GLenum[] = [
    0x0000, // WebGLRenderingContext.ZERO,
    0x1E00, // WebGLRenderingContext.KEEP,
    0x1E01, // WebGLRenderingContext.REPLACE,
    0x1E02, // WebGLRenderingContext.INCR,
    0x1E03, // WebGLRenderingContext.DECR,
    0x150A, // WebGLRenderingContext.INVERT,
    0x8507, // WebGLRenderingContext.INCR_WRAP,
    0x8508, // WebGLRenderingContext.DECR_WRAP,
];

const WebGLBlendOps: GLenum[] = [
    0x8006, // WebGLRenderingContext.FUNC_ADD,
    0x800A, // WebGLRenderingContext.FUNC_SUBTRACT,
    0x800B, // WebGLRenderingContext.FUNC_REVERSE_SUBTRACT,
    0x8006, // WebGLRenderingContext.FUNC_ADD,
    0x8006, // WebGLRenderingContext.FUNC_ADD,
];

const WebGLBlendFactors: GLenum[] = [
    0x0000, // WebGLRenderingContext.ZERO,
    0x0001, // WebGLRenderingContext.ONE,
    0x0302, // WebGLRenderingContext.SRC_ALPHA,
    0x0304, // WebGLRenderingContext.DST_ALPHA,
    0x0303, // WebGLRenderingContext.ONE_MINUS_SRC_ALPHA,
    0x0305, // WebGLRenderingContext.ONE_MINUS_DST_ALPHA,
    0x0300, // WebGLRenderingContext.SRC_COLOR,
    0x0306, // WebGLRenderingContext.DST_COLOR,
    0x0301, // WebGLRenderingContext.ONE_MINUS_SRC_COLOR,
    0x0307, // WebGLRenderingContext.ONE_MINUS_DST_COLOR,
    0x0308, // WebGLRenderingContext.SRC_ALPHA_SATURATE,
    0x8001, // WebGLRenderingContext.CONSTANT_COLOR,
    0x8002, // WebGLRenderingContext.ONE_MINUS_CONSTANT_COLOR,
    0x8003, // WebGLRenderingContext.CONSTANT_ALPHA,
    0x8004, // WebGLRenderingContext.ONE_MINUS_CONSTANT_ALPHA,
];

export enum WebGLCmd {
    BEGIN_RENDER_PASS,
    END_RENDER_PASS,
    BIND_STATES,
    DRAW,
    UPDATE_BUFFER,
    COPY_BUFFER_TO_TEXTURE,
    COUNT,
}

export abstract class WebGLCmdObject {
    public cmdType: WebGLCmd;
    public refCount: number = 0;

    constructor (type: WebGLCmd) {
        this.cmdType = type;
    }

    public abstract clear ();
}

export class WebGLCmdBeginRenderPass extends WebGLCmdObject {

    public gpuFramebuffer: WebGLGPUFramebuffer | null = null;
    public renderArea: IGFXRect = { x: 0, y: 0, width: 0, height: 0 };
    public clearFlag: GFXClearFlag = GFXClearFlag.NONE;
    public clearColors: IGFXColor[] = [];
    public clearDepth: number = 1.0;
    public clearStencil: number = 0;

    constructor () {
        super(WebGLCmd.BEGIN_RENDER_PASS);
    }

    public clear () {
        this.gpuFramebuffer = null;
        this.clearColors.length = 0;
    }
}

export class WebGLCmdBindStates extends WebGLCmdObject {

    public gpuPipelineState: WebGLGPUPipelineState | null = null;
    public gpuBindingLayout: WebGLGPUBindingLayout | null = null;
    public gpuInputAssembler: IWebGLGPUInputAssembler | null = null;
    public viewport: IGFXViewport | null = null;
    public scissor: IGFXRect | null = null;
    public lineWidth: number | null = null;
    public depthBias: IWebGLDepthBias | null = null;
    public blendConstants: number[] | null = null;
    public depthBounds: IWebGLDepthBounds | null = null;
    public stencilWriteMask: IWebGLStencilWriteMask | null = null;
    public stencilCompareMask: IWebGLStencilCompareMask | null = null;

    constructor () {
        super(WebGLCmd.BIND_STATES);
    }

    public clear () {
        this.gpuPipelineState = null;
        this.gpuBindingLayout = null;
        this.gpuInputAssembler = null;
        this.viewport = null;
        this.scissor = null;
        this.lineWidth = null;
        this.depthBias = null;
        this.blendConstants = null;
        this.depthBounds = null;
        this.stencilWriteMask = null;
        this.stencilCompareMask = null;
    }
}

export class WebGLCmdDraw extends WebGLCmdObject {

    public drawInfo: IGFXDrawInfo = {
        vertexCount: 0,
        firstVertex: 0,
        indexCount: 0,
        firstIndex: 0,
        vertexOffset: 0,
        instanceCount: 0,
        firstInstance: 0,
    };

    constructor () {
        super(WebGLCmd.DRAW);
    }

    public clear () {
    }
}

export class WebGLCmdUpdateBuffer extends WebGLCmdObject {

    public gpuBuffer: WebGLGPUBuffer | null = null;
    public buffer: GFXBufferSource | null = null;
    public offset: number = 0;
    public size: number = 0;

    constructor () {
        super(WebGLCmd.UPDATE_BUFFER);
    }

    public clear () {
        this.gpuBuffer = null;
        this.buffer = null;
    }
}

export class WebGLGFXTextureSubres {
    public baseMipLevel: number = 0;
    public levelCount: number = 1;
    public baseArrayLayer: number = 0;
    public layerCount: number = 1;
}

export class WebGLGFXBufferTextureCopy {
    public buffOffset: number = 0;
    public buffStride: number = 0;
    public buffTexHeight: number = 0;
    public texOffset: number[] = [0, 0, 0];
    public texExtent: number[] = [0, 0, 0];
    public texSubres: WebGLGFXTextureSubres = new WebGLGFXTextureSubres();
}

export class WebGLCmdCopyBufferToTexture extends WebGLCmdObject {

    public gpuBuffer: WebGLGPUBuffer | null = null;
    public gpuTexture: WebGLGPUTexture | null = null;
    public dstLayout: GFXTextureLayout | null = null;
    public regions: GFXBufferTextureCopy[] = [];

    constructor () {
        super(WebGLCmd.COPY_BUFFER_TO_TEXTURE);
    }

    public clear () {
        this.gpuBuffer = null;
        this.gpuTexture = null;
        this.dstLayout = null;
        this.regions.length = 0;
    }
}

export class WebGLCmdPackage {
    public cmds: CachedArray<WebGLCmd> = new CachedArray(1);
    public beginRenderPassCmds: CachedArray<WebGLCmdBeginRenderPass> = new CachedArray(1);
    public bindStatesCmds: CachedArray<WebGLCmdBindStates> = new CachedArray(1);
    public drawCmds: CachedArray<WebGLCmdDraw> = new CachedArray(1);
    public updateBufferCmds: CachedArray<WebGLCmdUpdateBuffer> = new CachedArray(1);
    public copyBufferToTextureCmds: CachedArray<WebGLCmdCopyBufferToTexture> = new CachedArray(1);

    public clearCmds (allocator: WebGLGFXCommandAllocator) {

        if (this.beginRenderPassCmds.length) {
            allocator.beginRenderPassCmdPool.freeCmds(this.beginRenderPassCmds);
            this.beginRenderPassCmds.clear();
        }

        if (this.bindStatesCmds.length) {
            allocator.bindStatesCmdPool.freeCmds(this.bindStatesCmds);
            this.bindStatesCmds.clear();
        }

        if (this.drawCmds.length) {
            allocator.drawCmdPool.freeCmds(this.drawCmds);
            this.drawCmds.clear();
        }

        if (this.updateBufferCmds.length) {
            allocator.updateBufferCmdPool.freeCmds(this.updateBufferCmds);
            this.updateBufferCmds.clear();
        }

        if (this.copyBufferToTextureCmds.length) {
            allocator.copyBufferToTextureCmdPool.freeCmds(this.copyBufferToTextureCmds);
            this.copyBufferToTextureCmds.clear();
        }

        this.cmds.clear();
    }
}

export function WebGLCmdFuncCreateBuffer (device: WebGLGFXDevice, gpuBuffer: WebGLGPUBuffer) {

    const gl = device.gl;
    const cache = device.stateCache;
    const glUsage: GLenum = gpuBuffer.memUsage & GFXMemoryUsageBit.HOST ? gl.DYNAMIC_DRAW : gl.STATIC_DRAW;

    if (gpuBuffer.usage & GFXBufferUsageBit.VERTEX) {

        gpuBuffer.glTarget = gl.ARRAY_BUFFER;
        const glBuffer = gl.createBuffer();
        if (glBuffer) {
            gpuBuffer.glBuffer = glBuffer;
            if (gpuBuffer.size > 0) {
                if (device.useVAO) {
                    if (cache.glVAO) {
                        device.OES_vertex_array_object!.bindVertexArrayOES(null);
                        cache.glVAO = null;
                    }
                }

                if (device.stateCache.glArrayBuffer !== gpuBuffer.glBuffer) {
                    gl.bindBuffer(gl.ARRAY_BUFFER, gpuBuffer.glBuffer);
                    device.stateCache.glArrayBuffer = gpuBuffer.glBuffer;
                }

                gl.bufferData(gl.ARRAY_BUFFER, gpuBuffer.size, glUsage);
                gl.bindBuffer(gl.ARRAY_BUFFER, null);
                device.stateCache.glArrayBuffer = null;
            }
        }
    } else if (gpuBuffer.usage & GFXBufferUsageBit.INDEX) {

        gpuBuffer.glTarget = gl.ELEMENT_ARRAY_BUFFER;
        const glBuffer = gl.createBuffer();

        if (glBuffer) {
            gpuBuffer.glBuffer = glBuffer;
            if (gpuBuffer.size > 0) {
                if (device.useVAO) {
                    if (cache.glVAO) {
                        device.OES_vertex_array_object!.bindVertexArrayOES(null);
                        cache.glVAO = null;
                    }
                }

                if (device.stateCache.glElementArrayBuffer !== gpuBuffer.glBuffer) {
                    gl.bindBuffer(gl.ELEMENT_ARRAY_BUFFER, gpuBuffer.glBuffer);
                    device.stateCache.glElementArrayBuffer = gpuBuffer.glBuffer;
                }

                gl.bufferData(gl.ELEMENT_ARRAY_BUFFER, gpuBuffer.size, glUsage);
                gl.bindBuffer(gl.ELEMENT_ARRAY_BUFFER, null);
                device.stateCache.glElementArrayBuffer = null;
            }
        }
    } else if (gpuBuffer.usage & GFXBufferUsageBit.UNIFORM) {
        // console.error("WebGL 1.0 doesn't support uniform buffer.");
        gpuBuffer.glTarget = gl.NONE;

        if (gpuBuffer.buffer) {
            gpuBuffer.vf32 = new Float32Array(gpuBuffer.buffer.buffer);
        }
    } else if (gpuBuffer.usage & GFXBufferUsageBit.INDIRECT) {
        gpuBuffer.glTarget = gl.NONE;
    } else if (gpuBuffer.usage & GFXBufferUsageBit.TRANSFER_DST) {
        gpuBuffer.glTarget = gl.NONE;
    } else if (gpuBuffer.usage & GFXBufferUsageBit.TRANSFER_SRC) {
        gpuBuffer.glTarget = gl.NONE;
    } else {
        console.error('Unsupported GFXBufferType, create buffer failed.');
        gpuBuffer.glTarget = gl.NONE;
    }
}

export function WebGLCmdFuncDestroyBuffer (device: WebGLGFXDevice, gpuBuffer: WebGLGPUBuffer) {
    if (gpuBuffer.glBuffer) {
        device.gl.deleteBuffer(gpuBuffer.glBuffer);
        gpuBuffer.glBuffer = null;
    }
}

export function WebGLCmdFuncResizeBuffer (device: WebGLGFXDevice, gpuBuffer: WebGLGPUBuffer) {

    const gl = device.gl;
    const cache = device.stateCache;
    const glUsage: GLenum = gpuBuffer.memUsage & GFXMemoryUsageBit.HOST ? gl.DYNAMIC_DRAW : gl.STATIC_DRAW;

    if (gpuBuffer.usage & GFXBufferUsageBit.VERTEX) {
        if (device.useVAO) {
            if (cache.glVAO) {
                device.OES_vertex_array_object!.bindVertexArrayOES(null);
                cache.glVAO = null;
            }
        }

        if (device.stateCache.glArrayBuffer !== gpuBuffer.glBuffer) {
            gl.bindBuffer(gl.ARRAY_BUFFER, gpuBuffer.glBuffer);
        }

        if (gpuBuffer.buffer) {
            gl.bufferData(gl.ARRAY_BUFFER, gpuBuffer.buffer, glUsage);
        } else {
            gl.bufferData(gl.ARRAY_BUFFER, gpuBuffer.size, glUsage);
        }
        gl.bindBuffer(gl.ARRAY_BUFFER, null);
        device.stateCache.glArrayBuffer = null;
    } else if (gpuBuffer.usage & GFXBufferUsageBit.INDEX) {
        if (device.useVAO) {
            if (cache.glVAO) {
                device.OES_vertex_array_object!.bindVertexArrayOES(null);
                cache.glVAO = null;
            }
        }

        if (device.stateCache.glElementArrayBuffer !== gpuBuffer.glBuffer) {
            gl.bindBuffer(gl.ELEMENT_ARRAY_BUFFER, gpuBuffer.glBuffer);
        }

        if (gpuBuffer.buffer) {
            gl.bufferData(gl.ELEMENT_ARRAY_BUFFER, gpuBuffer.buffer, glUsage);
        } else {
            gl.bufferData(gl.ELEMENT_ARRAY_BUFFER, gpuBuffer.size, glUsage);
        }
        gl.bindBuffer(gl.ELEMENT_ARRAY_BUFFER, null);
        device.stateCache.glElementArrayBuffer = null;
    } else if (gpuBuffer.usage & GFXBufferUsageBit.UNIFORM) {
        // console.error("WebGL 1.0 doesn't support uniform buffer.");
        if (gpuBuffer.buffer) {
            gpuBuffer.vf32 = new Float32Array(gpuBuffer.buffer.buffer);
        }
    } else if ((gpuBuffer.usage & GFXBufferUsageBit.INDIRECT) ||
            (gpuBuffer.usage & GFXBufferUsageBit.TRANSFER_DST) ||
            (gpuBuffer.usage & GFXBufferUsageBit.TRANSFER_SRC)) {
        gpuBuffer.glTarget = gl.NONE;
    } else {
        console.error('Unsupported GFXBufferType, create buffer failed.');
        gpuBuffer.glTarget = gl.NONE;
    }
}

export function WebGLCmdFuncUpdateBuffer (device: WebGLGFXDevice, gpuBuffer: WebGLGPUBuffer, buffer: GFXBufferSource, offset: number, size: number) {

    if (gpuBuffer.usage & GFXBufferUsageBit.UNIFORM) {
        if (ArrayBuffer.isView(buffer)) {
            gpuBuffer.vf32!.set(buffer as Float32Array, offset / Float32Array.BYTES_PER_ELEMENT);
        } else {
            gpuBuffer.vf32!.set(new Float32Array(buffer as ArrayBuffer), offset / Float32Array.BYTES_PER_ELEMENT);
        }
    } else if (gpuBuffer.usage & GFXBufferUsageBit.INDIRECT) {
        gpuBuffer.indirects = (buffer as IGFXIndirectBuffer).drawInfos;
    } else {
        const buff = buffer as ArrayBuffer;
        const gl = device.gl;
        const cache = device.stateCache;

        switch (gpuBuffer.glTarget) {
            case gl.ARRAY_BUFFER: {
                if (device.useVAO) {
                    if (cache.glVAO) {
                        device.OES_vertex_array_object!.bindVertexArrayOES(null);
                        cache.glVAO = null;
                    }
                }

                if (device.stateCache.glArrayBuffer !== gpuBuffer.glBuffer) {
                    gl.bindBuffer(gl.ARRAY_BUFFER, gpuBuffer.glBuffer);
                    device.stateCache.glArrayBuffer = gpuBuffer.glBuffer;
                }
                break;
            }
            case gl.ELEMENT_ARRAY_BUFFER: {
                if (device.useVAO) {
                    if (cache.glVAO) {
                        device.OES_vertex_array_object!.bindVertexArrayOES(null);
                        cache.glVAO = null;
                    }
                }

                if (device.stateCache.glElementArrayBuffer !== gpuBuffer.glBuffer) {
                    gl.bindBuffer(gl.ELEMENT_ARRAY_BUFFER, gpuBuffer.glBuffer);
                    device.stateCache.glElementArrayBuffer = gpuBuffer.glBuffer;
                }
                break;
            }
            default: {
                console.error('Unsupported GFXBufferType, update buffer failed.');
                return;
            }
        }

        if (size === buff.byteLength) {
            gl.bufferSubData(gpuBuffer.glTarget, offset, buff);
        } else {
            gl.bufferSubData(gpuBuffer.glTarget, offset, buff.slice(0, size));
        }
    }
}

export function WebGLCmdFuncCreateTexture (device: WebGLGFXDevice, gpuTexture: WebGLGPUTexture) {

    const gl = device.gl;

    gpuTexture.glInternelFmt = GFXFormatToWebGLInternalFormat(gpuTexture.format, gl);
    gpuTexture.glFormat = GFXFormatToWebGLFormat(gpuTexture.format, gl);
    gpuTexture.glType = GFXFormatToWebGLType(gpuTexture.format, gl);

    let w = gpuTexture.width;
    let h = gpuTexture.height;

    switch (gpuTexture.viewType) {
        case GFXTextureViewType.TV2D: {

            gpuTexture.viewType = GFXTextureViewType.TV2D;
            gpuTexture.glTarget = gl.TEXTURE_2D;

            const maxSize = Math.max(w, h);
            if (maxSize > device.maxTextureSize) {
                errorID(9100, maxSize, device.maxTextureSize);
            }

            if (!device.WEBGL_depth_texture && GFXFormatInfos[gpuTexture.format].hasDepth) {
                const glRenderbuffer = gl.createRenderbuffer();
                if (glRenderbuffer && gpuTexture.size > 0) {
                    gpuTexture.glRenderbuffer = glRenderbuffer;

                    if (device.stateCache.glRenderbuffer !== gpuTexture.glRenderbuffer) {
                        gl.bindRenderbuffer(gl.RENDERBUFFER, gpuTexture.glRenderbuffer);
                        device.stateCache.glRenderbuffer = gpuTexture.glRenderbuffer;
                    }
                    // Special treatment, refer to https://developer.mozilla.org/zh-CN/docs/Web/API/WebGLRenderingContext/renderbufferStorage
                    if (gpuTexture.glInternelFmt === gl.DEPTH_COMPONENT) {
                        gpuTexture.glInternelFmt = gl.DEPTH_COMPONENT16;
                    }

                    gl.renderbufferStorage(gl.RENDERBUFFER, gpuTexture.glInternelFmt, w, h);
                }
            } else if (gpuTexture.samples === GFXSampleCount.X1) {
                const glTexture = gl.createTexture();
                if (glTexture && gpuTexture.size > 0) {
                    gpuTexture.glTexture = glTexture;
                    const glTexUnit = device.stateCache.glTexUnits[device.stateCache.texUnit];

                    if (glTexUnit.glTexture !== gpuTexture.glTexture) {
                        gl.bindTexture(gl.TEXTURE_2D, gpuTexture.glTexture);
                        glTexUnit.glTexture = gpuTexture.glTexture;
                    }

                    if (!GFXFormatInfos[gpuTexture.format].isCompressed) {
                        for (let i = 0; i < gpuTexture.mipLevel; ++i) {
                            gl.texImage2D(gl.TEXTURE_2D, i, gpuTexture.glInternelFmt, w, h, 0, gpuTexture.glFormat, gpuTexture.glType, null);
                            w = Math.max(1, w >> 1);
                            h = Math.max(1, h >> 1);
                        }
                    } else {
                        if (gpuTexture.glInternelFmt !== WebGLEXT.COMPRESSED_RGB_ETC1_WEBGL) {
                            for (let i = 0; i < gpuTexture.mipLevel; ++i) {
                                const imgSize = GFXFormatSize(gpuTexture.format, w, h, 1);
                                const view: Uint8Array = new Uint8Array(imgSize);
                                gl.compressedTexImage2D(gl.TEXTURE_2D, i, gpuTexture.glInternelFmt, w, h, 0, view);
                                w = Math.max(1, w >> 1);
                                h = Math.max(1, h >> 1);
                            }
                        }
                        else {
                            // init 2 x 2 texture
                            const imgSize = GFXFormatSize(gpuTexture.format, 2, 2, 1);
                            const view: Uint8Array = new Uint8Array(imgSize);
                            gl.compressedTexImage2D(gl.TEXTURE_2D, 0, gpuTexture.glInternelFmt, 2, 2, 0, view);
                        }
                    }

                    if (gpuTexture.isPowerOf2) {
                        gpuTexture.glWrapS = gl.REPEAT;
                        gpuTexture.glWrapT = gl.REPEAT;
                    } else {
                        gpuTexture.glWrapS = gl.CLAMP_TO_EDGE;
                        gpuTexture.glWrapT = gl.CLAMP_TO_EDGE;
                    }
                    gpuTexture.glMinFilter = gl.LINEAR;
                    gpuTexture.glMagFilter = gl.LINEAR;

                    gl.texParameteri(gpuTexture.glTarget, gl.TEXTURE_WRAP_S, gpuTexture.glWrapS);
                    gl.texParameteri(gpuTexture.glTarget, gl.TEXTURE_WRAP_T, gpuTexture.glWrapT);
                    gl.texParameteri(gpuTexture.glTarget, gl.TEXTURE_MIN_FILTER, gpuTexture.glMinFilter);
                    gl.texParameteri(gpuTexture.glTarget, gl.TEXTURE_MAG_FILTER, gpuTexture.glMagFilter);
                }
            }

            break;
        }
        case GFXTextureViewType.CUBE: {

            gpuTexture.viewType = GFXTextureViewType.CUBE;
            gpuTexture.glTarget = gl.TEXTURE_CUBE_MAP;

            const maxSize = Math.max(w, h);
            if (maxSize > device.maxCubeMapTextureSize) {
                errorID(9100, maxSize, device.maxTextureSize);
            }

            const glTexture = gl.createTexture();
            if (glTexture && gpuTexture.size > 0) {
                gpuTexture.glTexture = glTexture;
                const glTexUnit = device.stateCache.glTexUnits[device.stateCache.texUnit];

                if (glTexUnit.glTexture !== gpuTexture.glTexture) {
                    gl.bindTexture(gl.TEXTURE_CUBE_MAP, gpuTexture.glTexture);
                    glTexUnit.glTexture = gpuTexture.glTexture;
                }

                if (!GFXFormatInfos[gpuTexture.format].isCompressed) {
                    for (let f = 0; f < 6; ++f) {
                        w = gpuTexture.width;
                        h = gpuTexture.height;
                        for (let i = 0; i < gpuTexture.mipLevel; ++i) {
                            gl.texImage2D(gl.TEXTURE_CUBE_MAP_POSITIVE_X + f, i, gpuTexture.glInternelFmt, w, h, 0,
                                gpuTexture.glFormat, gpuTexture.glType, null);
                            w = Math.max(1, w >> 1);
                            h = Math.max(1, h >> 1);
                        }
                    }
                } else {
                    if (gpuTexture.glInternelFmt !== WebGLEXT.COMPRESSED_RGB_ETC1_WEBGL) {
                        for (let f = 0; f < 6; ++f) {
                            w = gpuTexture.width;
                            h = gpuTexture.height;
                            for (let i = 0; i < gpuTexture.mipLevel; ++i) {
                                const imgSize = GFXFormatSize(gpuTexture.format, w, h, 1);
                                const view: Uint8Array = new Uint8Array(imgSize);
                                gl.compressedTexImage2D(gl.TEXTURE_CUBE_MAP_POSITIVE_X + f, i, gpuTexture.glInternelFmt, w, h, 0, view);
                                w = Math.max(1, w >> 1);
                                h = Math.max(1, h >> 1);
                            }
                        }
                    }
                    else {
                        for (let f = 0; f < 6; ++f) {
                            const imgSize = GFXFormatSize(gpuTexture.format, 2, 2, 1);
                            const view: Uint8Array = new Uint8Array(imgSize);
                            gl.compressedTexImage2D(gl.TEXTURE_CUBE_MAP_POSITIVE_X + f, 0, gpuTexture.glInternelFmt, 2, 2, 0, view);
                        }
                    }
                }

                if (gpuTexture.isPowerOf2) {
                    gpuTexture.glWrapS = gl.REPEAT;
                    gpuTexture.glWrapT = gl.REPEAT;
                } else {
                    gpuTexture.glWrapS = gl.CLAMP_TO_EDGE;
                    gpuTexture.glWrapT = gl.CLAMP_TO_EDGE;
                }
                gpuTexture.glMinFilter = gl.LINEAR;
                gpuTexture.glMagFilter = gl.LINEAR;

                gl.texParameteri(gpuTexture.glTarget, gl.TEXTURE_WRAP_S, gpuTexture.glWrapS);
                gl.texParameteri(gpuTexture.glTarget, gl.TEXTURE_WRAP_T, gpuTexture.glWrapT);
                gl.texParameteri(gpuTexture.glTarget, gl.TEXTURE_MIN_FILTER, gpuTexture.glMinFilter);
                gl.texParameteri(gpuTexture.glTarget, gl.TEXTURE_MAG_FILTER, gpuTexture.glMagFilter);
            }

            break;
        }
        default: {
            console.error('Unsupported GFXTextureType, create texture failed.');
            gpuTexture.viewType = GFXTextureViewType.TV2D;
            gpuTexture.glTarget = gl.TEXTURE_2D;
        }
    }
}

export function WebGLCmdFuncDestroyTexture (device: WebGLGFXDevice, gpuTexture: WebGLGPUTexture) {
    if (gpuTexture.glTexture) {
        device.gl.deleteTexture(gpuTexture.glTexture);
        gpuTexture.glTexture = null;
    }

    if (gpuTexture.glRenderbuffer) {
        device.gl.deleteRenderbuffer(gpuTexture.glRenderbuffer);
        gpuTexture.glRenderbuffer = null;
    }
}

export function WebGLCmdFuncResizeTexture (device: WebGLGFXDevice, gpuTexture: WebGLGPUTexture) {

    const gl = device.gl;

    gpuTexture.glInternelFmt = GFXFormatToWebGLInternalFormat(gpuTexture.format, gl);
    gpuTexture.glFormat = GFXFormatToWebGLFormat(gpuTexture.format, gl);
    gpuTexture.glType = GFXFormatToWebGLType(gpuTexture.format, gl);

    let w = gpuTexture.width;
    let h = gpuTexture.height;

    switch (gpuTexture.viewType) {
        case GFXTextureViewType.TV2D: {
            gpuTexture.viewType = GFXTextureViewType.TV2D;
            gpuTexture.glTarget = gl.TEXTURE_2D;

            const maxSize = Math.max(w, h);
            if (maxSize > device.maxTextureSize) {
                errorID(9100, maxSize, device.maxTextureSize);
            }

            if (gpuTexture.samples === GFXSampleCount.X1) {
                const glTexUnit = device.stateCache.glTexUnits[device.stateCache.texUnit];

                if (glTexUnit.glTexture !== gpuTexture.glTexture) {
                    gl.bindTexture(gl.TEXTURE_2D, gpuTexture.glTexture);
                    glTexUnit.glTexture = gpuTexture.glTexture;
                }

                if (!GFXFormatInfos[gpuTexture.format].isCompressed) {
                    for (let i = 0; i < gpuTexture.mipLevel; ++i) {
                        gl.texImage2D(gl.TEXTURE_2D, i, gpuTexture.glInternelFmt, w, h, 0, gpuTexture.glFormat, gpuTexture.glType, null);
                        w = Math.max(1, w >> 1);
                        h = Math.max(1, h >> 1);
                    }
                } else {
                    if (gpuTexture.glInternelFmt !== WebGLEXT.COMPRESSED_RGB_ETC1_WEBGL) {
                        for (let i = 0; i < gpuTexture.mipLevel; ++i) {
                            const imgSize = GFXFormatSize(gpuTexture.format, w, h, 1);
                            const view: Uint8Array = new Uint8Array(imgSize);
                            gl.compressedTexImage2D(gl.TEXTURE_2D, i, gpuTexture.glInternelFmt, w, h, 0, view);
                            w = Math.max(1, w >> 1);
                            h = Math.max(1, h >> 1);
                        }
                    }
                }
            }
            break;
        }
        case GFXTextureViewType.CUBE: {
            gpuTexture.viewType = GFXTextureViewType.CUBE;
            gpuTexture.glTarget = gl.TEXTURE_CUBE_MAP;

            const maxSize = Math.max(w, h);
            if (maxSize > device.maxCubeMapTextureSize) {
                errorID(9100, maxSize, device.maxTextureSize);
            }

            const glTexUnit = device.stateCache.glTexUnits[device.stateCache.texUnit];

            if (glTexUnit.glTexture !== gpuTexture.glTexture) {
                gl.bindTexture(gl.TEXTURE_CUBE_MAP, gpuTexture.glTexture);
                glTexUnit.glTexture = gpuTexture.glTexture;
            }

            if (!GFXFormatInfos[gpuTexture.format].isCompressed) {
                for (let f = 0; f < 6; ++f) {
                    w = gpuTexture.width;
                    h = gpuTexture.height;
                    for (let i = 0; i < gpuTexture.mipLevel; ++i) {
                        gl.texImage2D(gl.TEXTURE_CUBE_MAP_POSITIVE_X + f, i, gpuTexture.glInternelFmt, w, h, 0, gpuTexture.glFormat, gpuTexture.glType, null);
                        w = Math.max(1, w >> 1);
                        h = Math.max(1, h >> 1);
                    }
                }
            } else {
                if (gpuTexture.glInternelFmt !== WebGLEXT.COMPRESSED_RGB_ETC1_WEBGL) {
                    for (let f = 0; f < 6; ++f) {
                        w = gpuTexture.width;
                        h = gpuTexture.height;
                        for (let i = 0; i < gpuTexture.mipLevel; ++i) {
                            const imgSize = GFXFormatSize(gpuTexture.format, w, h, 1);
                            const view: Uint8Array = new Uint8Array(imgSize);
                            gl.compressedTexImage2D(gl.TEXTURE_CUBE_MAP_POSITIVE_X + f, i, gpuTexture.glInternelFmt, w, h, 0, view);
                            w = Math.max(1, w >> 1);
                            h = Math.max(1, h >> 1);
                        }
                    }
                }
            }
            break;
        }
        default: {
            console.error('Unsupported GFXTextureType, create texture failed.');
            gpuTexture.viewType = GFXTextureViewType.TV2D;
            gpuTexture.glTarget = gl.TEXTURE_2D;
        }
    }
}

export function WebGLCmdFuncCreateFramebuffer (device: WebGLGFXDevice, gpuFramebuffer: WebGLGPUFramebuffer) {

    if (gpuFramebuffer.isOffscreen) {

        const gl = device.gl;
        const attachments: GLenum[] = [];

        const glFramebuffer = gl.createFramebuffer();
        if (glFramebuffer) {
            gpuFramebuffer.glFramebuffer = glFramebuffer;

            if (device.stateCache.glFramebuffer !== gpuFramebuffer.glFramebuffer) {
                gl.bindFramebuffer(gl.FRAMEBUFFER, gpuFramebuffer.glFramebuffer);
                device.stateCache.glFramebuffer = gpuFramebuffer.glFramebuffer;
            }

            for (let i = 0; i < gpuFramebuffer.gpuColorViews.length; ++i) {

                const cv = gpuFramebuffer.gpuColorViews[i];
                if (cv) {
                    if (cv.gpuTexture.glTexture) {
                        gl.framebufferTexture2D(
                            gl.FRAMEBUFFER,
                            gl.COLOR_ATTACHMENT0 + i,
                            cv.gpuTexture.glTarget,
                            cv.gpuTexture.glTexture,
                            cv.baseLevel);
                    } else {
                        gl.framebufferRenderbuffer(
                            gl.FRAMEBUFFER,
                            gl.COLOR_ATTACHMENT0 + i,
                            gl.RENDERBUFFER,
                            cv.gpuTexture.glRenderbuffer,
                        );
                    }

                    attachments.push(gl.COLOR_ATTACHMENT0 + i);
                }
            }

            const dsv = gpuFramebuffer.gpuDepthStencilView;
            if (dsv) {
                const glAttachment = GFXFormatInfos[dsv.format].hasStencil ? gl.DEPTH_STENCIL_ATTACHMENT : gl.DEPTH_ATTACHMENT;
                if (dsv.gpuTexture.glTexture) {
                    gl.framebufferTexture2D(
                        gl.FRAMEBUFFER,
                        glAttachment,
                        dsv.gpuTexture.glTarget,
                        dsv.gpuTexture.glTexture,
                        dsv.baseLevel);
                } else {
                    gl.framebufferRenderbuffer(
                        gl.FRAMEBUFFER,
                        glAttachment,
                        gl.RENDERBUFFER,
                        dsv.gpuTexture.glRenderbuffer,
                    );
                }
            }

            if (device.WEBGL_draw_buffers) {
                device.WEBGL_draw_buffers.drawBuffersWEBGL(attachments);
            }

            const status = gl.checkFramebufferStatus(gl.FRAMEBUFFER);
            if (status !== gl.FRAMEBUFFER_COMPLETE) {
                switch (status) {
                    case gl.FRAMEBUFFER_INCOMPLETE_ATTACHMENT: {
                        console.error('glCheckFramebufferStatus() - FRAMEBUFFER_INCOMPLETE_ATTACHMENT');
                        break;
                    }
                    case gl.FRAMEBUFFER_INCOMPLETE_MISSING_ATTACHMENT: {
                        console.error('glCheckFramebufferStatus() - FRAMEBUFFER_INCOMPLETE_MISSING_ATTACHMENT');
                        break;
                    }
                    case gl.FRAMEBUFFER_INCOMPLETE_DIMENSIONS: {
                        console.error('glCheckFramebufferStatus() - FRAMEBUFFER_INCOMPLETE_DIMENSIONS');
                        break;
                    }
                    case gl.FRAMEBUFFER_UNSUPPORTED: {
                        console.error('glCheckFramebufferStatus() - FRAMEBUFFER_UNSUPPORTED');
                        break;
                    }
                    default:
                }
            }
        }
    }
}

export function WebGLCmdFuncDestroyFramebuffer (device: WebGLGFXDevice, gpuFramebuffer: WebGLGPUFramebuffer) {
    if (gpuFramebuffer.glFramebuffer) {
        device.gl.deleteFramebuffer(gpuFramebuffer.glFramebuffer);
        gpuFramebuffer.glFramebuffer = null;
    }
}

export function WebGLCmdFuncCreateShader (device: WebGLGFXDevice, gpuShader: WebGLGPUShader) {
    const gl = device.gl;

    for (let k = 0; k < gpuShader.gpuStages.length; k++) {
        const gpuStage = gpuShader.gpuStages[k];

        let glShaderType: GLenum = 0;
        let shaderTypeStr = '';
        let lineNumber = 1;

        switch (gpuStage.type) {
            case GFXShaderType.VERTEX: {
                shaderTypeStr = 'VertexShader';
                glShaderType = gl.VERTEX_SHADER;
                break;
            }
            case GFXShaderType.FRAGMENT: {
                shaderTypeStr = 'FragmentShader';
                glShaderType = gl.FRAGMENT_SHADER;
                break;
            }
            default: {
                console.error('Unsupported GFXShaderType.');
                return;
            }
        }

        const glShader = gl.createShader(glShaderType);
        if (glShader) {
            gpuStage.glShader = glShader;
            gl.shaderSource(gpuStage.glShader, gpuStage.source);
            gl.compileShader(gpuStage.glShader);

            if (!gl.getShaderParameter(gpuStage.glShader, gl.COMPILE_STATUS)) {
                console.error(shaderTypeStr + ' in \'' + gpuShader.name + '\' compilation failed.');
                console.error('Shader source dump:', gpuStage.source.replace(/^|\n/g, () => `\n${lineNumber++} `));
                console.error(gl.getShaderInfoLog(gpuStage.glShader));

                for (let l = 0; l < gpuShader.gpuStages.length; l++) {
                    const stage = gpuShader.gpuStages[k];
                    if (stage.glShader) {
                        gl.deleteShader(stage.glShader);
                        stage.glShader = null;
                    }
                }
                return;
            }
        }
    }

    const glProgram = gl.createProgram();
    if (!glProgram) {
        return;
    }

    gpuShader.glProgram = glProgram;

    // link program
    for (let k = 0; k < gpuShader.gpuStages.length; k++) {
        const gpuStage = gpuShader.gpuStages[k];
        gl.attachShader(gpuShader.glProgram, gpuStage.glShader!);
    }

    gl.linkProgram(gpuShader.glProgram);

    // detach & delete immediately
    for (let k = 0; k < gpuShader.gpuStages.length; k++) {
        const gpuStage = gpuShader.gpuStages[k];
        if (gpuStage.glShader) {
            gl.detachShader(gpuShader.glProgram, gpuStage.glShader);
            gl.deleteShader(gpuStage.glShader);
            gpuStage.glShader = null;
        }
    }

    if (gl.getProgramParameter(gpuShader.glProgram, gl.LINK_STATUS)) {
        console.info('Shader \'' + gpuShader.name + '\' compilation succeeded.');
    } else {
        console.error('Failed to link shader \'' + gpuShader.name + '\'.');
        console.error(gl.getProgramInfoLog(gpuShader.glProgram));
        return;
    }

    // parse inputs
    const activeAttribCount = gl.getProgramParameter(gpuShader.glProgram, gl.ACTIVE_ATTRIBUTES);
    gpuShader.glInputs = new Array<WebGLGPUInput>(activeAttribCount);

    for (let i = 0; i < activeAttribCount; ++i) {
        const attribInfo = gl.getActiveAttrib(gpuShader.glProgram, i);
        if (attribInfo) {
            let varName: string;
            const nameOffset = attribInfo.name.indexOf('[');
            if (nameOffset !== -1) {
                varName = attribInfo.name.substr(0, nameOffset);
            } else {
                varName = attribInfo.name;
            }

            const glLoc = gl.getAttribLocation(gpuShader.glProgram, varName);
            const type = WebGLTypeToGFXType(attribInfo.type, gl);
            const stride = WebGLGetTypeSize(attribInfo.type, gl);

            gpuShader.glInputs[i] = {
                binding: glLoc,
                name: varName,
                type,
                stride,
                count: attribInfo.size,
                size: stride * attribInfo.size,

                glType: attribInfo.type,
                glLoc,
            };
        }
    }

    // create uniform blocks
    if (gpuShader.blocks.length > 0) {
        gpuShader.glBlocks = new Array<WebGLGPUUniformBlock>(gpuShader.blocks.length);
        for (let i = 0; i < gpuShader.blocks.length; ++i) {
            const block = gpuShader.blocks[i];

            const glBlock: WebGLGPUUniformBlock = {
                binding: block.binding,
                name: block.name,
                size: 0,
                glUniforms: new Array<IWebGLGPUUniform>(block.members.length),
                glActiveUniforms: [],
                isUniformPackage: true,
            };

            gpuShader.glBlocks[i] = glBlock;

            for (let u = 0; u < block.members.length; ++u) {
                const uniform = block.members[u];
                const glType = GFXTypeToWebGLType(uniform.type, gl);
                const stride = WebGLGetTypeSize(glType, gl);
                const size = stride * uniform.count;
                const begin = glBlock.size / 4;
                const count = size / 4;
                const array = new Array<number>(count);
                array.fill(0);

                glBlock.glUniforms[u] = {
                    binding: -1,
                    name: uniform.name,
                    type: uniform.type,
                    stride,
                    count: uniform.count,
                    size,
                    offset: glBlock.size,

                    glType,
                    glLoc: -1,
                    array,
                    begin,
                };

                glBlock.size += size;
            }

            /*
            glBlock.buffer = new ArrayBuffer(glBlock.size);

            for (let k = 0; k < glBlock.glUniforms.length; k++) {
                const glUniform = glBlock.glUniforms[k];
                switch (glUniform.glType) {
                    case gl.BOOL:
                    case gl.BOOL_VEC2:
                    case gl.BOOL_VEC3:
                    case gl.BOOL_VEC4:
                    case gl.INT:
                    case gl.INT_VEC2:
                    case gl.INT_VEC3:
                    case gl.INT_VEC4:
                    case gl.SAMPLER_2D:
                    case gl.SAMPLER_CUBE: {
                        glUniform.vi32 = new Int32Array(glBlock.buffer);
                        break;
                    }
                    default: {
                        glUniform.vf32 = new Float32Array(glBlock.buffer);
                    }
                }
            }
            */
        }
    }

    // create uniform samplers
    if (gpuShader.samplers.length > 0) {
        gpuShader.glSamplers = new Array<WebGLGPUUniformSampler>(gpuShader.samplers.length);

        for (let i = 0; i < gpuShader.samplers.length; ++i) {
            const sampler = gpuShader.samplers[i];
            gpuShader.glSamplers[i] = {
                binding: sampler.binding,
                name: sampler.name,
                type: sampler.type,
                units: [],
                glType: GFXTypeToWebGLType(sampler.type, gl),
                glLoc: -1,
            };
        }
    }

    // parse uniforms
    const activeUniformCount = gl.getProgramParameter(gpuShader.glProgram, gl.ACTIVE_UNIFORMS);
    let unitIdx = 0;

    const glActiveSamplers: WebGLGPUUniformSampler[] = [];

    for (let i = 0; i < activeUniformCount; ++i) {
        const uniformInfo = gl.getActiveUniform(gpuShader.glProgram, i);
        if (uniformInfo) {
            const glLoc = gl.getUniformLocation(gpuShader.glProgram, uniformInfo.name);
            if (glLoc !== null) {
                let varName: string;
                const nameOffset = uniformInfo.name.indexOf('[');
                if (nameOffset !== -1) {
                    varName = uniformInfo.name.substr(0, nameOffset);
                } else {
                    varName = uniformInfo.name;
                }

                const isSampler = (uniformInfo.type === gl.SAMPLER_2D) ||
                    (uniformInfo.type === gl.SAMPLER_CUBE);

                if (!isSampler) {
                    // let stride = WebGLGetTypeSize(info.type);

                    // build uniform block mapping
                    for (let j = 0; j < gpuShader.glBlocks.length; j++) {
                        const glBlock = gpuShader.glBlocks[j];

                        for (let k = 0; k < glBlock.glUniforms.length; k++) {
                            const glUniform = glBlock.glUniforms[k];
                            if (glUniform.name === varName) {
                                // let varSize = stride * info.size;

                                glUniform.glLoc = glLoc;
                                glBlock.glActiveUniforms.push(glUniform);

                                break;
                            }
                        }
                    } // for
                } else {

                    for (let j = 0; j < gpuShader.glSamplers.length; j++) {
                        const glSampler = gpuShader.glSamplers[j];
                        if (glSampler.name === varName) {
                            // let varSize = stride * uniformInfo.size;

                            for (let t = 0; t < uniformInfo.size; ++t) {
                                glSampler.units.push(unitIdx + t);
                            }

                            glSampler.glLoc = glLoc;

                            unitIdx += uniformInfo.size;
                            glActiveSamplers.push(glSampler);

                            break;
                        }
                    } // for
                }
            }
        }
    } // for

    if (glActiveSamplers.length) {
        if (device.stateCache.glProgram !== gpuShader.glProgram) {
            gl.useProgram(gpuShader.glProgram);
            device.stateCache.glProgram = gpuShader.glProgram;
        }

        for (let i = 0; i < glActiveSamplers.length; i++) {
            const glSampler = glActiveSamplers[i];
            gl.uniform1iv(glSampler.glLoc, glSampler.units);
        }
    }
}

export function WebGLCmdFuncDestroyShader (device: WebGLGFXDevice, gpuShader: WebGLGPUShader) {
    if (gpuShader.glProgram) {
        device.gl.deleteProgram(gpuShader.glProgram);
        gpuShader.glProgram = null;
    }
}

export function WebGLCmdFuncCreateInputAssember (device: WebGLGFXDevice, gpuInputAssembler: IWebGLGPUInputAssembler) {

    const gl = device.gl;

    gpuInputAssembler.glAttribs = new Array<WebGLAttrib>(gpuInputAssembler.attributes.length);

    const offsets = [0, 0, 0, 0, 0, 0, 0, 0];

    for (let i = 0; i < gpuInputAssembler.attributes.length; ++i) {
        const attrib = gpuInputAssembler.attributes[i];

        const stream = attrib.stream !== undefined ? attrib.stream : 0;

        const gpuBuffer = gpuInputAssembler.gpuVertexBuffers[stream];

        const glType = GFXFormatToWebGLType(attrib.format, gl);
        const size = GFXFormatInfos[attrib.format].size;

        gpuInputAssembler.glAttribs[i] = {
            name: attrib.name,
            glBuffer: gpuBuffer.glBuffer,
            glType,
            size,
            count: GFXFormatInfos[attrib.format].count,
            stride: gpuBuffer.stride,
            componentCount: WebGLGetComponentCount(glType, gl),
            isNormalized: (attrib.isNormalized !== undefined ? attrib.isNormalized : false),
            isInstanced: (attrib.isInstanced !== undefined ? attrib.isInstanced : false),
            offset: offsets[stream],
        };

        offsets[stream] += size;
    }
}

export function WebGLCmdFuncDestroyInputAssembler (device: WebGLGFXDevice, gpuInputAssembler: IWebGLGPUInputAssembler) {
    const it = gpuInputAssembler.glVAOs.values();
    let res = it.next();
    while (!res.done) {
        device.OES_vertex_array_object!.deleteVertexArrayOES(res.value);
        res = it.next();
    }
    gpuInputAssembler.glVAOs.clear();
}

interface IWebGLGFXStateCache {
    gpuInputAssembler: IWebGLGPUInputAssembler | null;
    gpuShader: WebGLGPUShader | null;
    glPrimitive: number;
}
const gfxStateCache: IWebGLGFXStateCache = {
    gpuInputAssembler: null,
    gpuShader: null,
    glPrimitive: 0,
};

export function WebGLCmdFuncBeginRenderPass (
    device: WebGLGFXDevice,
    gpuFramebuffer: WebGLGPUFramebuffer | null,
    renderArea: IGFXRect,
    clearFlag: GFXClearFlag,
    clearColors: IGFXColor[],
    clearDepth: number,
    clearStencil: number) {

    const gl = device.gl;
    const cache = device.stateCache;
    let clears: GLbitfield = 0;

    if (gpuFramebuffer) {
        if (cache.glFramebuffer !== gpuFramebuffer.glFramebuffer) {
            gl.bindFramebuffer(gl.FRAMEBUFFER, gpuFramebuffer.glFramebuffer);
            cache.glFramebuffer = gpuFramebuffer.glFramebuffer;
        }

        if (cache.viewport.left !== renderArea.x ||
            cache.viewport.top !== renderArea.y ||
            cache.viewport.width !== renderArea.width ||
            cache.viewport.height !== renderArea.height) {

            gl.viewport(renderArea.x, renderArea.y, renderArea.width, renderArea.height);

            cache.viewport.left = renderArea.x;
            cache.viewport.top = renderArea.y;
            cache.viewport.width = renderArea.width;
            cache.viewport.height = renderArea.height;
        }

        if (cache.scissorRect.x !== renderArea.x ||
            cache.scissorRect.y !== renderArea.y ||
            cache.scissorRect.width !== renderArea.width ||
            cache.scissorRect.height !== renderArea.height) {

            gl.scissor(renderArea.x, renderArea.y, renderArea.width, renderArea.height);

            cache.scissorRect.x = renderArea.x;
            cache.scissorRect.y = renderArea.y;
            cache.scissorRect.width = renderArea.width;
            cache.scissorRect.height = renderArea.height;
        }

        const curGPURenderPass = gpuFramebuffer.gpuRenderPass;
        // const invalidateAttachments: GLenum[] = [];
        let clearCount = clearColors.length;

        if (!device.WEBGL_draw_buffers) {
            clearCount = 1;
        }

        for (let j = 0; j < clearCount; ++j) {
            const colorAttachment = curGPURenderPass.colorAttachments[j];

            if (colorAttachment.format !== GFXFormat.UNKNOWN) {
                switch (colorAttachment.loadOp) {
                    case GFXLoadOp.LOAD: break; // GL default behavior
                    case GFXLoadOp.CLEAR: {
                        if (clearFlag & GFXClearFlag.COLOR) {
                            if (cache.bs.targets[0].blendColorMask !== GFXColorMask.ALL) {
                                gl.colorMask(true, true, true, true);
                            }

                            const clearColor = clearColors[0];
                            gl.clearColor(clearColor.r, clearColor.g, clearColor.b, clearColor.a);
                            clears |= gl.COLOR_BUFFER_BIT;
                        }
                        break;
                    }
                    case GFXLoadOp.DISCARD: {
                        // invalidate the framebuffer
                        // invalidateAttachments.push(gl.COLOR_ATTACHMENT0 + j);
                        break;
                    }
                    default:
                }
            }
        } // if (curGPURenderPass)

        if (curGPURenderPass.depthStencilAttachment) {

            if (curGPURenderPass.depthStencilAttachment.format !== GFXFormat.UNKNOWN) {
                switch (curGPURenderPass.depthStencilAttachment.depthLoadOp) {
                    case GFXLoadOp.LOAD: break; // GL default behavior
                    case GFXLoadOp.CLEAR: {
                        if (clearFlag & GFXClearFlag.DEPTH) {
                            if (!cache.dss.depthWrite) {
                                gl.depthMask(true);
                            }

                            gl.clearDepth(clearDepth);

                            clears |= gl.DEPTH_BUFFER_BIT;
                        }
                        break;
                    }
                    case GFXLoadOp.DISCARD: {
                        // invalidate the framebuffer
                        // invalidateAttachments.push(gl.DEPTH_ATTACHMENT);
                        break;
                    }
                    default:
                }

                if (GFXFormatInfos[curGPURenderPass.depthStencilAttachment.format].hasStencil) {
                    switch (curGPURenderPass.depthStencilAttachment.stencilLoadOp) {
                        case GFXLoadOp.LOAD: break; // GL default behavior
                        case GFXLoadOp.CLEAR: {
                            if (clearFlag & GFXClearFlag.STENCIL) {
                                if (!cache.dss.stencilWriteMaskFront) {
                                    gl.stencilMaskSeparate(gl.FRONT, 0xffff);
                                }

                                if (!cache.dss.stencilWriteMaskBack) {
                                    gl.stencilMaskSeparate(gl.BACK, 0xffff);
                                }

                                gl.clearStencil(clearStencil);
                                clears |= gl.STENCIL_BUFFER_BIT;
                            }
                            break;
                        }
                        case GFXLoadOp.DISCARD: {
                            // invalidate the framebuffer
                            // invalidateAttachments.push(gl.STENCIL_ATTACHMENT);
                            break;
                        }
                        default:
                    }
                }
            }
        } // if (curGPURenderPass.depthStencilAttachment)

        /*
        if (numInvalidAttach) {
            gl.invalidateFramebuffer(gl.FRAMEBUFFER, numInvalidAttach, invalidateAttachments);
        }
        */

        if (clears) {
            gl.clear(clears);
        }

        // restore states
        if (clears & gl.COLOR_BUFFER_BIT) {

            const colorMask = cache.bs.targets[0].blendColorMask;
            if (colorMask !== GFXColorMask.ALL) {
                const r = (colorMask & GFXColorMask.R) !== GFXColorMask.NONE;
                const g = (colorMask & GFXColorMask.G) !== GFXColorMask.NONE;
                const b = (colorMask & GFXColorMask.B) !== GFXColorMask.NONE;
                const a = (colorMask & GFXColorMask.A) !== GFXColorMask.NONE;
                gl.colorMask(r, g, b, a);
            }
        }

        if ((clears & gl.DEPTH_BUFFER_BIT) &&
            !cache.dss.depthWrite) {
            gl.depthMask(false);
        }

        if (clears & gl.STENCIL_BUFFER_BIT) {
            if (!cache.dss.stencilWriteMaskFront) {
                gl.stencilMaskSeparate(gl.FRONT, 0);
            }

            if (!cache.dss.stencilWriteMaskBack) {
                gl.stencilMaskSeparate(gl.BACK, 0);
            }
        }
    } // if (gpuFramebuffer)
}

export function WebGLCmdFuncBindStates (
    device: WebGLGFXDevice,
    gpuPipelineState: WebGLGPUPipelineState | null,
    gpuBindingLayout: WebGLGPUBindingLayout | null,
    gpuInputAssembler: IWebGLGPUInputAssembler | null,
    viewport: IGFXViewport | null,
    scissor: IGFXRect | null,
    lineWidth: number | null,
    depthBias: IWebGLDepthBias | null,
    blendConstants: number[] | null,
    depthBounds: IWebGLDepthBounds | null,
    stencilWriteMask: IWebGLStencilWriteMask | null,
    stencilCompareMask: IWebGLStencilCompareMask | null) {

    const gl = device.gl;
    const cache = device.stateCache;

    let isShaderChanged = false;
    let glWrapS: number;
    let glWrapT: number;
    let glMinFilter: number;
    let gpuShader: WebGLGPUShader | null = null;

    if (gpuPipelineState) {
        gfxStateCache.glPrimitive = gpuPipelineState.glPrimitive;

        if (gpuPipelineState.gpuShader) {

            const glProgram = gpuPipelineState.gpuShader.glProgram;
            if (cache.glProgram !== glProgram) {
                gl.useProgram(glProgram);
                cache.glProgram = glProgram;
                isShaderChanged = true;
            }

            gfxStateCache.gpuShader = gpuShader = gpuPipelineState.gpuShader;
        }

        // rasterizer state
        const rs = gpuPipelineState.rs;
        if (rs) {

            if (cache.rs.cullMode !== rs.cullMode) {
                switch (rs.cullMode) {
                    case GFXCullMode.NONE: {
                        gl.disable(gl.CULL_FACE);
                        break;
                    }
                    case GFXCullMode.FRONT: {
                        gl.enable(gl.CULL_FACE);
                        gl.cullFace(gl.FRONT);
                        break;
                    }
                    case GFXCullMode.BACK: {
                        gl.enable(gl.CULL_FACE);
                        gl.cullFace(gl.BACK);
                        break;
                    }
                    default:
                }

                cache.rs.cullMode = rs.cullMode;
            }

            const isFrontFaceCCW = device.reverseCW ? !rs.isFrontFaceCCW : rs.isFrontFaceCCW;
            if (cache.rs.isFrontFaceCCW !== isFrontFaceCCW) {
                gl.frontFace(isFrontFaceCCW ? gl.CCW : gl.CW);
                cache.rs.isFrontFaceCCW = isFrontFaceCCW;
            }

            if ((cache.rs.depthBias !== rs.depthBias) ||
                (cache.rs.depthBiasSlop !== rs.depthBiasSlop)) {
                gl.polygonOffset(rs.depthBias, rs.depthBiasSlop);
                cache.rs.depthBias = rs.depthBias;
                cache.rs.depthBiasSlop = rs.depthBiasSlop;
            }

            if (cache.rs.lineWidth !== rs.lineWidth) {
                gl.lineWidth(rs.lineWidth);
                cache.rs.lineWidth = rs.lineWidth;
            }

        } // rasterizater state

        // depth-stencil state
        const dss = gpuPipelineState.dss;
        if (dss) {

            if (cache.dss.depthTest !== dss.depthTest) {
                if (dss.depthTest) {
                    gl.enable(gl.DEPTH_TEST);
                } else {
                    gl.disable(gl.DEPTH_TEST);
                }
                cache.dss.depthTest = dss.depthTest;
            }

            if (cache.dss.depthWrite !== dss.depthWrite) {
                gl.depthMask(dss.depthWrite);
                cache.dss.depthWrite = dss.depthWrite;
            }

            if (cache.dss.depthFunc !== dss.depthFunc) {
                gl.depthFunc(WebGLCmpFuncs[dss.depthFunc]);
                cache.dss.depthFunc = dss.depthFunc;
            }

            // front
            if ((cache.dss.stencilTestFront !== dss.stencilTestFront) ||
                (cache.dss.stencilTestBack !== dss.stencilTestBack)) {
                if (dss.stencilTestFront || dss.stencilTestBack) {
                    gl.enable(gl.STENCIL_TEST);
                } else {
                    gl.disable(gl.STENCIL_TEST);
                }
                cache.dss.stencilTestFront = dss.stencilTestFront;
                cache.dss.stencilTestBack = dss.stencilTestBack;
            }

            if ((cache.dss.stencilFuncFront !== dss.stencilFuncFront) ||
                (cache.dss.stencilRefFront !== dss.stencilRefFront) ||
                (cache.dss.stencilReadMaskFront !== dss.stencilReadMaskFront)) {

                gl.stencilFuncSeparate(
                    gl.FRONT,
                    WebGLCmpFuncs[dss.stencilFuncFront],
                    dss.stencilRefFront,
                    dss.stencilReadMaskFront);

                cache.dss.stencilFuncFront = dss.stencilFuncFront;
                cache.dss.stencilRefFront = dss.stencilRefFront;
                cache.dss.stencilReadMaskFront = dss.stencilReadMaskFront;
            }

            if ((cache.dss.stencilFailOpFront !== dss.stencilFailOpFront) ||
                (cache.dss.stencilZFailOpFront !== dss.stencilZFailOpFront) ||
                (cache.dss.stencilPassOpFront !== dss.stencilPassOpFront)) {

                gl.stencilOpSeparate(
                    gl.FRONT,
                    WebGLStencilOps[dss.stencilFailOpFront],
                    WebGLStencilOps[dss.stencilZFailOpFront],
                    WebGLStencilOps[dss.stencilPassOpFront]);

                cache.dss.stencilFailOpFront = dss.stencilFailOpFront;
                cache.dss.stencilZFailOpFront = dss.stencilZFailOpFront;
                cache.dss.stencilPassOpFront = dss.stencilPassOpFront;
            }

            if (cache.dss.stencilWriteMaskFront !== dss.stencilWriteMaskFront) {
                gl.stencilMaskSeparate(gl.FRONT, dss.stencilWriteMaskFront);
                cache.dss.stencilWriteMaskFront = dss.stencilWriteMaskFront;
            }

            // back
            if ((cache.dss.stencilFuncBack !== dss.stencilFuncBack) ||
                (cache.dss.stencilRefBack !== dss.stencilRefBack) ||
                (cache.dss.stencilReadMaskBack !== dss.stencilReadMaskBack)) {

                gl.stencilFuncSeparate(
                    gl.BACK,
                    WebGLCmpFuncs[dss.stencilFuncBack],
                    dss.stencilRefBack,
                    dss.stencilReadMaskBack);

                cache.dss.stencilFuncBack = dss.stencilFuncBack;
                cache.dss.stencilRefBack = dss.stencilRefBack;
                cache.dss.stencilReadMaskBack = dss.stencilReadMaskBack;
            }

            if ((cache.dss.stencilFailOpBack !== dss.stencilFailOpBack) ||
                (cache.dss.stencilZFailOpBack !== dss.stencilZFailOpBack) ||
                (cache.dss.stencilPassOpBack !== dss.stencilPassOpBack)) {

                gl.stencilOpSeparate(
                    gl.BACK,
                    WebGLStencilOps[dss.stencilFailOpBack],
                    WebGLStencilOps[dss.stencilZFailOpBack],
                    WebGLStencilOps[dss.stencilPassOpBack]);

                cache.dss.stencilFailOpBack = dss.stencilFailOpBack;
                cache.dss.stencilZFailOpBack = dss.stencilZFailOpBack;
                cache.dss.stencilPassOpBack = dss.stencilPassOpBack;
            }

            if (cache.dss.stencilWriteMaskBack !== dss.stencilWriteMaskBack) {
                gl.stencilMaskSeparate(gl.BACK, dss.stencilWriteMaskBack);
                cache.dss.stencilWriteMaskBack = dss.stencilWriteMaskBack;
            }
        } // depth-stencil state

        // blend state
        const bs = gpuPipelineState.bs;
        if (bs) {

            if (cache.bs.isA2C !== bs.isA2C) {
                if (bs.isA2C) {
                    gl.enable(gl.SAMPLE_ALPHA_TO_COVERAGE);
                } else {
                    gl.disable(gl.SAMPLE_ALPHA_TO_COVERAGE);
                }
                cache.bs.isA2C = bs.isA2C;
            }

            if ((cache.bs.blendColor[0] !== bs.blendColor[0]) ||
                (cache.bs.blendColor[1] !== bs.blendColor[1]) ||
                (cache.bs.blendColor[2] !== bs.blendColor[2]) ||
                (cache.bs.blendColor[3] !== bs.blendColor[3])) {

                gl.blendColor(bs.blendColor[0], bs.blendColor[1], bs.blendColor[2], bs.blendColor[3]);

                cache.bs.blendColor[0] = bs.blendColor[0];
                cache.bs.blendColor[1] = bs.blendColor[1];
                cache.bs.blendColor[2] = bs.blendColor[2];
                cache.bs.blendColor[3] = bs.blendColor[3];
            }

            const target0 = bs.targets[0];
            const target0Cache = cache.bs.targets[0];

            if (target0Cache.blend !== target0.blend) {
                if (target0.blend) {
                    gl.enable(gl.BLEND);
                } else {
                    gl.disable(gl.BLEND);
                }
                target0Cache.blend = target0.blend;
            }

<<<<<<< HEAD
                        if ((cache.bs.blendColor.r !== bs.blendColor.r) ||
                            (cache.bs.blendColor.g !== bs.blendColor.g) ||
                            (cache.bs.blendColor.b !== bs.blendColor.b) ||
                            (cache.bs.blendColor.a !== bs.blendColor.a)) {

                            gl.blendColor(bs.blendColor.r, bs.blendColor.g, bs.blendColor.b, bs.blendColor.a);

                            cache.bs.blendColor.r = bs.blendColor.r;
                            cache.bs.blendColor.g = bs.blendColor.g;
                            cache.bs.blendColor.b = bs.blendColor.b;
                            cache.bs.blendColor.a = bs.blendColor.a;
                        }
=======
            if ((target0Cache.blendEq !== target0.blendEq) ||
                (target0Cache.blendAlphaEq !== target0.blendAlphaEq)) {

                gl.blendEquationSeparate(WebGLBlendOps[target0.blendEq], WebGLBlendOps[target0.blendAlphaEq]);

                target0Cache.blendEq = target0.blendEq;
                target0Cache.blendAlphaEq = target0.blendAlphaEq;
            }
>>>>>>> 20346a8d

            if ((target0Cache.blendSrc !== target0.blendSrc) ||
                (target0Cache.blendDst !== target0.blendDst) ||
                (target0Cache.blendSrcAlpha !== target0.blendSrcAlpha) ||
                (target0Cache.blendDstAlpha !== target0.blendDstAlpha)) {

                gl.blendFuncSeparate(
                    WebGLBlendFactors[target0.blendSrc],
                    WebGLBlendFactors[target0.blendDst],
                    WebGLBlendFactors[target0.blendSrcAlpha],
                    WebGLBlendFactors[target0.blendDstAlpha]);

                target0Cache.blendSrc = target0.blendSrc;
                target0Cache.blendDst = target0.blendDst;
                target0Cache.blendSrcAlpha = target0.blendSrcAlpha;
                target0Cache.blendDstAlpha = target0.blendDstAlpha;
            }

            if (target0Cache.blendColorMask !== target0.blendColorMask) {

                gl.colorMask(
                    (target0.blendColorMask & GFXColorMask.R) !== GFXColorMask.NONE,
                    (target0.blendColorMask & GFXColorMask.G) !== GFXColorMask.NONE,
                    (target0.blendColorMask & GFXColorMask.B) !== GFXColorMask.NONE,
                    (target0.blendColorMask & GFXColorMask.A) !== GFXColorMask.NONE);

                target0Cache.blendColorMask = target0.blendColorMask;
            }
        } // blend state
    } // bind pso

    if (gpuBindingLayout && gpuShader) {
        const bindingLen = gpuBindingLayout.gpuBindings.length;
        for (let j = 0; j < bindingLen; j++) {
            const gpuBinding = gpuBindingLayout.gpuBindings[j];
            switch (gpuBinding.type) {
                case GFXBindingType.UNIFORM_BUFFER: {

                    if (gpuBinding.gpuBuffer && gpuBinding.gpuBuffer.buffer) {

                        let glBlock: WebGLGPUUniformBlock | null = null;

                        const blockLen = gpuShader.glBlocks.length;
                        for (let k = 0; k < blockLen; k++) {
                            const block = gpuShader.glBlocks[k];
                            if (block.binding === gpuBinding.binding) {
                                glBlock = block;
                                break;
                            }
                        }

                        if (glBlock && gpuBinding.gpuBuffer.vf32) {
                            const uniformLen = glBlock.glActiveUniforms.length;
                            for (let k = 0; k < uniformLen; k++) {
                                const glUniform = glBlock.glActiveUniforms[k];
                                switch (glUniform.glType) {
                                    case gl.BOOL:
                                    case gl.INT: {
                                        for (let u = 0; u < glUniform.array.length; ++u) {
                                            const idx = glUniform.begin + u;
                                            if (gpuBinding.gpuBuffer.vf32[idx] !== glUniform.array[u]) {
                                                for (let n = u, m = glUniform.begin + u; n < glUniform.array.length; ++n, ++m) {
                                                    glUniform.array[n] = gpuBinding.gpuBuffer.vf32[m];
                                                }
                                                gl.uniform1iv(glUniform.glLoc, glUniform.array);
                                                break;
                                            }
                                        }
                                        break;
                                    }
                                    case gl.BOOL_VEC2:
                                    case gl.INT_VEC2: {
                                        for (let u = 0; u < glUniform.array.length; ++u) {
                                            const idx = glUniform.begin + u;
                                            if (gpuBinding.gpuBuffer.vf32[idx] !== glUniform.array[u]) {
                                                for (let n = u, m = glUniform.begin + u; n < glUniform.array.length; ++n, ++m) {
                                                    glUniform.array[n] = gpuBinding.gpuBuffer.vf32[m];
                                                }
                                                gl.uniform2iv(glUniform.glLoc, glUniform.array);
                                                break;
                                            }
                                        }
                                        break;
                                    }
                                    case gl.BOOL_VEC3:
                                    case gl.INT_VEC3: {
                                        for (let u = 0; u < glUniform.array.length; ++u) {
                                            const idx = glUniform.begin + u;
                                            if (gpuBinding.gpuBuffer.vf32[idx] !== glUniform.array[u]) {
                                                for (let n = u, m = glUniform.begin + u; n < glUniform.array.length; ++n, ++m) {
                                                    glUniform.array[n] = gpuBinding.gpuBuffer.vf32[m];
                                                }
                                                gl.uniform3iv(glUniform.glLoc, glUniform.array);
                                                break;
                                            }
                                        }
                                        break;
                                    }
                                    case gl.BOOL_VEC4:
                                    case gl.INT_VEC4: {
                                        for (let u = 0; u < glUniform.array.length; ++u) {
                                            const idx = glUniform.begin + u;
                                            if (gpuBinding.gpuBuffer.vf32[idx] !== glUniform.array[u]) {
                                                for (let n = u, m = glUniform.begin + u; n < glUniform.array.length; ++n, ++m) {
                                                    glUniform.array[n] = gpuBinding.gpuBuffer.vf32[m];
                                                }
                                                gl.uniform4iv(glUniform.glLoc, glUniform.array);
                                                break;
                                            }
                                        }
                                        break;
                                    }
                                    case gl.FLOAT: {
                                        for (let u = 0; u < glUniform.array.length; ++u) {
                                            const idx = glUniform.begin + u;
                                            if (gpuBinding.gpuBuffer.vf32[idx] !== glUniform.array[u]) {
                                                for (let n = u, m = glUniform.begin + u; n < glUniform.array.length; ++n, ++m) {
                                                    glUniform.array[n] = gpuBinding.gpuBuffer.vf32[m];
                                                }
                                                gl.uniform1fv(glUniform.glLoc, glUniform.array);
                                                break;
                                            }
                                        }
                                        break;
                                    }
                                    case gl.FLOAT_VEC2: {
                                        for (let u = 0; u < glUniform.array.length; ++u) {
                                            const idx = glUniform.begin + u;
                                            if (gpuBinding.gpuBuffer.vf32[idx] !== glUniform.array[u]) {
                                                for (let n = u, m = glUniform.begin + u; n < glUniform.array.length; ++n, ++m) {
                                                    glUniform.array[n] = gpuBinding.gpuBuffer.vf32[m];
                                                }
                                                gl.uniform2fv(glUniform.glLoc, glUniform.array);
                                                break;
                                            }
                                        }
                                        break;
                                    }
                                    case gl.FLOAT_VEC3: {
                                        for (let u = 0; u < glUniform.array.length; ++u) {
                                            const idx = glUniform.begin + u;
                                            if (gpuBinding.gpuBuffer.vf32[idx] !== glUniform.array[u]) {
                                                for (let n = u, m = glUniform.begin + u; n < glUniform.array.length; ++n, ++m) {
                                                    glUniform.array[n] = gpuBinding.gpuBuffer.vf32[m];
                                                }
                                                gl.uniform3fv(glUniform.glLoc, glUniform.array);
                                                break;
                                            }
                                        }
                                        break;
                                    }
                                    case gl.FLOAT_VEC4: {
                                        for (let u = 0; u < glUniform.array.length; ++u) {
                                            const idx = glUniform.begin + u;
                                            if (gpuBinding.gpuBuffer.vf32[idx] !== glUniform.array[u]) {
                                                for (let n = u, m = glUniform.begin + u; n < glUniform.array.length; ++n, ++m) {
                                                    glUniform.array[n] = gpuBinding.gpuBuffer.vf32[m];
                                                }
                                                gl.uniform4fv(glUniform.glLoc, glUniform.array);
                                                break;
                                            }
                                        }
                                        break;
                                    }
                                    case gl.FLOAT_MAT2: {
                                        for (let u = 0; u < glUniform.array.length; ++u) {
                                            const idx = glUniform.begin + u;
                                            if (gpuBinding.gpuBuffer.vf32[idx] !== glUniform.array[u]) {
                                                for (let n = u, m = glUniform.begin + u; n < glUniform.array.length; ++n, ++m) {
                                                    glUniform.array[n] = gpuBinding.gpuBuffer.vf32[m];
                                                }
                                                gl.uniformMatrix2fv(glUniform.glLoc, false, glUniform.array);
                                                break;
                                            }
                                        }
                                        break;
                                    }
                                    case gl.FLOAT_MAT3: {
                                        for (let u = 0; u < glUniform.array.length; ++u) {
                                            const idx = glUniform.begin + u;
                                            if (gpuBinding.gpuBuffer.vf32[idx] !== glUniform.array[u]) {
                                                for (let n = u, m = glUniform.begin + u; n < glUniform.array.length; ++n, ++m) {
                                                    glUniform.array[n] = gpuBinding.gpuBuffer.vf32[m];
                                                }
                                                gl.uniformMatrix3fv(glUniform.glLoc, false, glUniform.array);
                                                break;
                                            }
                                        }
                                        break;
                                    }
                                    case gl.FLOAT_MAT4: {
                                        for (let u = 0; u < glUniform.array.length; ++u) {
                                            const idx = glUniform.begin + u;
                                            if (gpuBinding.gpuBuffer.vf32[idx] !== glUniform.array[u]) {
                                                for (let n = u, m = glUniform.begin + u; n < glUniform.array.length; ++n, ++m) {
                                                    glUniform.array[n] = gpuBinding.gpuBuffer.vf32[m];
                                                }
                                                gl.uniformMatrix4fv(glUniform.glLoc, false, glUniform.array);
                                                break;
                                            }
                                        }
                                        break;
                                    }
                                    default:
                                }
                            }
                        }
                    } // if

                    break;
                }
                case GFXBindingType.SAMPLER: {

                    if (gpuBinding.gpuSampler) {

                        let glSampler: WebGLGPUUniformSampler | null = null;

                        const samplerLen = gpuShader.glSamplers.length;
                        for (let k = 0; k < samplerLen; k++) {
                            const sampler = gpuShader.glSamplers[k];
                            if (sampler.binding === gpuBinding.binding) {
                                glSampler = sampler;
                                break;
                            }
                        }

                        if (glSampler) {
                            const texUnitLen = glSampler.units.length;
                            for (let k = 0; k < texUnitLen; k++) {
                                const texUnit = glSampler.units[k];

                                if (gpuBinding.gpuTexView &&
                                    gpuBinding.gpuTexView.gpuTexture.size > 0) {

                                    const gpuTexture = gpuBinding.gpuTexView.gpuTexture;
                                    const glTexUnit = cache.glTexUnits[texUnit];

                                    if (glTexUnit.glTexture !== gpuTexture.glTexture) {
                                        if (cache.texUnit !== texUnit) {
                                            gl.activeTexture(gl.TEXTURE0 + texUnit);
                                            cache.texUnit = texUnit;
                                        }
                                        if (gpuTexture.glTexture) {
                                            gl.bindTexture(gpuTexture.glTarget, gpuTexture.glTexture);
                                        } else {
                                            gl.bindTexture(gpuTexture.glTarget, device.nullTex2D!.gpuTexture.glTexture);
                                        }
                                        glTexUnit.glTexture = gpuTexture.glTexture;
                                    }

                                    const gpuSampler = gpuBinding.gpuSampler;
                                    if (gpuTexture.isPowerOf2) {
                                        glWrapS = gpuSampler.glWrapS;
                                        glWrapT = gpuSampler.glWrapT;
                                    } else {
                                        glWrapS = gl.CLAMP_TO_EDGE;
                                        glWrapT = gl.CLAMP_TO_EDGE;
                                    }

                                    if (gpuTexture.isPowerOf2) {
                                        if (gpuTexture.mipLevel <= 1 &&
                                            (gpuSampler.glMinFilter === gl.LINEAR_MIPMAP_NEAREST ||
                                            gpuSampler.glMinFilter === gl.LINEAR_MIPMAP_LINEAR)) {
                                            glMinFilter = gl.LINEAR;
                                        } else {
                                            glMinFilter = gpuSampler.glMinFilter;
                                        }
                                    } else {
                                        if (gpuSampler.glMinFilter === gl.LINEAR ||
                                            gpuSampler.glMinFilter === gl.LINEAR_MIPMAP_NEAREST ||
                                            gpuSampler.glMinFilter === gl.LINEAR_MIPMAP_LINEAR) {
                                            glMinFilter = gl.LINEAR;
                                        } else {
                                            glMinFilter = gl.NEAREST;
                                        }
                                    }

                                    if (gpuTexture.glWrapS !== glWrapS) {
                                        if (cache.texUnit !== texUnit) {
                                            gl.activeTexture(gl.TEXTURE0 + texUnit);
                                            cache.texUnit = texUnit;
                                        }
                                        gl.texParameteri(gpuTexture.glTarget, gl.TEXTURE_WRAP_S, glWrapS);
                                        gpuTexture.glWrapS = glWrapS;
                                    }

                                    if (gpuTexture.glWrapT !== glWrapT) {
                                        if (cache.texUnit !== texUnit) {
                                            gl.activeTexture(gl.TEXTURE0 + texUnit);
                                            cache.texUnit = texUnit;
                                        }
                                        gl.texParameteri(gpuTexture.glTarget, gl.TEXTURE_WRAP_T, glWrapT);
                                        gpuTexture.glWrapT = glWrapT;
                                    }

                                    if (gpuTexture.glMinFilter !== glMinFilter) {
                                        if (cache.texUnit !== texUnit) {
                                            gl.activeTexture(gl.TEXTURE0 + texUnit);
                                            cache.texUnit = texUnit;
                                        }
                                        gl.texParameteri(gpuTexture.glTarget, gl.TEXTURE_MIN_FILTER, glMinFilter);
                                        gpuTexture.glMinFilter = glMinFilter;
                                    }

                                    if (gpuTexture.glMagFilter !== gpuSampler.glMagFilter) {
                                        if (cache.texUnit !== texUnit) {
                                            gl.activeTexture(gl.TEXTURE0 + texUnit);
                                            cache.texUnit = texUnit;
                                        }
                                        gl.texParameteri(gpuTexture.glTarget, gl.TEXTURE_MAG_FILTER, gpuSampler.glMagFilter);
                                        gpuTexture.glMagFilter = gpuSampler.glMagFilter;
                                    }
                                }
                            }
                        } // if
                    } else {
                        error(`Not found sampler on binding unit ${gpuBinding.binding}, name ${gpuBinding.name}`);
                    }

                    break;
                }
            }
        }
    } // bind binding layout

    if (gpuInputAssembler && gpuShader &&
        (isShaderChanged || gfxStateCache.gpuInputAssembler !== gpuInputAssembler)) {
        gfxStateCache.gpuInputAssembler = gpuInputAssembler;
        const ia = device.ANGLE_instanced_arrays;

        if (device.useVAO) {
            const vao = device.OES_vertex_array_object!;

            // check vao
            let glVAO = gpuInputAssembler.glVAOs.get(gpuShader.glProgram!);
            if (!glVAO) {
                glVAO = vao.createVertexArrayOES()!;
                gpuInputAssembler.glVAOs.set(gpuShader.glProgram!, glVAO);

                vao.bindVertexArrayOES(glVAO);
                gl.bindBuffer(gl.ARRAY_BUFFER, null);
                gl.bindBuffer(gl.ELEMENT_ARRAY_BUFFER, null);

                let glAttrib: WebGLAttrib | null;
                const inputLen = gpuShader.glInputs.length;
                for (let j = 0; j < inputLen; j++) {
                    const glInput = gpuShader.glInputs[j];
                    glAttrib = null;

                    const attribLen = gpuInputAssembler.glAttribs.length;
                    for (let k = 0; k < attribLen; k++) {
                        const attrib = gpuInputAssembler.glAttribs[k];
                        if (attrib.name === glInput.name) {
                            glAttrib = attrib;
                            break;
                        }
                    }

                    if (glAttrib) {
                        gl.bindBuffer(gl.ARRAY_BUFFER, glAttrib.glBuffer);

                        for (let c = 0; c < glAttrib.componentCount; ++c) {
                            const glLoc = glInput.glLoc + c;
                            const attribOffset = glAttrib.offset + glAttrib.size * c;

                            gl.enableVertexAttribArray(glLoc);
                            cache.glCurrentAttribLocs[glLoc] = true;

                            gl.vertexAttribPointer(glLoc, glAttrib.count, glAttrib.glType, glAttrib.isNormalized, glAttrib.stride, attribOffset);
                            if (ia) { ia.vertexAttribDivisorANGLE(glLoc, glAttrib.isInstanced ? 1 : 0); }
                        }
                    }
                }

                const gpuBuffer = gpuInputAssembler.gpuIndexBuffer;
                if (gpuBuffer) {
                    gl.bindBuffer(gl.ELEMENT_ARRAY_BUFFER, gpuBuffer.glBuffer);
                }

                vao.bindVertexArrayOES(null);
                gl.bindBuffer(gl.ARRAY_BUFFER, null);
                gl.bindBuffer(gl.ELEMENT_ARRAY_BUFFER, null);
                cache.glArrayBuffer = null;
                cache.glElementArrayBuffer = null;
            }

            if (cache.glVAO !== glVAO) {
                vao.bindVertexArrayOES(glVAO);
                cache.glVAO = glVAO;
            }
        } else {
            for (let a = 0; a < device.maxVertexAttributes; ++a) {
                cache.glCurrentAttribLocs[a] = false;
            }

            const inputLen = gpuShader.glInputs.length;
            for (let j = 0; j < inputLen; j++) {
                const glInput = gpuShader.glInputs[j];
                let glAttrib: WebGLAttrib | null = null;

                const attribLen = gpuInputAssembler.glAttribs.length;
                for (let k = 0; k < attribLen; k++) {
                    const attrib = gpuInputAssembler.glAttribs[k];
                    if (attrib.name === glInput.name) {
                        glAttrib = attrib;
                        break;
                    }
                }

                if (glAttrib) {
                    if (cache.glArrayBuffer !== glAttrib.glBuffer) {
                        gl.bindBuffer(gl.ARRAY_BUFFER, glAttrib.glBuffer);
                        cache.glArrayBuffer = glAttrib.glBuffer;
                    }

                    for (let c = 0; c < glAttrib.componentCount; ++c) {
                        const glLoc = glInput.glLoc + c;
                        const attribOffset = glAttrib.offset + glAttrib.size * c;

                        if (!cache.glEnabledAttribLocs[glLoc] && glLoc >= 0) {
                            gl.enableVertexAttribArray(glLoc);
                            cache.glEnabledAttribLocs[glLoc] = true;
                        }
                        cache.glCurrentAttribLocs[glLoc] = true;

                        gl.vertexAttribPointer(glLoc, glAttrib.count, glAttrib.glType, glAttrib.isNormalized, glAttrib.stride, attribOffset);
                        if (ia) { ia.vertexAttribDivisorANGLE(glLoc, glAttrib.isInstanced ? 1 : 0); }
                    }
                }
            } // for

            const gpuBuffer = gpuInputAssembler.gpuIndexBuffer;
            if (gpuBuffer) {
                if (cache.glElementArrayBuffer !== gpuBuffer.glBuffer) {
                    gl.bindBuffer(gl.ELEMENT_ARRAY_BUFFER, gpuBuffer.glBuffer);
                    cache.glElementArrayBuffer = gpuBuffer.glBuffer;
                }
            }

            for (let a = 0; a < device.maxVertexAttributes; ++a) {
                if (cache.glEnabledAttribLocs[a] !== cache.glCurrentAttribLocs[a]) {
                    gl.disableVertexAttribArray(a);
                    cache.glEnabledAttribLocs[a] = false;
                }
            }
        } // if (device.useVAO)
    }

    if (gpuPipelineState) {
        const dsLen = gpuPipelineState.dynamicStates.length;
        for (let j = 0; j < dsLen; j++) {
            const dynamicState = gpuPipelineState.dynamicStates[j];
            switch (dynamicState) {
                case GFXDynamicState.VIEWPORT: {
                    if (viewport) {
                        if (cache.viewport.left !== viewport.left ||
                            cache.viewport.top !== viewport.top ||
                            cache.viewport.width !== viewport.width ||
                            cache.viewport.height !== viewport.height) {

                            gl.viewport(viewport.left, viewport.top, viewport.width, viewport.height);

                            cache.viewport.left = viewport.left;
                            cache.viewport.top = viewport.top;
                            cache.viewport.width = viewport.width;
                            cache.viewport.height = viewport.height;
                        }
                    }
                    break;
                }
                case GFXDynamicState.SCISSOR: {
                    if (scissor) {
                        if (cache.scissorRect.x !== scissor.x ||
                            cache.scissorRect.y !== scissor.y ||
                            cache.scissorRect.width !== scissor.width ||
                            cache.scissorRect.height !== scissor.height) {

                            gl.scissor(scissor.x, scissor.y, scissor.width, scissor.height);

                            cache.scissorRect.x = scissor.x;
                            cache.scissorRect.y = scissor.y;
                            cache.scissorRect.width = scissor.width;
                            cache.scissorRect.height = scissor.height;
                        }
                    }
                    break;
                }
                case GFXDynamicState.LINE_WIDTH: {
                    if (lineWidth) {
                        if (cache.rs.lineWidth !== lineWidth) {
                            gl.lineWidth(lineWidth);
                            cache.rs.lineWidth = lineWidth;
                        }
                    }
                    break;
                }
                case GFXDynamicState.DEPTH_BIAS: {
                    if (depthBias) {

                        if ((cache.rs.depthBias !== depthBias.constantFactor) ||
                            (cache.rs.depthBiasSlop !== depthBias.slopeFactor)) {
                            gl.polygonOffset(depthBias.constantFactor, depthBias.slopeFactor);
                            cache.rs.depthBias = depthBias.constantFactor;
                            cache.rs.depthBiasSlop = depthBias.slopeFactor;
                        }
                    }
                    break;
                }
                case GFXDynamicState.BLEND_CONSTANTS: {
                    if (blendConstants) {
                        if ((cache.bs.blendColor[0] !== blendConstants[0]) ||
                            (cache.bs.blendColor[1] !== blendConstants[1]) ||
                            (cache.bs.blendColor[2] !== blendConstants[2]) ||
                            (cache.bs.blendColor[3] !== blendConstants[3])) {

                            gl.blendColor(blendConstants[0], blendConstants[1], blendConstants[2], blendConstants[3]);

                            cache.bs.blendColor[0] = blendConstants[0];
                            cache.bs.blendColor[1] = blendConstants[1];
                            cache.bs.blendColor[2] = blendConstants[2];
                            cache.bs.blendColor[3] = blendConstants[3];
                        }
                    }
                    break;
                }
                case GFXDynamicState.STENCIL_WRITE_MASK: {
                    if (stencilWriteMask) {
                        switch (stencilWriteMask.face) {
                            case GFXStencilFace.FRONT: {
                                if (cache.dss.stencilWriteMaskFront !== stencilWriteMask.writeMask) {
                                    gl.stencilMaskSeparate(gl.FRONT, stencilWriteMask.writeMask);
                                    cache.dss.stencilWriteMaskFront = stencilWriteMask.writeMask;
                                }
                                break;
                            }
                            case GFXStencilFace.BACK: {
                                if (cache.dss.stencilWriteMaskBack !== stencilWriteMask.writeMask) {
                                    gl.stencilMaskSeparate(gl.BACK, stencilWriteMask.writeMask);
                                    cache.dss.stencilWriteMaskBack = stencilWriteMask.writeMask;
                                }
                                break;
                            }
                            case GFXStencilFace.ALL: {
                                if (cache.dss.stencilWriteMaskFront !== stencilWriteMask.writeMask ||
                                    cache.dss.stencilWriteMaskBack !== stencilWriteMask.writeMask) {
                                    gl.stencilMask(stencilWriteMask.writeMask);
                                    cache.dss.stencilWriteMaskFront = stencilWriteMask.writeMask;
                                    cache.dss.stencilWriteMaskBack = stencilWriteMask.writeMask;
                                }
                                break;
                            }
<<<<<<< HEAD
                            case GFXDynamicState.BLEND_CONSTANTS: {
                                if (cmd2.blendConstants) {
                                    if ((cache.bs.blendColor.r !== cmd2.blendConstants[0]) ||
                                        (cache.bs.blendColor.g !== cmd2.blendConstants[1]) ||
                                        (cache.bs.blendColor.b !== cmd2.blendConstants[2]) ||
                                        (cache.bs.blendColor.a !== cmd2.blendConstants[3])) {

                                        gl.blendColor(cmd2.blendConstants[0], cmd2.blendConstants[1], cmd2.blendConstants[2], cmd2.blendConstants[3]);

                                        cache.bs.blendColor.r = cmd2.blendConstants[0];
                                        cache.bs.blendColor.g = cmd2.blendConstants[1];
                                        cache.bs.blendColor.b = cmd2.blendConstants[2];
                                        cache.bs.blendColor.a = cmd2.blendConstants[3];
                                    }
=======
                        }
                    }
                    break;
                }
                case GFXDynamicState.STENCIL_COMPARE_MASK: {
                    if (stencilCompareMask) {
                        switch (stencilCompareMask.face) {
                            case GFXStencilFace.FRONT: {
                                if (cache.dss.stencilRefFront !== stencilCompareMask.reference ||
                                    cache.dss.stencilReadMaskFront !== stencilCompareMask.compareMask) {
                                    gl.stencilFuncSeparate(
                                        gl.FRONT,
                                        WebGLCmpFuncs[cache.dss.stencilFuncFront],
                                        stencilCompareMask.reference,
                                        stencilCompareMask.compareMask);
                                    cache.dss.stencilRefFront = stencilCompareMask.reference;
                                    cache.dss.stencilReadMaskFront = stencilCompareMask.compareMask;
>>>>>>> 20346a8d
                                }
                                break;
                            }
                            case GFXStencilFace.BACK: {
                                if (cache.dss.stencilRefBack !== stencilCompareMask.reference ||
                                    cache.dss.stencilReadMaskBack !== stencilCompareMask.compareMask) {
                                    gl.stencilFuncSeparate(
                                        gl.BACK,
                                        WebGLCmpFuncs[cache.dss.stencilFuncBack],
                                        stencilCompareMask.reference,
                                        stencilCompareMask.compareMask);
                                    cache.dss.stencilRefBack = stencilCompareMask.reference;
                                    cache.dss.stencilReadMaskBack = stencilCompareMask.compareMask;
                                }
                                break;
                            }
                            case GFXStencilFace.ALL: {
                                if (cache.dss.stencilRefFront !== stencilCompareMask.reference ||
                                    cache.dss.stencilReadMaskFront !== stencilCompareMask.compareMask ||
                                    cache.dss.stencilRefBack !== stencilCompareMask.reference ||
                                    cache.dss.stencilReadMaskBack !== stencilCompareMask.compareMask) {
                                    gl.stencilFunc(
                                        WebGLCmpFuncs[cache.dss.stencilFuncBack],
                                        stencilCompareMask.reference,
                                        stencilCompareMask.compareMask);
                                    cache.dss.stencilRefFront = stencilCompareMask.reference;
                                    cache.dss.stencilReadMaskFront = stencilCompareMask.compareMask;
                                    cache.dss.stencilRefBack = stencilCompareMask.reference;
                                    cache.dss.stencilReadMaskBack = stencilCompareMask.compareMask;
                                }
                                break;
                            }
                        }
                    }
                    break;
                }
            } // switch
        } // for
    } // if
}

export function WebGLCmdFuncDraw (device: WebGLGFXDevice, drawInfo: IGFXDrawInfo) {
    const gl = device.gl;
    const ia = device.ANGLE_instanced_arrays;
    const { gpuInputAssembler, gpuShader, glPrimitive } = gfxStateCache;

    if (gpuInputAssembler && gpuShader) {
        if (gpuInputAssembler.gpuIndirectBuffer) {
            const diLen = gpuInputAssembler.gpuIndirectBuffer.indirects.length;
            for (let j = 0; j < diLen; j++) {
                const subDrawInfo = gpuInputAssembler.gpuIndirectBuffer.indirects[j];
                const gpuBuffer = gpuInputAssembler.gpuIndexBuffer;
                if (subDrawInfo.instanceCount && ia) {
                    if (gpuBuffer && subDrawInfo.indexCount > -1) {
                        const offset = subDrawInfo.firstIndex * gpuBuffer.stride;
                        ia.drawElementsInstancedANGLE(glPrimitive, subDrawInfo.indexCount,
                            gpuInputAssembler.glIndexType, offset, subDrawInfo.instanceCount);
                    } else {
                        ia.drawArraysInstancedANGLE(glPrimitive, subDrawInfo.firstVertex, subDrawInfo.vertexCount, subDrawInfo.instanceCount);
                    }
                } else {
                    if (gpuBuffer && subDrawInfo.indexCount > -1) {
                        const offset = subDrawInfo.firstIndex * gpuBuffer.stride;
                        gl.drawElements(glPrimitive, subDrawInfo.indexCount, gpuInputAssembler.glIndexType, offset);
                    } else {
                        gl.drawArrays(glPrimitive, subDrawInfo.firstVertex, subDrawInfo.vertexCount);
                    }
                }
            }
        } else {
            const gpuBuffer = gpuInputAssembler.gpuIndexBuffer;
            if (drawInfo.instanceCount && ia) {
                if (gpuBuffer && drawInfo.indexCount > -1) {
                    const offset = drawInfo.firstIndex * gpuBuffer.stride;
                    ia.drawElementsInstancedANGLE(glPrimitive, drawInfo.indexCount,
                        gpuInputAssembler.glIndexType, offset, drawInfo.instanceCount);
                } else {
                    ia.drawArraysInstancedANGLE(glPrimitive, drawInfo.firstVertex, drawInfo.vertexCount, drawInfo.instanceCount);
                }
            } else {
                if (gpuBuffer && drawInfo.indexCount > -1) {
                    const offset = drawInfo.firstIndex * gpuBuffer.stride;
                    gl.drawElements(glPrimitive, drawInfo.indexCount, gpuInputAssembler.glIndexType, offset);
                } else {
                    gl.drawArrays(glPrimitive, drawInfo.firstVertex, drawInfo.vertexCount);
                }
            }
        }
    }
}

const cmdIds = new Array<number>(WebGLCmd.COUNT);
export function WebGLCmdFuncExecuteCmds (device: WebGLGFXDevice, cmdPackage: WebGLCmdPackage) {
    cmdIds.fill(0);
    gfxStateCache.gpuShader = null;
    gfxStateCache.gpuInputAssembler = null;

    for (let i = 0; i < cmdPackage.cmds.length; ++i) {
        const cmd = cmdPackage.cmds.array[i];
        const cmdId = cmdIds[cmd]++;

        switch (cmd) {
            case WebGLCmd.BEGIN_RENDER_PASS: {
                const cmd0 = cmdPackage.beginRenderPassCmds.array[cmdId];
                WebGLCmdFuncBeginRenderPass(device, cmd0.gpuFramebuffer, cmd0.renderArea,
                    cmd0.clearFlag, cmd0.clearColors, cmd0.clearDepth, cmd0.clearStencil);
                break;
            }
            /*
            case WebGLCmd.END_RENDER_PASS: {
                // WebGL 1.0 doesn't support store operation of attachments.
                // GFXStoreOp.Store is the default GL behavior.
                break;
            }
            */
            case WebGLCmd.BIND_STATES: {
                const cmd2 = cmdPackage.bindStatesCmds.array[cmdId];
                WebGLCmdFuncBindStates(device, cmd2.gpuPipelineState, cmd2.gpuBindingLayout, cmd2.gpuInputAssembler,
                    cmd2.viewport, cmd2.scissor, cmd2.lineWidth, cmd2.depthBias, cmd2.blendConstants,
                    cmd2.depthBounds, cmd2.stencilWriteMask, cmd2.stencilCompareMask);
                break;
            }
            case WebGLCmd.DRAW: {
                const cmd3 = cmdPackage.drawCmds.array[cmdId];
                WebGLCmdFuncDraw(device, cmd3.drawInfo);
                break;
            }
            case WebGLCmd.UPDATE_BUFFER: {
                const cmd4 = cmdPackage.updateBufferCmds.array[cmdId];
                WebGLCmdFuncUpdateBuffer(device, cmd4.gpuBuffer as WebGLGPUBuffer, cmd4.buffer as GFXBufferSource, cmd4.offset, cmd4.size);
                break;
            }
            case WebGLCmd.COPY_BUFFER_TO_TEXTURE: {
                const cmd5 = cmdPackage.copyBufferToTextureCmds.array[cmdId];
                WebGLCmdFuncCopyBuffersToTexture(device, [(cmd5.gpuBuffer as WebGLGPUBuffer).buffer!], cmd5.gpuTexture as WebGLGPUTexture, cmd5.regions);
                break;
            }
        } // switch
    } // for
}

export function WebGLCmdFuncCopyTexImagesToTexture (
    device: WebGLGFXDevice,
    texImages: TexImageSource[],
    gpuTexture: WebGLGPUTexture,
    regions: GFXBufferTextureCopy[]) {

    const gl = device.gl;
    const glTexUnit = device.stateCache.glTexUnits[device.stateCache.texUnit];
    if (glTexUnit.glTexture !== gpuTexture.glTexture) {
        gl.bindTexture(gpuTexture.glTarget, gpuTexture.glTexture);
        glTexUnit.glTexture = gpuTexture.glTexture;
    }

    let m = 0;
    let n = 0;
    let f = 0;

    switch (gpuTexture.glTarget) {
        case gl.TEXTURE_2D: {
            for (let i = 0; i < regions.length; i++) {
                const region = regions[i];
                // console.debug('Copying image to texture 2D: ' + region.texExtent.width + ' x ' + region.texExtent.height);
                for (m = region.texSubres.baseMipLevel; m < region.texSubres.levelCount; ++m) {
                    gl.texSubImage2D(gl.TEXTURE_2D, m,
                        region.texOffset.x, region.texOffset.y,
                        gpuTexture.glFormat, gpuTexture.glType, texImages[n++]);
                }
            }
            break;
        }
        case gl.TEXTURE_CUBE_MAP: {
            for (let i = 0; i < regions.length; i++) {
                const region = regions[i];
                // console.debug('Copying image to texture cube: ' + region.texExtent.width + ' x ' + region.texExtent.height);
                const fcount = region.texSubres.baseArrayLayer + region.texSubres.layerCount;
                for (f = region.texSubres.baseArrayLayer; f < fcount; ++f) {
                    const mcount = region.texSubres.baseMipLevel + region.texSubres.levelCount;
                    for (m = region.texSubres.baseMipLevel; m < mcount; ++m) {
                        gl.texSubImage2D(gl.TEXTURE_CUBE_MAP_POSITIVE_X + f, m,
                            region.texOffset.x, region.texOffset.y,
                            gpuTexture.glFormat, gpuTexture.glType, texImages[n++]);
                    }
                }
            }
            break;
        }
        default: {
            console.error('Unsupported GL texture type, copy buffer to texture failed.');
        }
    }

    if ((gpuTexture.flags & GFXTextureFlagBit.GEN_MIPMAP) &&
        gpuTexture.isPowerOf2) {
        gl.generateMipmap(gpuTexture.glTarget);
    }
}

export function WebGLCmdFuncCopyBuffersToTexture (
    device: WebGLGFXDevice,
    buffers: ArrayBufferView[],
    gpuTexture: WebGLGPUTexture,
    regions: GFXBufferTextureCopy[]) {

    const gl = device.gl;
    const glTexUnit = device.stateCache.glTexUnits[device.stateCache.texUnit];
    if (glTexUnit.glTexture !== gpuTexture.glTexture) {
        gl.bindTexture(gpuTexture.glTarget, gpuTexture.glTexture);
        glTexUnit.glTexture = gpuTexture.glTexture;
    }

    let m = 0;
    let n = 0;
    let w = 1;
    let h = 1;
    let f = 0;

    const fmtInfo: IGFXFormatInfo = GFXFormatInfos[gpuTexture.format];
    const isCompressed = fmtInfo.isCompressed;
    switch (gpuTexture.glTarget) {
        case gl.TEXTURE_2D: {
            for (let i = 0; i < regions.length; i++) {
                const region = regions[i];
                w = region.texExtent.width;
                h = region.texExtent.height;
                // console.debug('Copying buffer to texture 2D: ' + w + ' x ' + h);

                for (m = region.texSubres.baseMipLevel; m < region.texSubres.levelCount; ++m) {
                    const pixels = buffers[n++];
                    if (!isCompressed) {
                        gl.texSubImage2D(gl.TEXTURE_2D, m,
                            region.texOffset.x, region.texOffset.y, w, h,
                            gpuTexture.glFormat, gpuTexture.glType, pixels);
                    } else {
                        if (gpuTexture.glInternelFmt !== WebGLEXT.COMPRESSED_RGB_ETC1_WEBGL) {
                            gl.compressedTexSubImage2D(gl.TEXTURE_2D, m,
                                region.texOffset.x, region.texOffset.y, w, h,
                                gpuTexture.glFormat, pixels);
                        } else {
                            gl.compressedTexImage2D(gl.TEXTURE_2D, m,
                                gpuTexture.glInternelFmt, w, h, 0, pixels);
                        }
                    }

                    w = Math.max(1, w >> 1);
                    h = Math.max(1, w >> 1);
                }
            }

            break;
        }
        case gl.TEXTURE_CUBE_MAP: {
            for (let i = 0; i < regions.length; i++) {
                const region = regions[i];
                const fcount = region.texSubres.baseArrayLayer + region.texSubres.layerCount;
                for (f = region.texSubres.baseArrayLayer; f < fcount; ++f) {
                    w = region.texExtent.width;
                    h = region.texExtent.height;
                    // console.debug('Copying buffer to texture cube: ' + w + ' x ' + h);

                    const mcount = region.texSubres.baseMipLevel + region.texSubres.levelCount;
                    for (m = region.texSubres.baseMipLevel; m < mcount; ++m) {
                        const pixels = buffers[n++];
                        if (!isCompressed) {
                            gl.texSubImage2D(gl.TEXTURE_CUBE_MAP_POSITIVE_X + f, m,
                                region.texOffset.x, region.texOffset.y, w, h,
                                gpuTexture.glFormat, gpuTexture.glType, pixels);
                        } else {
                            if (gpuTexture.glInternelFmt !== WebGLEXT.COMPRESSED_RGB_ETC1_WEBGL) {
                                gl.compressedTexSubImage2D(gl.TEXTURE_CUBE_MAP_POSITIVE_X + f, m,
                                    region.texOffset.x, region.texOffset.y, w, h,
                                    gpuTexture.glFormat, pixels);
                            } else {
                                gl.compressedTexImage2D(gl.TEXTURE_CUBE_MAP_POSITIVE_X + f, m,
                                    gpuTexture.glInternelFmt, w, h, 0, pixels);
                            }
                        }
                        w = Math.max(1, w >> 1);
                        h = Math.max(1, w >> 1);
                    }
                }
            }
            break;
        }
        default: {
            console.error('Unsupported GL texture type, copy buffer to texture failed.');
        }
    }

    if (gpuTexture.flags & GFXTextureFlagBit.GEN_MIPMAP) {
        gl.generateMipmap(gpuTexture.glTarget);
    }
}<|MERGE_RESOLUTION|>--- conflicted
+++ resolved
@@ -1874,17 +1874,17 @@
                 cache.bs.isA2C = bs.isA2C;
             }
 
-            if ((cache.bs.blendColor[0] !== bs.blendColor[0]) ||
-                (cache.bs.blendColor[1] !== bs.blendColor[1]) ||
-                (cache.bs.blendColor[2] !== bs.blendColor[2]) ||
-                (cache.bs.blendColor[3] !== bs.blendColor[3])) {
-
-                gl.blendColor(bs.blendColor[0], bs.blendColor[1], bs.blendColor[2], bs.blendColor[3]);
-
-                cache.bs.blendColor[0] = bs.blendColor[0];
-                cache.bs.blendColor[1] = bs.blendColor[1];
-                cache.bs.blendColor[2] = bs.blendColor[2];
-                cache.bs.blendColor[3] = bs.blendColor[3];
+            if ((cache.bs.blendColor.r !== bs.blendColor.r) ||
+                (cache.bs.blendColor.g !== bs.blendColor.g) ||
+                (cache.bs.blendColor.b !== bs.blendColor.b) ||
+                (cache.bs.blendColor.a !== bs.blendColor.a)) {
+
+                gl.blendColor(bs.blendColor.r, bs.blendColor.g, bs.blendColor.b, bs.blendColor.a);
+
+                cache.bs.blendColor.r = bs.blendColor.r;
+                cache.bs.blendColor.g = bs.blendColor.g;
+                cache.bs.blendColor.b = bs.blendColor.b;
+                cache.bs.blendColor.a = bs.blendColor.a;
             }
 
             const target0 = bs.targets[0];
@@ -1899,29 +1899,24 @@
                 target0Cache.blend = target0.blend;
             }
 
-<<<<<<< HEAD
-                        if ((cache.bs.blendColor.r !== bs.blendColor.r) ||
-                            (cache.bs.blendColor.g !== bs.blendColor.g) ||
-                            (cache.bs.blendColor.b !== bs.blendColor.b) ||
-                            (cache.bs.blendColor.a !== bs.blendColor.a)) {
-
-                            gl.blendColor(bs.blendColor.r, bs.blendColor.g, bs.blendColor.b, bs.blendColor.a);
-
-                            cache.bs.blendColor.r = bs.blendColor.r;
-                            cache.bs.blendColor.g = bs.blendColor.g;
-                            cache.bs.blendColor.b = bs.blendColor.b;
-                            cache.bs.blendColor.a = bs.blendColor.a;
-                        }
-=======
             if ((target0Cache.blendEq !== target0.blendEq) ||
                 (target0Cache.blendAlphaEq !== target0.blendAlphaEq)) {
 
+                        const target0 = bs.targets[0];
+                        const target0Cache = cache.bs.targets[0];
                 gl.blendEquationSeparate(WebGLBlendOps[target0.blendEq], WebGLBlendOps[target0.blendAlphaEq]);
 
+                        if (target0Cache.blend !== target0.blend) {
+                            if (target0.blend) {
+                                gl.enable(gl.BLEND);
+                            } else {
+                                gl.disable(gl.BLEND);
+                            }
+                            target0Cache.blend = target0.blend;
+                        }
                 target0Cache.blendEq = target0.blendEq;
                 target0Cache.blendAlphaEq = target0.blendAlphaEq;
             }
->>>>>>> 20346a8d
 
             if ((target0Cache.blendSrc !== target0.blendSrc) ||
                 (target0Cache.blendDst !== target0.blendDst) ||
@@ -2135,8 +2130,10 @@
                 }
                 case GFXBindingType.SAMPLER: {
 
-                    if (gpuBinding.gpuSampler) {
-
+                    if (!gpuBinding.gpuSampler) {
+                        error(`Sampler binding point ${gpuBinding.binding} '${gpuBinding.name}' is not bounded`);
+                    }
+                    else {
                         let glSampler: WebGLGPUUniformSampler | null = null;
 
                         const samplerLen = gpuShader.glSamplers.length;
@@ -2237,10 +2234,7 @@
                                 }
                             }
                         } // if
-                    } else {
-                        error(`Not found sampler on binding unit ${gpuBinding.binding}, name ${gpuBinding.name}`);
-                    }
-
+                    }
                     break;
                 }
             }
@@ -2432,17 +2426,17 @@
                 }
                 case GFXDynamicState.BLEND_CONSTANTS: {
                     if (blendConstants) {
-                        if ((cache.bs.blendColor[0] !== blendConstants[0]) ||
-                            (cache.bs.blendColor[1] !== blendConstants[1]) ||
-                            (cache.bs.blendColor[2] !== blendConstants[2]) ||
-                            (cache.bs.blendColor[3] !== blendConstants[3])) {
+                        if ((cache.bs.blendColor.r !== blendConstants[0]) ||
+                            (cache.bs.blendColor.g !== blendConstants[1]) ||
+                            (cache.bs.blendColor.b !== blendConstants[2]) ||
+                            (cache.bs.blendColor.a !== blendConstants[3])) {
 
                             gl.blendColor(blendConstants[0], blendConstants[1], blendConstants[2], blendConstants[3]);
 
-                            cache.bs.blendColor[0] = blendConstants[0];
-                            cache.bs.blendColor[1] = blendConstants[1];
-                            cache.bs.blendColor[2] = blendConstants[2];
-                            cache.bs.blendColor[3] = blendConstants[3];
+                            cache.bs.blendColor.r = blendConstants[0];
+                            cache.bs.blendColor.g = blendConstants[1];
+                            cache.bs.blendColor.b = blendConstants[2];
+                            cache.bs.blendColor.a = blendConstants[3];
                         }
                     }
                     break;
@@ -2473,22 +2467,6 @@
                                 }
                                 break;
                             }
-<<<<<<< HEAD
-                            case GFXDynamicState.BLEND_CONSTANTS: {
-                                if (cmd2.blendConstants) {
-                                    if ((cache.bs.blendColor.r !== cmd2.blendConstants[0]) ||
-                                        (cache.bs.blendColor.g !== cmd2.blendConstants[1]) ||
-                                        (cache.bs.blendColor.b !== cmd2.blendConstants[2]) ||
-                                        (cache.bs.blendColor.a !== cmd2.blendConstants[3])) {
-
-                                        gl.blendColor(cmd2.blendConstants[0], cmd2.blendConstants[1], cmd2.blendConstants[2], cmd2.blendConstants[3]);
-
-                                        cache.bs.blendColor.r = cmd2.blendConstants[0];
-                                        cache.bs.blendColor.g = cmd2.blendConstants[1];
-                                        cache.bs.blendColor.b = cmd2.blendConstants[2];
-                                        cache.bs.blendColor.a = cmd2.blendConstants[3];
-                                    }
-=======
                         }
                     }
                     break;
@@ -2506,7 +2484,6 @@
                                         stencilCompareMask.compareMask);
                                     cache.dss.stencilRefFront = stencilCompareMask.reference;
                                     cache.dss.stencilReadMaskFront = stencilCompareMask.compareMask;
->>>>>>> 20346a8d
                                 }
                                 break;
                             }
