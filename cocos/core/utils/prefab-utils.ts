/*
 Copyright (c) 2013-2016 Chukong Technologies Inc.
 Copyright (c) 2017-2020 Xiamen Yaji Software Co., Ltd.

 https://www.cocos.com/

 Permission is hereby granted, free of charge, to any person obtaining a copy
 of this software and associated engine source code (the "Software"), a limited,
  worldwide, royalty-free, non-assignable, revocable and non-exclusive license
 to use Cocos Creator solely to develop games on your target platforms. You shall
  not use Cocos Creator software for developing other software or tools that's
  used for developing games. You are not granted to publish, distribute,
  sublicense, and/or sell copies of Cocos Creator.

 The software or tools in this License Agreement are licensed, not sold.
 Xiamen Yaji Software Co., Ltd. reserves all rights not expressly granted to you.

 THE SOFTWARE IS PROVIDED "AS IS", WITHOUT WARRANTY OF ANY KIND, EXPRESS OR
 IMPLIED, INCLUDING BUT NOT LIMITED TO THE WARRANTIES OF MERCHANTABILITY,
 FITNESS FOR A PARTICULAR PURPOSE AND NONINFRINGEMENT. IN NO EVENT SHALL THE
 AUTHORS OR COPYRIGHT HOLDERS BE LIABLE FOR ANY CLAIM, DAMAGES OR OTHER
 LIABILITY, WHETHER IN AN ACTION OF CONTRACT, TORT OR OTHERWISE, ARISING FROM,
 OUT OF OR IN CONNECTION WITH THE SOFTWARE OR THE USE OR OTHER DEALINGS IN
 THE SOFTWARE.
*/

/**
 * @packageDocumentation
 * @hidden
 */

import { ccclass, serializable, editable, type } from 'cc.decorator';
import { EDITOR, SUPPORT_JIT } from 'internal:constants';
import { legacyCC } from '../global-exports';
import { Prefab } from '../assets';
import type { Node } from '../scene-graph/node';
import { errorID, warn } from '../platform/debug';
import { Component } from '../components';

function compareStringArray (array1: string[]|undefined, array2: string[]|undefined) {
    if (!array1 || !array2) {
        return false;
    }

    if (array1.length !== array2.length) {
        return false;
    }

    return array1.every((value, index) => value === array2[index]);
}

@ccclass('cc.PrefabInfo')
export class PrefabInfo {
    // the most top node of this prefab in the scene
    @serializable
    @editable
    public root?: Node;

    // 所属的 prefab 资源对象 (cc.Prefab)
    // In Editor, only asset._uuid is usable because asset will be changed.
    @serializable
    @editable
    public asset?: Prefab;

    // 用来标识别该节点在 prefab 资源中的位置，因此这个 ID 只需要保证在 Assets 里不重复就行
    @serializable
    @editable
    public fileId = '';

    // Instance of a prefabAsset
    @serializable
    public instance?: PrefabInstance;
}

legacyCC._PrefabInfo = PrefabInfo;

@ccclass('cc.CompPrefabInfo')
export class CompPrefabInfo {
    // To identify current component in a prefab asset, so only needs to be unique.
    @serializable
    @editable
    public fileId = '';
}

@ccclass('cc.TargetInfo')
export class TargetInfo {
    // 用于标识目标在prefab 资源中的ID，区别于UUID
    @serializable
    public localID: string[] = [];
}

@ccclass('CCPropertyOverrideInfo')
export class PropertyOverrideInfo {
    @serializable
    @type(TargetInfo)
    public targetInfo: TargetInfo|null = null;
    @serializable
    public propertyPath: string[] = [];
    @serializable
    public value: any;

    // eslint-disable-next-line consistent-return
    public isTarget (localID: string[], propPath: string[]) {
        if (EDITOR) {
            return compareStringArray(this.targetInfo?.localID, localID)
            && compareStringArray(this.propertyPath, propPath);
        }
    }
}

@ccclass('cc.MountedChildrenInfo')
export class MountedChildrenInfo {
    @serializable
    @type(TargetInfo)
    public targetInfo: TargetInfo|null = null;
    @serializable
    @type([legacyCC.Node])
    public nodes: Node[] = [];

    // eslint-disable-next-line consistent-return
    public isTarget (localID: string[]) {
        if (EDITOR) {
            return compareStringArray(this.targetInfo?.localID, localID);
        }
    }
}

/**
 * Prefab实例类
 */
@ccclass('cc.PrefabInstance')
export class PrefabInstance {
    // Identify current prefabInstance;
    @serializable
    public fileId = '';

    // 记录PrefabInstance所属的Prefab的Root节点信息
    @serializable
    @type(legacyCC.Node)
    public prefabRootNode?: Node;

    // 实例化的Prefab中额外增加的子节点数据
    @serializable
    @type([MountedChildrenInfo])
    public mountedChildren: MountedChildrenInfo[] = [];

    // 属性的覆盖数据
    @serializable
    @type([PropertyOverrideInfo])
    public propertyOverrides: PropertyOverrideInfo[] = [];

    @serializable
    @type([TargetInfo])
    public removedComponents: TargetInfo[] = [];

    // eslint-disable-next-line consistent-return
    public findPropertyOverride (localID: string[], propPath: string[]) {
        if (EDITOR) {
            for (let i = 0; i < this.propertyOverrides.length; i++) {
                const propertyOverride = this.propertyOverrides[i];
                if (propertyOverride.isTarget(localID, propPath)) {
                    return propertyOverride;
                }
            }
            return null;
        }
    }

    public removePropertyOverride (localID: string[], propPath: string[]) {
        if (EDITOR) {
            for (let i = 0; i < this.propertyOverrides.length; i++) {
                const propertyOverride = this.propertyOverrides[i];
                if (propertyOverride.isTarget(localID, propPath)) {
                    this.propertyOverrides.splice(i, 1);
                    break;
                }
            }
        }
    }
}

export function createNodeWithPrefab (node: Node) {
    // @ts-expect-error: private member access
    const prefabInfo = node._prefab;
    if (!prefabInfo) {
        return;
    }

    const prefabInstance = prefabInfo.instance;

    if (!prefabInstance) {
        return;
    }

    if (!prefabInfo.asset) {
        if (EDITOR) {
            // TODO show message in editor
        } else {
            errorID(3701, node.name);
        }

        // @ts-expect-error: private member access
        prefabInfo.instance = null;
        return;
    }

    // save root's preserved props to avoid overwritten by prefab
    const _objFlags =  node._objFlags;
    // @ts-expect-error: private member access
    const _parent = node._parent;
    // @ts-expect-error: private member access
    const _id = node._id;
    // @ts-expect-error: private member access
    const _prefab = node._prefab;

    // instantiate prefab
    legacyCC.game._isCloning = true;
    if (SUPPORT_JIT) {
        // @ts-expect-error: private member access
        prefabInfo.asset._doInstantiate(node);
    } else {
        // root in prefab asset is always synced
        const prefabRoot = prefabInfo.asset.data;

        // use node as the instantiated prefabRoot to make references to prefabRoot in prefab redirect to node
        prefabRoot._iN$t = node;

        // instantiate prefab and apply to node
        legacyCC.instantiate._clone(prefabRoot, prefabRoot);
    }
    legacyCC.game._isCloning = false;

    // restore preserved props
    node._objFlags = _objFlags;
    // @ts-expect-error: private member access
    node._parent = _parent;
    // @ts-expect-error: private member access
    node._id = _id;
    // @ts-expect-error: private member access
    node._prefab = _prefab;
}

// TODO: more efficient id->Node/Component map
export function generateTargetMap (node: Node, targetMap: any, isRoot: boolean) {
    let curTargetMap = targetMap;

    // @ts-expect-error: private member access
    const prefabInstance = node._prefab?.instance;
    if (!isRoot && prefabInstance) {
        targetMap[prefabInstance.fileId] = {};
        curTargetMap = targetMap[prefabInstance.fileId];
    }

    // @ts-expect-error: private member access
    const prefabInfo = node._prefab;
    if (prefabInfo) {
        curTargetMap[prefabInfo.fileId] = node;
    }

    const components = node.components;
    for (let i = 0; i < components.length; i++) {
        const comp = components[i];
        if (comp.__prefab) {
            curTargetMap[comp.__prefab.fileId] = comp;
        }
    }

    for (let i = 0; i < node.children.length; i++) {
        const childNode = node.children[i];
        generateTargetMap(childNode, curTargetMap, false);
    }
}

export function getTarget (localID: string[], targetMap: any): unknown {
    if (!localID) {
        return null;
    }

    let target: any = targetMap;
    for (let i = 0; i < localID.length; i++) {
        if (!target) {
            return null;
        }
        target = target[localID[i]];
    }

    return target;
}

export function applyMountedChildren (node: Node, mountedChildren: MountedChildrenInfo[], targetMap: Record<string, any | Node | Component>) {
    if (!mountedChildren) {
        return;
    }

    for (let i = 0; i < mountedChildren.length; i++) {
        const childInfo = mountedChildren[i];
        if (childInfo && childInfo.targetInfo) {
            const target = getTarget(childInfo.targetInfo.localID, targetMap) as Node;
            if (!target) {
                continue;
            }

            if (childInfo.nodes) {
                for (let i = 0; i < childInfo.nodes.length; i++) {
                    const childNode = childInfo.nodes[i];
                    // @ts-expect-error private member access
                    target._children.push(childNode);
                    // @ts-expect-error private member access
                    childNode._parent = target;
<<<<<<< HEAD
                    // siblingIndex update is in _onBatchCreated function, and it needs a parent.
=======
>>>>>>> 4840d127
                    childNode._onBatchCreated(false);
                }
            }
        }
    }
}

export function applyPropertyOverrides (node: Node, propertyOverrides: PropertyOverrideInfo[], targetMap: Record<string, any | Node | Component>) {
    if (propertyOverrides.length <= 0) {
        return;
    }

    let target: any = null;
    for (let i = 0; i < propertyOverrides.length; i++) {
        const propOverride = propertyOverrides[i];
        if (propOverride && propOverride.targetInfo) {
            const targetInfo = propOverride.targetInfo;
            target = getTarget(targetInfo.localID, targetMap);
            if (!target) {
                // Can't find target
                continue;
            }

            let targetPropOwner: any = target;
            let targetPropOwnerParent: any = target;    // 用于记录最后数组所在的object
            let targetPropOwnerName = '';
            const propertyPath = propOverride.propertyPath.slice();
            if (propertyPath.length > 0) {
                const targetPropName = propertyPath.pop();
                if (!targetPropName) {
                    return;
                }

                for (let i = 0; i < propertyPath.length; i++) {
                    const propName = propertyPath[i];
                    targetPropOwnerName = propName;
                    targetPropOwnerParent = targetPropOwner;
                    targetPropOwner = targetPropOwner[propName];
                }

                targetPropOwner[targetPropName] = propOverride.value;

                // 如果是改数组元素，需要重新赋值一下自己以触发setter
                if (Array.isArray(targetPropOwner) && targetPropOwnerParent && targetPropOwnerName) {
                    targetPropOwnerParent[targetPropOwnerName] = targetPropOwner;
                }
            } else if (EDITOR) {
                warn('property path is empty');
            }
        }
    }
}<|MERGE_RESOLUTION|>--- conflicted
+++ resolved
@@ -307,10 +307,7 @@
                     target._children.push(childNode);
                     // @ts-expect-error private member access
                     childNode._parent = target;
-<<<<<<< HEAD
                     // siblingIndex update is in _onBatchCreated function, and it needs a parent.
-=======
->>>>>>> 4840d127
                     childNode._onBatchCreated(false);
                 }
             }
