--- conflicted
+++ resolved
@@ -135,22 +135,13 @@
                 this._rootNode.active = false;
             }
 
-<<<<<<< HEAD
+            legacyCC.game.off(legacyCC.Game.EVENT_RESTART, this.generateNode, this);
             legacyCC.director.off(legacyCC.Director.EVENT_BEFORE_UPDATE, this.beforeUpdate, this);
             legacyCC.director.off(legacyCC.Director.EVENT_AFTER_UPDATE, this.afterUpdate, this);
             legacyCC.director.off(legacyCC.Director.EVENT_BEFORE_PHYSICS, this.beforePhysics, this);
             legacyCC.director.off(legacyCC.Director.EVENT_AFTER_PHYSICS, this.afterPhysics, this);
             legacyCC.director.off(legacyCC.Director.EVENT_BEFORE_DRAW, this.beforeDraw, this);
             legacyCC.director.off(legacyCC.Director.EVENT_AFTER_DRAW, this.afterDraw, this);
-=======
-            cc.game.off(cc.Game.EVENT_RESTART, this.generateNode, this);
-            cc.director.off(cc.Director.EVENT_BEFORE_UPDATE, this.beforeUpdate, this);
-            cc.director.off(cc.Director.EVENT_AFTER_UPDATE, this.afterUpdate, this);
-            cc.director.off(cc.Director.EVENT_BEFORE_PHYSICS, this.beforePhysics, this);
-            cc.director.off(cc.Director.EVENT_AFTER_PHYSICS, this.afterPhysics, this);
-            cc.director.off(cc.Director.EVENT_BEFORE_DRAW, this.beforeDraw, this);
-            cc.director.off(cc.Director.EVENT_AFTER_DRAW, this.afterDraw, this);
->>>>>>> f5eb94f8
             this._showFPS = false;
         }
     }
@@ -160,12 +151,8 @@
             if (!this._device) { this._device = legacyCC.director.root.device; }
             this.generateCanvas();
             this.generateStats();
-<<<<<<< HEAD
             legacyCC.game.once(legacyCC.Game.EVENT_ENGINE_INITED, this.generateNode, this);
-=======
-            cc.game.once(cc.Game.EVENT_ENGINE_INITED, this.generateNode, this);
-            cc.game.on(cc.Game.EVENT_RESTART, this.generateNode, this);
->>>>>>> f5eb94f8
+            legacyCC.game.on(legacyCC.Game.EVENT_RESTART, this.generateNode, this);
 
             if (this._rootNode) {
                 this._rootNode.active = true;
