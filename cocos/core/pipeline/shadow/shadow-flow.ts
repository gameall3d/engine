--- conflicted
+++ resolved
@@ -8,13 +8,9 @@
 import { IRenderFlowInfo, RenderFlow } from '../render-flow';
 import { ForwardFlowPriority } from '../forward/enum';
 import { ShadowStage } from './shadow-stage';
-import { GFXFramebuffer, GFXRenderPass, GFXLoadOp,
-    GFXStoreOp, GFXTextureLayout, GFXFormat, GFXTexture,
-<<<<<<< HEAD
-    GFXTextureType, GFXTextureUsageBit, GFXColorAttachment, GFXDepthStencilAttachment, GFXRenderPassInfo, GFXTextureInfo, GFXFramebufferInfo } from '../../gfx';
-=======
-    GFXTextureType, GFXTextureUsageBit, GFXFilter, GFXAddress } from '../../gfx';
->>>>>>> 3375a5cf
+import { GFXFramebuffer, GFXRenderPass, GFXLoadOp, GFXStoreOp,
+    GFXTextureLayout, GFXFormat, GFXTexture, GFXTextureType, GFXTextureUsageBit, GFXFilter, GFXAddress,
+    GFXColorAttachment, GFXDepthStencilAttachment, GFXRenderPassInfo, GFXTextureInfo, GFXFramebufferInfo } from '../../gfx';
 import { RenderFlowTag } from '../pipeline-serialization';
 import { ForwardPipeline } from '../forward/forward-pipeline';
 import { RenderView } from '../render-view';
@@ -140,8 +136,8 @@
 
         const shadowMapSamplerHash = genSamplerHash(_samplerInfo);
         const shadowMapSampler = samplerLib.getSampler(device, shadowMapSamplerHash);
-        pipeline.descriptorSet.bindSampler(UNIFORM_SHADOWMAP.binding, shadowMapSampler);
-        pipeline.descriptorSet.bindTexture(UNIFORM_SHADOWMAP.binding, this._shadowRenderTargets[0]);
+        pipeline.descriptorSet.bindSampler(UNIFORM_SHADOWMAP_BINDING, shadowMapSampler);
+        pipeline.descriptorSet.bindTexture(UNIFORM_SHADOWMAP_BINDING, this._shadowRenderTargets[0]);
     }
 
     public render (view: RenderView) {
@@ -158,10 +154,6 @@
 
         pipeline.updateUBOs(view);
         super.render(view);
-<<<<<<< HEAD
-        pipeline.descriptorSet.bindTexture(UNIFORM_SHADOWMAP_BINDING, this._shadowFrameBuffer!.colorTextures[0]!);
-=======
->>>>>>> 3375a5cf
     }
 
     private resizeShadowMap (width: number, height: number) {
