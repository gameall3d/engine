--- conflicted
+++ resolved
@@ -124,21 +124,7 @@
 
     private _root: Root;
     private _name: string = '';
-<<<<<<< HEAD
-
-    /**
-     * @zh
-     * GFX窗口。
-     */
     private _window: RenderWindow | null = null;
-
-    /**
-     * @zh
-     * 优先级。
-     */
-=======
-    private _window: GFXWindow | null = null;
->>>>>>> 6e9185aa
     private _priority: number = 0;
     private _visibility: number = CAMERA_DEFAULT_MASK;
     private _camera: Camera;
@@ -199,14 +185,9 @@
             this._flows.push(legacyCC.director.root.pipeline.getFlow('UIFlow'));
             return;
         }
-<<<<<<< HEAD
         const pipelineFlows = legacyCC.director.root.pipeline.activeFlows;
-        for (const f of pipelineFlows) {
-=======
-        const pipelineFlows = cc.director.root.pipeline.activeFlows;
         for (let i = 0; i < pipelineFlows.length; ++i) {
             let f = pipelineFlows[i];
->>>>>>> 6e9185aa
             if (f.type === RenderFlowType.SCENE || (flows && flows.indexOf(f.name) !== -1)) {
                 this.flows.push(f);
             }
