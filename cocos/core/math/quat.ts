/*
 Copyright (c) 2018 Xiamen Yaji Software Co., Ltd.

 http://www.cocos.com

 Permission is hereby granted, free of charge, to any person obtaining a copy
 of this software and associated engine source code (the "Software"), a limited,
 worldwide, royalty-free, non-assignable, revocable and non-exclusive license
 to use Cocos Creator solely to develop games on your target platforms. You shall
 not use Cocos Creator software for developing other software or tools that's
 used for developing games. You are not granted to publish, distribute,
 sublicense, and/or sell copies of Cocos Creator.

 The software or tools in this License Agreement are licensed, not sold.
 Xiamen Yaji Software Co., Ltd. reserves all rights not expressly granted to you.

 THE SOFTWARE IS PROVIDED "AS IS", WITHOUT WARRANTY OF ANY KIND, EXPRESS OR
 IMPLIED, INCLUDING BUT NOT LIMITED TO THE WARRANTIES OF MERCHANTABILITY,
 FITNESS FOR A PARTICULAR PURPOSE AND NONINFRINGEMENT. IN NO EVENT SHALL THE
 AUTHORS OR COPYRIGHT HOLDERS BE LIABLE FOR ANY CLAIM, DAMAGES OR OTHER
 LIABILITY, WHETHER IN AN ACTION OF CONTRACT, TORT OR OTHERWISE, ARISING FROM,
 OUT OF OR IN CONNECTION WITH THE SOFTWARE OR THE USE OR OTHER DEALINGS IN
 THE SOFTWARE.
*/

/**
 * @packageDocumentation
 * @module core/math
 */

import { CCClass } from '../data/class';
import { ValueType } from '../value-types/value-type';
import { Mat3 } from './mat3';
import { IQuatLike, IVec3Like } from './type-define';
import { EPSILON, toDegree } from './utils';
import { Vec3 } from './vec3';
import { legacyCC } from '../global-exports';

/**
 * @en quaternion
 * @zh 四元数
 */
export class Quat extends ValueType {

    public static IDENTITY = Object.freeze(new Quat());

    /**
     * @en Obtain a copy of the given quaternion
     * @zh 获得指定四元数的拷贝
     */
    public static clone<Out extends IQuatLike> (a: Out) {
        return new Quat(a.x, a.y, a.z, a.w);
    }

    /**
     * @en Copy the given quaternion to the out quaternion
     * @zh 复制目标四元数
     */
    public static copy<Out extends IQuatLike, QuatLike extends IQuatLike> (out: Out, a: QuatLike) {
        out.x = a.x;
        out.y = a.y;
        out.z = a.z;
        out.w = a.w;
        return out;
    }

    /**
     * @en Sets the out quaternion with values of each component
     * @zh 设置四元数值
     */
    public static set<Out extends IQuatLike> (out: Out, x: number, y: number, z: number, w: number) {
        out.x = x;
        out.y = y;
        out.z = z;
        out.w = w;
        return out;
    }

    /**
     * @en Sets the out quaternion to an identity quaternion
     * @zh 将目标赋值为单位四元数
     */
    public static identity<Out extends IQuatLike> (out: Out) {
        out.x = 0;
        out.y = 0;
        out.z = 0;
        out.w = 1;
        return out;
    }

    /**
     * @en Sets the out quaternion with the shortest path orientation between two vectors, considering both vectors normalized
     * @zh 设置四元数为两向量间的最短路径旋转，默认两向量都已归一化
     */
    public static rotationTo<Out extends IQuatLike, VecLike extends IVec3Like> (out: Out, a: VecLike, b: VecLike) {
        const dot = Vec3.dot(a, b);
        if (dot < -0.999999) {
            Vec3.cross(v3_1, Vec3.UNIT_X, a);
            if (v3_1.length() < 0.000001) {
                Vec3.cross(v3_1, Vec3.UNIT_Y, a);
            }
            Vec3.normalize(v3_1, v3_1);
            Quat.fromAxisAngle(out, v3_1, Math.PI);
            return out;
        } else if (dot > 0.999999) {
            out.x = 0;
            out.y = 0;
            out.z = 0;
            out.w = 1;
            return out;
        } else {
            Vec3.cross(v3_1, a, b);
            out.x = v3_1.x;
            out.y = v3_1.y;
            out.z = v3_1.z;
            out.w = 1 + dot;
            return Quat.normalize(out, out);
        }
    }

    /**
     * @en Gets the rotation axis and the arc of rotation from the quaternion
     * @zh 获取四元数的旋转轴和旋转弧度
     * @param outAxis output axis
     * @param q input quaternion
     * @return radius of rotation
     */
    public static getAxisAngle<Out extends IQuatLike, VecLike extends IVec3Like> (outAxis: VecLike, q: Out) {
        const rad = Math.acos(q.w) * 2.0;
        const s = Math.sin(rad / 2.0);
        if (s !== 0.0) {
            outAxis.x = q.x / s;
            outAxis.y = q.y / s;
            outAxis.z = q.z / s;
        } else {
            // If s is zero, return any axis (no rotation - axis does not matter)
            outAxis.x = 1;
            outAxis.y = 0;
            outAxis.z = 0;
        }
        return rad;
    }

    /**
     * @en Quaternion multiplication and save the results to out quaternion
     * @zh 四元数乘法
     */
    public static multiply<Out extends IQuatLike, QuatLike_1 extends IQuatLike, QuatLike_2 extends IQuatLike> (out: Out, a: QuatLike_1, b: QuatLike_2) {
        const x = a.x * b.w + a.w * b.x + a.y * b.z - a.z * b.y;
        const y = a.y * b.w + a.w * b.y + a.z * b.x - a.x * b.z;
        const z = a.z * b.w + a.w * b.z + a.x * b.y - a.y * b.x;
        const w = a.w * b.w - a.x * b.x - a.y * b.y - a.z * b.z;
        out.x = x;
        out.y = y;
        out.z = z;
        out.w = w;
        return out;
    }

    /**
     * @en Quaternion scalar multiplication and save the results to out quaternion
     * @zh 四元数标量乘法
     */
    public static multiplyScalar<Out extends IQuatLike> (out: Out, a: Out, b: number) {
        out.x = a.x * b;
        out.y = a.y * b;
        out.z = a.z * b;
        out.w = a.w * b;
        return out;
    }

    /**
     * @en Quaternion multiplication and addition: A + B * scale
     * @zh 四元数乘加：A + B * scale
     */
    public static scaleAndAdd<Out extends IQuatLike> (out: Out, a: Out, b: Out, scale: number) {
        out.x = a.x + b.x * scale;
        out.y = a.y + b.y * scale;
        out.z = a.z + b.z * scale;
        out.w = a.w + b.w * scale;
        return out;
    }

    /**
     * @en Sets the out quaternion to represent a radian rotation around x axis
     * @zh 绕 X 轴旋转指定四元数
     * @param rad radius of rotation
     */
    public static rotateX<Out extends IQuatLike> (out: Out, a: Out, rad: number) {
        rad *= 0.5;

        const bx = Math.sin(rad);
        const bw = Math.cos(rad);
        const { x, y, z, w } = a;

        out.x = x * bw + w * bx;
        out.y = y * bw + z * bx;
        out.z = z * bw - y * bx;
        out.w = w * bw - x * bx;
        return out;
    }

    /**
     * @en Sets the out quaternion to represent a radian rotation around y axis
     * @zh 绕 Y 轴旋转指定四元数
     * @param rad radius of rotation
     */
    public static rotateY<Out extends IQuatLike> (out: Out, a: Out, rad: number) {
        rad *= 0.5;

        const by = Math.sin(rad);
        const bw = Math.cos(rad);
        const { x, y, z, w } = a;

        out.x = x * bw - z * by;
        out.y = y * bw + w * by;
        out.z = z * bw + x * by;
        out.w = w * bw - y * by;
        return out;
    }

    /**
     * @en Sets the out quaternion to represent a radian rotation around z axis
     * @zh 绕 Z 轴旋转指定四元数
     * @param rad radius of rotation
     */
    public static rotateZ<Out extends IQuatLike> (out: Out, a: Out, rad: number) {
        rad *= 0.5;

        const bz = Math.sin(rad);
        const bw = Math.cos(rad);
        const { x, y, z, w } = a;

        out.x = x * bw + y * bz;
        out.y = y * bw - x * bz;
        out.z = z * bw + w * bz;
        out.w = w * bw - z * bz;
        return out;
    }

    /**
     * @en Sets the out quaternion to represent a radian rotation around a given rotation axis in world space
     * @zh 绕世界空间下指定轴旋转四元数
     * @param axis axis of rotation, normalized by default
     * @param rad radius of rotation
     */
    public static rotateAround<Out extends IQuatLike, VecLike extends IVec3Like> (out: Out, rot: Out, axis: VecLike, rad: number) {
        // get inv-axis (local to rot)
        Quat.invert(qt_1, rot);
        Vec3.transformQuat(v3_1, axis, qt_1);
        // rotate by inv-axis
        Quat.fromAxisAngle(qt_1, v3_1, rad);
        Quat.multiply(out, rot, qt_1);
        return out;
    }

    /**
     * @en Sets the out quaternion to represent a radian rotation around a given rotation axis in local space
     * @zh 绕本地空间下指定轴旋转四元数
     * @param axis axis of rotation
     * @param rad radius of rotation
     */
    public static rotateAroundLocal<Out extends IQuatLike, VecLike extends IVec3Like> (out: Out, rot: Out, axis: VecLike, rad: number) {
        Quat.fromAxisAngle(qt_1, axis, rad);
        Quat.multiply(out, rot, qt_1);
        return out;
    }

    /**
     * @en Calculates the w component with xyz components, considering the given quaternion normalized
     * @zh 根据 xyz 分量计算 w 分量，默认已归一化
     */
    public static calculateW<Out extends IQuatLike> (out: Out, a: Out) {

        out.x = a.x;
        out.y = a.y;
        out.z = a.z;
        out.w = Math.sqrt(Math.abs(1.0 - a.x * a.x - a.y * a.y - a.z * a.z));
        return out;
    }

    /**
     * @en Quaternion dot product (scalar product)
     * @zh 四元数点积（数量积）
     */
    public static dot<Out extends IQuatLike> (a: Out, b: Out) {
        return a.x * b.x + a.y * b.y + a.z * b.z + a.w * b.w;
    }

    /**
     * @en Element by element linear interpolation: A + t * (B - A)
     * @zh 逐元素线性插值： A + t * (B - A)
     */
    public static lerp<Out extends IQuatLike> (out: Out, a: Out, b: Out, t: number) {
        out.x = a.x + t * (b.x - a.x);
        out.y = a.y + t * (b.y - a.y);
        out.z = a.z + t * (b.z - a.z);
        out.w = a.w + t * (b.w - a.w);
        return out;
    }

    /**
     * @en Spherical quaternion interpolation
     * @zh 四元数球面插值
     */
    public static slerp<Out extends IQuatLike, QuatLike_1 extends IQuatLike, QuatLike_2 extends IQuatLike>
        (out: Out, a: QuatLike_1, b: QuatLike_2, t: number) {
        // benchmarks:
        //    http://jsperf.com/quaternion-slerp-implementations

        let scale0 = 0;
        let scale1 = 0;
        let bx = b.x;
        let by = b.y;
        let bz = b.z;
        let bw = b.w;

        // calc cosine
        let cosom = a.x * b.x + a.y * b.y + a.z * b.z + a.w * b.w;
        // adjust signs (if necessary)
        if (cosom < 0.0) {
            cosom = -cosom;
            bx = -bx;
            by = -by;
            bz = -bz;
            bw = -bw;
        }
        // calculate coefficients
        if ((1.0 - cosom) > 0.000001) {
            // standard case (slerp)
            const omega = Math.acos(cosom);
            const sinom = Math.sin(omega);
            scale0 = Math.sin((1.0 - t) * omega) / sinom;
            scale1 = Math.sin(t * omega) / sinom;
        } else {
            // "from" and "to" quaternions are very close
            //  ... so we can do a linear interpolation
            scale0 = 1.0 - t;
            scale1 = t;
        }
        // calculate final values
        out.x = scale0 * a.x + scale1 * bx;
        out.y = scale0 * a.y + scale1 * by;
        out.z = scale0 * a.z + scale1 * bz;
        out.w = scale0 * a.w + scale1 * bw;

        return out;
    }

    /**
     * @en Spherical quaternion interpolation with two control points
     * @zh 带两个控制点的四元数球面插值
     */
    public static sqlerp<Out extends IQuatLike> (out: Out, a: Out, b: Out, c: Out, d: Out, t: number) {
        Quat.slerp(qt_1, a, d, t);
        Quat.slerp(qt_2, b, c, t);
        Quat.slerp(out, qt_1, qt_2, 2 * t * (1 - t));
        return out;
    }

    /**
     * @en Sets the inverse of the given quaternion to out quaternion
     * @zh 四元数求逆
     */
    public static invert<Out extends IQuatLike, QuatLike extends IQuatLike> (out: Out, a: QuatLike) {
        const dot = a.x * a.x + a.y * a.y + a.z * a.z + a.w * a.w;
        const invDot = dot ? 1.0 / dot : 0;

        // TODO: Would be faster to return [0,0,0,0] immediately if dot == 0

        out.x = -a.x * invDot;
        out.y = -a.y * invDot;
        out.z = -a.z * invDot;
        out.w = a.w * invDot;
        return out;
    }

    /**
     * @en Conjugating a quaternion, it's equivalent to the inverse of the unit quaternion, but more efficient
     * @zh 求共轭四元数，对单位四元数与求逆等价，但更高效
     */
    public static conjugate<Out extends IQuatLike> (out: Out, a: Out) {
        out.x = -a.x;
        out.y = -a.y;
        out.z = -a.z;
        out.w = a.w;
        return out;
    }

    /**
     * @en Calculates the length of the quaternion
     * @zh 求四元数长度
     */
    public static len<Out extends IQuatLike> (a: Out) {
        return Math.sqrt(a.x * a.x + a.y * a.y + a.z * a.z + a.w * a.w);
    }

    /**
     * @en Calculates the squared length of the quaternion
     * @zh 求四元数长度平方
     */
    public static lengthSqr<Out extends IQuatLike> (a: Out) {
        return a.x * a.x + a.y * a.y + a.z * a.z + a.w * a.w;
    }

    /**
     * @en Normalize the given quaternion
     * @zh 归一化四元数
     */
    public static normalize<Out extends IQuatLike> (out: Out, a: Out) {
        let len = a.x * a.x + a.y * a.y + a.z * a.z + a.w * a.w;
        if (len > 0) {
            len = 1 / Math.sqrt(len);
            out.x = a.x * len;
            out.y = a.y * len;
            out.z = a.z * len;
            out.w = a.w * len;
        }
        return out;
    }

    /**
     * @en Calculated the quaternion represents the given coordinates, considering all given vectors are normalized and mutually perpendicular
     * @zh 根据本地坐标轴朝向计算四元数，默认三向量都已归一化且相互垂直
     */
    public static fromAxes<Out extends IQuatLike, VecLike extends IVec3Like> (out: Out, xAxis: VecLike, yAxis: VecLike, zAxis: VecLike) {
        Mat3.set(m3_1,
            xAxis.x, xAxis.y, xAxis.z,
            yAxis.x, yAxis.y, yAxis.z,
            zAxis.x, zAxis.y, zAxis.z,
        );
        return Quat.normalize(out, Quat.fromMat3(out, m3_1));
    }

    /**
     * @en Calculates the quaternion with the up direction and the direction of the viewport
     * @zh 根据视口的前方向和上方向计算四元数
     * @param view The view direction, it`s must be normalized.
     * @param up The view up direction, it`s must be normalized, default value is (0, 1, 0).
     */
    public static fromViewUp<Out extends IQuatLike, VecLike extends IVec3Like> (out: Out, view: VecLike, up?: Vec3) {
        Mat3.fromViewUp(m3_1, view, up);
        return Quat.normalize(out, Quat.fromMat3(out, m3_1));
    }

    /**
     * @en Calculates the quaternion from a given rotary shaft and a radian rotation around it.
     * @zh 根据旋转轴和旋转弧度计算四元数
     */
    public static fromAxisAngle<Out extends IQuatLike, VecLike extends IVec3Like> (out: Out, axis: VecLike, rad: number) {
        rad = rad * 0.5;
        const s = Math.sin(rad);
        out.x = s * axis.x;
        out.y = s * axis.y;
        out.z = s * axis.z;
        out.w = Math.cos(rad);
        return out;
    }

    /**
     * @en Calculates the quaternion with the three-dimensional transform matrix, considering no scale included in the matrix
     * @zh 根据三维矩阵信息计算四元数，默认输入矩阵不含有缩放信息
     */
    public static fromMat3<Out extends IQuatLike> (out: Out, m: Mat3) {
        const {
            m00: m00, m03: m01, m06: m02,
            m01: m10, m04: m11, m07: m12,
            m02: m20, m05: m21, m08: m22,
        } = m;

        const trace = m00 + m11 + m22;

        if (trace > 0) {
            const s = 0.5 / Math.sqrt(trace + 1.0);

            out.w = 0.25 / s;
            out.x = (m21 - m12) * s;
            out.y = (m02 - m20) * s;
            out.z = (m10 - m01) * s;

        } else if ((m00 > m11) && (m00 > m22)) {
            const s = 2.0 * Math.sqrt(1.0 + m00 - m11 - m22);

            out.w = (m21 - m12) / s;
            out.x = 0.25 * s;
            out.y = (m01 + m10) / s;
            out.z = (m02 + m20) / s;

        } else if (m11 > m22) {
            const s = 2.0 * Math.sqrt(1.0 + m11 - m00 - m22);

            out.w = (m02 - m20) / s;
            out.x = (m01 + m10) / s;
            out.y = 0.25 * s;
            out.z = (m12 + m21) / s;

        } else {
            const s = 2.0 * Math.sqrt(1.0 + m22 - m00 - m11);

            out.w = (m10 - m01) / s;
            out.x = (m02 + m20) / s;
            out.y = (m12 + m21) / s;
            out.z = 0.25 * s;
        }

        return out;
    }

    /**
     * @en Calculates the quaternion with Euler angles, the rotation order is YZX
     * @zh 根据欧拉角信息计算四元数，旋转顺序为 YZX
     */
    public static fromEuler<Out extends IQuatLike> (out: Out, x: number, y: number, z: number) {
        x *= halfToRad;
        y *= halfToRad;
        z *= halfToRad;

        const sx = Math.sin(x);
        const cx = Math.cos(x);
        const sy = Math.sin(y);
        const cy = Math.cos(y);
        const sz = Math.sin(z);
        const cz = Math.cos(z);

        out.x = sx * cy * cz + cx * sy * sz;
        out.y = cx * sy * cz + sx * cy * sz;
        out.z = cx * cy * sz - sx * sy * cz;
        out.w = cx * cy * cz - sx * sy * sz;

        return out;
    }

    /**
     * @en This returns the X-axis vector of the quaternion
     * @zh 返回定义此四元数的坐标系 X 轴向量
     */
    public static toAxisX (out: IVec3Like, q: IQuatLike) {
        const fy = 2.0 * q.y;
        const fz = 2.0 * q.z;
        out.x = 1.0 - fy * q.y - fz * q.z;
        out.y = fy * q.x + fz * q.w;
        out.z = fz * q.x + fy * q.w;

        return out;
    }

    /**
     * @en This returns the Y-axis vector of the quaternion
     * @zh 返回定义此四元数的坐标系 Y 轴向量
     */
    public static toAxisY (out: IVec3Like, q: IQuatLike) {
        const fx = 2.0 * q.x;
        const fy = 2.0 * q.y;
        const fz = 2.0 * q.z;
        out.x = fy * q.x - fz * q.w;
        out.y = 1.0 - fx * q.x - fz * q.z;
        out.z = fz * q.y + fx * q.w;

        return out;
    }

    /**
     * @en This returns the Z-axis vector of the quaternion
     * @zh 返回定义此四元数的坐标系 Z 轴向量
     */
    public static toAxisZ (out: IVec3Like, q: IQuatLike) {
        const fx = 2.0 * q.x;
        const fy = 2.0 * q.y;
        const fz = 2.0 * q.z;
        out.x = fz * q.x - fy * q.w;
        out.y = fz * q.y - fx * q.w;
        out.z = 1.0 - fx * q.x - fy * q.y;

        return out;
    }

    /**
     * @en Converts the quaternion to angles, result angle x, y in the range of [-180, 180], z in the range of [-90, 90] interval, the rotation order is YZX
     * @zh 根据四元数计算欧拉角，返回角度 x, y 在 [-180, 180] 区间内, z 默认在 [-90, 90] 区间内，旋转顺序为 YZX
     * @param outerZ change z value range to [-180, -90] U [90, 180]
     */
    public static toEuler (out: IVec3Like, q: IQuatLike, outerZ?: boolean) {
        const { x, y, z, w } = q;
        let bank = 0;
        let heading = 0;
        let attitude = 0;
        const test = x * y + z * w;
        if (test > 0.499999) {
            bank = 0; // default to zero
            heading = toDegree(2 * Math.atan2(x, w));
            attitude = 90;
        } else if (test < -0.499999) {
            bank = 0; // default to zero
            heading = -toDegree(2 * Math.atan2(x, w));
            attitude = -90;
        } else {
            const sqx = x * x;
            const sqy = y * y;
            const sqz = z * z;
            bank = toDegree(Math.atan2(2 * x * w - 2 * y * z, 1 - 2 * sqx - 2 * sqz));
            heading = toDegree(Math.atan2(2 * y * w - 2 * x * z, 1 - 2 * sqy - 2 * sqz));
            attitude = toDegree(Math.asin(2 * test));
            if (outerZ) {
                bank = -180 * Math.sign(bank + 1e-6) + bank;
                heading = -180 * Math.sign(heading + 1e-6) + heading;
                attitude = 180 * Math.sign(attitude + 1e-6) - attitude;
            }
        }
        out.x = bank; out.y = heading; out.z = attitude;
        return out;
    }

    /**
     * @en Converts quaternion to an array
     * @zh 四元数转数组
     * @param ofs Array Start Offset
     */
    public static toArray<Out extends IWritableArrayLike<number>> (out: Out, q: IQuatLike, ofs = 0) {
        out[ofs + 0] = q.x;
        out[ofs + 1] = q.y;
        out[ofs + 2] = q.z;
        out[ofs + 3] = q.w;
        return out;
    }

    /**
     * @en Array to a quaternion
     * @zh 数组转四元数
     * @param ofs Array Start Offset
     */
    public static fromArray (out: IQuatLike, arr: IWritableArrayLike<number>, ofs = 0) {
        out.x = arr[ofs + 0];
        out.y = arr[ofs + 1];
        out.z = arr[ofs + 2];
        out.w = arr[ofs + 3];
        return out;
    }

    /**
     * @en Check whether two quaternions are equal
     * @zh 四元数等价判断
     */
    public static strictEquals (a: IQuatLike, b: IQuatLike) {
        return a.x === b.x && a.y === b.y && a.z === b.z && a.w === b.w;
    }

    /**
     * @en Check whether two quaternions are approximately equal
     * @zh 排除浮点数误差的四元数近似等价判断
     */
    public static equals (a: IQuatLike, b: IQuatLike, epsilon = EPSILON) {
        return (Math.abs(a.x - b.x) <= epsilon * Math.max(1.0, Math.abs(a.x), Math.abs(b.x)) &&
            Math.abs(a.y - b.y) <= epsilon * Math.max(1.0, Math.abs(a.y), Math.abs(b.y)) &&
            Math.abs(a.z - b.z) <= epsilon * Math.max(1.0, Math.abs(a.z), Math.abs(b.z)) &&
            Math.abs(a.w - b.w) <= epsilon * Math.max(1.0, Math.abs(a.w), Math.abs(b.w)));
    }

    /**
     * @en x component.
     * @zh x 分量。
     */
    public declare x: number;

    /**
     * @en y component.
     * @zh y 分量。
     */
    public declare y: number;

    /**
     * @en z component.
     * @zh z 分量。
     */
    public declare z: number;

    /**
     * @en w component.
     * @zh w 分量。
     */
    public declare w: number;

    constructor (other: Quat);

    constructor (x?: number, y?: number, z?: number, w?: number);

    constructor (x?: number | IQuatLike, y?: number, z?: number, w?: number) {
        super();
        if (x && typeof x === 'object') {
            this.x = x.x;
            this.y = x.y;
            this.z = x.z;
            this.w = x.w;
        } else {
            this.x = x || 0;
            this.y = y || 0;
            this.z = z || 0;
            this.w = w ?? 1;
        }
    }

    /**
     * @en clone the current Quat
     * @zh 克隆当前四元数。
     */
    public clone () {
        return new Quat(this.x, this.y, this.z, this.w);
    }

    /**
     * @en Set values with another quaternion
     * @zh 设置当前四元数使其与指定四元数相等。
     * @param other Specified quaternion
     * @returns `this`
     */
    public set (other: Quat): Quat;

    /**
     * @en Set the value of each component of the current quaternion
     * @zh 设置当前四元数指定元素值。
     * @returns `this`
     */
    public set (x?: number, y?: number, z?: number, w?: number): Quat;

    public set (x?: number | Quat, y?: number, z?: number, w?: number) {
        if (x && typeof x === 'object') {
            this.x = x.x;
            this.y = x.y;
            this.z = x.z;
            this.w = x.w;
        } else {
            this.x = x || 0;
            this.y = y || 0;
            this.z = z || 0;
            this.w = w ?? 1;
        }
        return this;
    }

    /**
     * @en Check whether the quaternion approximately equals another one
     * @zh 判断当前四元数是否在误差范围内与指定向量相等。
     * @param other Comparative quaternion
     * @param epsilon The error allowed. It`s should be a non-negative number.
     * @returns Returns `true' when the components of the two quaternions are equal within the specified error range; otherwise, returns `false'.
     */
    public equals (other: Quat, epsilon = EPSILON) {
        return (Math.abs(this.x - other.x) <= epsilon * Math.max(1.0, Math.abs(this.x), Math.abs(other.x)) &&
            Math.abs(this.y - other.y) <= epsilon * Math.max(1.0, Math.abs(this.y), Math.abs(other.y)) &&
            Math.abs(this.z - other.z) <= epsilon * Math.max(1.0, Math.abs(this.z), Math.abs(other.z)) &&
            Math.abs(this.w - other.w) <= epsilon * Math.max(1.0, Math.abs(this.w), Math.abs(other.w)));
    }

    /**
     * @en Check whether the current quaternion strictly equals other quaternion
     * @zh 判断当前四元数是否与指定四元数相等。
     * @param other Comparative quaternion
     * @returns Returns `true' when the components of the two quaternions are equal within the specified error range; otherwise, returns `false'.
     */
    public strictEquals (other: Quat) {
        return other && this.x === other.x && this.y === other.y && this.z === other.z && this.w === other.w;
    }

    /**
     * @en Convert quaternion to Euler angles
     * @zh 将当前四元数转化为欧拉角（x-y-z）并赋值给出口向量。
     * @param out the output vector
     */
    public getEulerAngles (out: Vec3) {
        return Quat.toEuler(out, this);
    }

    /**
<<<<<<< HEAD
     * @zh 根据指定的插值比率，从当前四元数到目标四元数之间做线性插值。
     * @param to 目标四元数。
     * @param ratio 插值比率，范围为 [0,1]。
=======
     * @en Calculate the interpolation result between this quaternion and another one with given ratio
     * @zh 根据指定的插值比率，从当前四元数到目标四元数之间做插值。
     * @param to target quaternion
     * @param ratio the interpolation coefficient.The range is [0,1].
>>>>>>> 22c13ad2
     */
    public lerp (to: Quat, ratio: number) {
        this.x = this.x + ratio * (to.x - this.x);
        this.y = this.y + ratio * (to.y - this.y);
        this.z = this.z + ratio * (to.z - this.z);
        this.w = this.w + ratio * (to.w - this.w);
        return this;
    }

    /**
<<<<<<< HEAD
     * @zh 根据指定的插值比率，从当前四元数到目标四元数之间做球面插值。
     * @param to 目标四元数。
     * @param ratio 插值比率，范围为 [0,1]。
     */
    public slerp (to: Quat, ratio: number) {
        return Quat.slerp(this, this, to, ratio);
    }

    /**
=======
     * @en Calculates the length of the quaternion
>>>>>>> 22c13ad2
     * @zh 求四元数长度
     */
    public length () {
        return Math.sqrt(this.x * this.x + this.y * this.y + this.z * this.z + this.w * this.w);
    }

    /**
     * @en Calculates the squared length of the quaternion
     * @zh 求四元数长度平方
     */
    public lengthSqr () {
        return this.x * this.x + this.y * this.y + this.z * this.z + this.w * this.w;
    }
}

const qt_1 = new Quat();
const qt_2 = new Quat();
const v3_1 = new Vec3();
const m3_1 = new Mat3();
const halfToRad = 0.5 * Math.PI / 180.0;

CCClass.fastDefine('cc.Quat', Quat, { x: 0, y: 0, z: 0, w: 1 });
legacyCC.Quat = Quat;

export function quat (other: Quat): Quat;
export function quat (x?: number, y?: number, z?: number, w?: number): Quat;

export function quat (x: number | Quat = 0, y: number = 0, z: number = 0, w: number = 1) {
    return new Quat(x as any, y, z, w);
}

legacyCC.quat = quat;<|MERGE_RESOLUTION|>--- conflicted
+++ resolved
@@ -770,16 +770,10 @@
     }
 
     /**
-<<<<<<< HEAD
+     * @en Calculate the linear interpolation result between this quaternion and another one with given ratio
      * @zh 根据指定的插值比率，从当前四元数到目标四元数之间做线性插值。
-     * @param to 目标四元数。
-     * @param ratio 插值比率，范围为 [0,1]。
-=======
-     * @en Calculate the interpolation result between this quaternion and another one with given ratio
-     * @zh 根据指定的插值比率，从当前四元数到目标四元数之间做插值。
-     * @param to target quaternion
-     * @param ratio the interpolation coefficient.The range is [0,1].
->>>>>>> 22c13ad2
+     * @param to The target quaternion
+     * @param ratio The interpolation coefficient. The range is [0,1].
      */
     public lerp (to: Quat, ratio: number) {
         this.x = this.x + ratio * (to.x - this.x);
@@ -790,19 +784,17 @@
     }
 
     /**
-<<<<<<< HEAD
+     * @en Calculates the spherical interpolation result between this quaternion and another one with the given ratio
      * @zh 根据指定的插值比率，从当前四元数到目标四元数之间做球面插值。
-     * @param to 目标四元数。
-     * @param ratio 插值比率，范围为 [0,1]。
+     * @param to The target quaternion
+     * @param ratio The interpolation coefficient. The range is [0,1].
      */
     public slerp (to: Quat, ratio: number) {
         return Quat.slerp(this, this, to, ratio);
     }
 
     /**
-=======
      * @en Calculates the length of the quaternion
->>>>>>> 22c13ad2
      * @zh 求四元数长度
      */
     public length () {
