// Copyright (c) 2017-2018 Xiamen Yaji Software Co., Ltd.
import { builtinResMgr } from '../../3d/builtin/init';
import { Material } from '../../assets/material';
import { RenderingSubMesh } from '../../assets/mesh';
import { aabb } from '../../geometry';
import { GFXBuffer } from '../../gfx/buffer';
<<<<<<< HEAD
import { GFXBufferUsageBit, GFXFormat, GFXMemoryUsageBit, GFXFilter, GFXAddress } from '../../gfx/define';
import { GFXDevice } from '../../gfx/device';
=======
import { getTypedArrayConstructor, GFXBufferUsageBit, GFXFormat, GFXFormatInfos, GFXMemoryUsageBit, GFXFilter, GFXAddress } from '../../gfx/define';
import { GFXDevice, GFXFeature } from '../../gfx/device';
>>>>>>> 9efb5955
import { GFXPipelineState } from '../../gfx/pipeline-state';
import { Mat4, Vec3, Vec4 } from '../../math';
import { Pool } from '../../memop';
import { UBOForwardLight, UBOLocal, UniformLightingMapSampler } from '../../pipeline/define';
import { Node } from '../../scene-graph';
import { Layers } from '../../scene-graph/layers';
import { RenderScene } from './render-scene';
import { Texture2D } from '../..';
import { genSamplerHash, samplerLib } from '../../renderer/core/sampler-lib';
import { GFXSampler } from '../../gfx';
<<<<<<< HEAD
import { SubModel, IPSOCreateInfo } from './submodel';
import { Pass } from '../core/pass';
import { legacyCC } from '../../global-exports';
=======
import { programLib } from '../core/program-lib';
>>>>>>> 9efb5955

const m4_1 = new Mat4();

const _subMeshPool = new Pool(() => {
    return new SubModel();
}, 32);

export interface IInstancedAttribute {
    name: string;
    format: GFXFormat;
    isNormalized?: boolean;
    view: ArrayBufferView;
}
export interface IInstancedAttributeBlock {
    buffer: Uint8Array;
    list: IInstancedAttribute[];
}

export enum ModelType {
    DEFAULT,
    SKINNING,
    BAKED_SKINNING,
    UI_BATCH,
    PARTICLE_BATCH,
    LINE,
}

function uploadMat4AsVec4x3 (mat: Mat4, v1: ArrayBufferView, v2: ArrayBufferView, v3: ArrayBufferView) {
    v1[0] = mat.m00; v1[1] = mat.m01; v1[2] = mat.m02; v1[3] = mat.m12;
    v2[0] = mat.m04; v2[1] = mat.m05; v2[2] = mat.m06; v2[3] = mat.m13;
    v3[0] = mat.m08; v3[1] = mat.m09; v3[2] = mat.m10; v3[3] = mat.m14;
}

/**
 * A representation of a model
 */
export class Model {

    get subModels () {
        return this._subModels;
    }

    get subModelNum () {
        return this._subModels.length;
    }

    get inited (): boolean {
        return this._inited;
    }

    get worldBounds () {
        return this._worldBounds;
    }

    get modelBounds () {
        return this._modelBounds;
    }

    get localBuffer () {
        return this._localBuffer;
    }

    get updateStamp () {
        return this._updateStamp;
    }

    get isInstancingEnabled () {
        return this._instMatWorldIdx >= 0;
    }

    public type = ModelType.DEFAULT;
    public scene: RenderScene | null = null;
    public node: Node = null!;
    public transform: Node = null!;
    public enabled: boolean = true;
    public visFlags = Layers.Enum.NONE;
    public castShadow = false;
    public isDynamicBatching = false;
    public instancedAttributes: IInstancedAttributeBlock = { buffer: null!, list: [] };

    protected _device: GFXDevice;
    protected _worldBounds: aabb | null = null;
    protected _modelBounds: aabb | null = null;
    protected _subModels: SubModel[] = [];
    protected _implantPSOs: GFXPipelineState[] = [];
    protected _localData = new Float32Array(UBOLocal.COUNT);
    protected _localBuffer: GFXBuffer | null = null;
    protected _inited = false;
    protected _updateStamp = -1;
    protected _transformUpdated = true;

    private _instMatWorldIdx = -1;

    /**
     * Setup a default empty model
     */
    constructor () {
        this._device = legacyCC.director.root!.device;
    }

    public initialize (node: Node) {
        this.transform = this.node = node;
    }

    public destroy () {
        for (const subModel of this._subModels) {
            subModel.destroy();
            _subMeshPool.free(subModel);
        }
        if (this._localBuffer) {
            this._localBuffer.destroy();
            this._localBuffer = null;
        }
        this._worldBounds = null;
        this._modelBounds = null;
        this._subModels.length = 0;
        this._inited = false;
        this._transformUpdated = true;
        this.isDynamicBatching = false;
    }

    public attachToScene (scene: RenderScene) {
        this.scene = scene;
    }

    public detachFromScene () {
        this.scene = null;
    }

    public getSubModel (idx: number) {
        return this._subModels[idx];
    }

    public updateTransform (stamp: number) {
        const node = this.transform!;
        // @ts-ignore TS2445
        if (node.hasChangedFlags || node._dirtyFlags) {
            node.updateWorldTransform();
            this._transformUpdated = true;
            if (this._modelBounds && this._worldBounds) {
                // @ts-ignore TS2445
                this._modelBounds.transform(node._mat, node._pos, node._rot, node._scale, this._worldBounds);
            }
        }
    }

    public updateLightingmap (tex: Texture2D|null, uvParam: Vec4) {
        Vec4.toArray(this._localData, uvParam, UBOLocal.LIGHTINGMAP_UVPARAM);

        if (tex === null) {
            tex = builtinResMgr.get<Texture2D>('empty-texture');
        }

        const texture = tex;
        const textureView = texture.getGFXTextureView();

        if (textureView !== null) {
            let sampler: GFXSampler;
            if (tex.mipmaps.length > 1) {
                const samplerHash = genSamplerHash([
                    GFXFilter.LINEAR,
                    GFXFilter.LINEAR,
                    GFXFilter.LINEAR,
                    GFXAddress.CLAMP,
                    GFXAddress.CLAMP,
                    GFXAddress.CLAMP,
                ]);
                sampler = samplerLib.getSampler(this._device, samplerHash);
            }
            else {
                const samplerHash = genSamplerHash([
                    GFXFilter.NONE,
                    GFXFilter.NONE,
                    GFXFilter.NONE,
                    GFXAddress.CLAMP,
                    GFXAddress.CLAMP,
                    GFXAddress.CLAMP,
                ]);
                sampler = samplerLib.getSampler(this._device, samplerHash);
            }

            for (const sub of this._subModels) {
                for (let i = 0; i < sub.psoInfos.length; i++) {
                    sub.psoInfos[i].bindingLayout.bindTextureView(UniformLightingMapSampler.binding, textureView);
                    sub.psoInfos[i].bindingLayout.bindSampler(UniformLightingMapSampler.binding, sampler);
                    sub.psoInfos[i].bindingLayout.update();
                }
            }
        }
    }

    public updateUBOs (stamp: number) {
        this._subModels.forEach(this._updatePass, this);
        this._updateStamp = stamp;
        if (!this._transformUpdated) { return; }
        this._transformUpdated = false;
        // @ts-ignore
        const worldMatrix = this.transform._mat;
        const idx = this._instMatWorldIdx;
        if (idx >= 0) {
            const attrs = this.instancedAttributes!.list;
            uploadMat4AsVec4x3(worldMatrix, attrs[idx].view, attrs[idx + 1].view, attrs[idx + 2].view);
        } else {
            Mat4.toArray(this._localData, worldMatrix, UBOLocal.MAT_WORLD_OFFSET);
            Mat4.inverseTranspose(m4_1, worldMatrix);
            Mat4.toArray(this._localData, m4_1, UBOLocal.MAT_WORLD_IT_OFFSET);
            this._localBuffer!.update(this._localData);
        }
    }

    /**
     * Create the bounding shape of this model
     * @param minPos the min position of the model
     * @param maxPos the max position of the model
     */
    public createBoundingShape (minPos?: Vec3, maxPos?: Vec3) {
        if (!minPos || !maxPos) { return; }
        this._modelBounds = aabb.fromPoints(aabb.create(), minPos, maxPos);
        this._worldBounds = aabb.clone(this._modelBounds);
    }

    public initSubModel (idx: number, subMeshData: RenderingSubMesh, mat: Material) {
        this.initLocalBindings(mat);
        if (this._subModels[idx] == null) {
            this._subModels[idx] = _subMeshPool.alloc();
        } else {
            this._subModels[idx].destroy();
        }
        this._subModels[idx].initialize(subMeshData, mat, this.getMacroPatches(idx) );
        this.updateAttributesAndBinding(idx);
        this._inited = true;
    }

    public setSubModelMesh (idx: number, subMeshData: RenderingSubMesh) {
        if (this._subModels[idx] == null) {
            this._subModels[idx] = _subMeshPool.alloc();
        }
        this._subModels[idx].subMeshData = subMeshData;
    }

    public setSubModelMaterial (idx: number, mat: Material | null) {
        this.initLocalBindings(mat);
        if (!this._subModels[idx]) { return; }
        this._subModels[idx].material = mat;

        if (mat) {
            this.updateAttributesAndBinding(idx);
        }
    }

    public onGlobalPipelineStateChanged () {
        const subModels = this._subModels;

        for (let i = 0; i < subModels.length; ++i) {
            subModels[i].onPipelineStateChanged();
            this.updateAttributesAndBinding(i);
        }
    }

    public insertImplantPSO (pso: GFXPipelineState) {
        this._implantPSOs.push(pso);
    }

    public removeImplantPSO (pso: GFXPipelineState) {
        const idx = this._implantPSOs.indexOf(pso);
        if (idx >= 0) { this._implantPSOs.splice(idx, 1); }
    }

    protected updateAttributesAndBinding (subModelIndex : number) {
        const subModel = this._subModels[subModelIndex];
        if (!subModel) {
            return;
        }

        const psoCreateInfos = subModel.psoInfos;
        for (let i = 0; i < psoCreateInfos.length; ++i) {
            const bindingLayout = psoCreateInfos[i].bindingLayout;
            if (this._localBuffer) { bindingLayout.bindBuffer(UBOLocal.BLOCK.binding, this._localBuffer); }
        }

        this.updateInstancedAttributeList(psoCreateInfos[0], subModel.passes[0]);
    }

    protected getMacroPatches (subModelIndex: number) : any {
        return undefined;
    }

    // for now no submodel level instancing attributes
<<<<<<< HEAD
    protected updateInstancedAttributeList (psoCreateInfo: IPSOCreateInfo, pass: Pass) {
        // if (!pass || !psoCreateInfo) {
        //     return;
        // }
        // const attributes = pso.inputState.attributes;
        // let size = 0;
        // for (let j = 0; j < attributes.length; j++) {
        //     const attribute = attributes[j];
        //     if (!attribute.isInstanced) { continue; }
        //     size += GFXFormatInfos[attribute.format].size;
        // }
        // const attrs = this.instancedAttributes;
        // attrs.buffer = new Uint8Array(size); attrs.list.length = 0;
        // let offset = 0; const buffer = attrs.buffer.buffer;
        // for (let j = 0; j < attributes.length; j++) {
        //     const attribute = attributes[j];
        //     if (!attribute.isInstanced) { continue; }
        //     const format = attribute.format;
        //     const info = GFXFormatInfos[format];
        //     const view = new (getTypedArrayConstructor(info))(buffer, offset, info.count);
        //     const isNormalized = attribute.isNormalized;
        //     offset += info.size; attrs.list.push({ name: attribute.name, format, isNormalized, view });
        // }
        // if (pass.instancedBuffer) { pass.instancedBuffer.destroy(); } // instancing IA changed
        // this._instMatWorldIdx = this.getInstancedAttributeIndex(INST_MAT_WORLD);
        // this._transformUpdated = true;
=======
    protected updateInstancedAttributeList (pso: GFXPipelineState, pass: Pass) {
        if (!pass.device.hasFeature(GFXFeature.INSTANCED_ARRAYS)) { return; }
        const attributes = pso.inputState.attributes;
        let size = 0;
        for (let j = 0; j < attributes.length; j++) {
            const attribute = attributes[j];
            if (!attribute.isInstanced) { continue; }
            size += GFXFormatInfos[attribute.format].size;
        }
        const attrs = this.instancedAttributes;
        attrs.buffer = new Uint8Array(size); attrs.list.length = 0;
        let offset = 0; const buffer = attrs.buffer.buffer;
        for (let j = 0; j < attributes.length; j++) {
            const attribute = attributes[j];
            if (!attribute.isInstanced) { continue; }
            const format = attribute.format;
            const info = GFXFormatInfos[format];
            const view = new (getTypedArrayConstructor(info))(buffer, offset, info.count);
            const isNormalized = attribute.isNormalized;
            offset += info.size; attrs.list.push({ name: attribute.name, format, isNormalized, view });
        }
        if (pass.instancedBuffer) { pass.instancedBuffer.destroy(); } // instancing IA changed
        this._instMatWorldIdx = this.getInstancedAttributeIndex(INST_MAT_WORLD);
        this._transformUpdated = true;
>>>>>>> 9efb5955
    }

    protected getInstancedAttributeIndex (name: string) {
        const list = this.instancedAttributes.list;
        for (let i = 0; i < list.length; i++) {
            if (list[i].name === name) { return i; }
        }
        return -1;
    }

    protected initLocalBindings (mat: Material | null) {
        if (!this._localBuffer) {
            this._localBuffer = this._device.createBuffer({
                usage: GFXBufferUsageBit.UNIFORM | GFXBufferUsageBit.TRANSFER_DST,
                memUsage: GFXMemoryUsageBit.HOST | GFXMemoryUsageBit.DEVICE,
                size: UBOLocal.SIZE,
                stride: UBOLocal.SIZE,
            });
        }
        if (!mat) { return; }
        let hasForwardLight = false;
        for (const p of mat.passes) {
            const blocks = programLib.getTemplate(p.program).builtins.locals.blocks;
            if (blocks.find((b) => b.name === UBOForwardLight.BLOCK.name)) {
                hasForwardLight = true;
                break;
            }
        }
    }

    private _updatePass (subModel: SubModel) {
        subModel.update();
    }
}<|MERGE_RESOLUTION|>--- conflicted
+++ resolved
@@ -4,30 +4,22 @@
 import { RenderingSubMesh } from '../../assets/mesh';
 import { aabb } from '../../geometry';
 import { GFXBuffer } from '../../gfx/buffer';
-<<<<<<< HEAD
-import { GFXBufferUsageBit, GFXFormat, GFXMemoryUsageBit, GFXFilter, GFXAddress } from '../../gfx/define';
-import { GFXDevice } from '../../gfx/device';
-=======
 import { getTypedArrayConstructor, GFXBufferUsageBit, GFXFormat, GFXFormatInfos, GFXMemoryUsageBit, GFXFilter, GFXAddress } from '../../gfx/define';
 import { GFXDevice, GFXFeature } from '../../gfx/device';
->>>>>>> 9efb5955
 import { GFXPipelineState } from '../../gfx/pipeline-state';
 import { Mat4, Vec3, Vec4 } from '../../math';
 import { Pool } from '../../memop';
-import { UBOForwardLight, UBOLocal, UniformLightingMapSampler } from '../../pipeline/define';
+import { UBOForwardLight, UBOLocal, UniformLightingMapSampler, INST_MAT_WORLD } from '../../pipeline/define';
 import { Node } from '../../scene-graph';
 import { Layers } from '../../scene-graph/layers';
 import { RenderScene } from './render-scene';
 import { Texture2D } from '../..';
 import { genSamplerHash, samplerLib } from '../../renderer/core/sampler-lib';
-import { GFXSampler } from '../../gfx';
-<<<<<<< HEAD
+import { GFXSampler, IGFXAttribute } from '../../gfx';
 import { SubModel, IPSOCreateInfo } from './submodel';
 import { Pass } from '../core/pass';
 import { legacyCC } from '../../global-exports';
-=======
 import { programLib } from '../core/program-lib';
->>>>>>> 9efb5955
 
 const m4_1 = new Mat4();
 
@@ -308,7 +300,7 @@
             if (this._localBuffer) { bindingLayout.bindBuffer(UBOLocal.BLOCK.binding, this._localBuffer); }
         }
 
-        this.updateInstancedAttributeList(psoCreateInfos[0], subModel.passes[0]);
+        this.updateInstancedAttributeList(subModel.subMeshData.attributes, subModel.passes[0]);
     }
 
     protected getMacroPatches (subModelIndex: number) : any {
@@ -316,37 +308,8 @@
     }
 
     // for now no submodel level instancing attributes
-<<<<<<< HEAD
-    protected updateInstancedAttributeList (psoCreateInfo: IPSOCreateInfo, pass: Pass) {
-        // if (!pass || !psoCreateInfo) {
-        //     return;
-        // }
-        // const attributes = pso.inputState.attributes;
-        // let size = 0;
-        // for (let j = 0; j < attributes.length; j++) {
-        //     const attribute = attributes[j];
-        //     if (!attribute.isInstanced) { continue; }
-        //     size += GFXFormatInfos[attribute.format].size;
-        // }
-        // const attrs = this.instancedAttributes;
-        // attrs.buffer = new Uint8Array(size); attrs.list.length = 0;
-        // let offset = 0; const buffer = attrs.buffer.buffer;
-        // for (let j = 0; j < attributes.length; j++) {
-        //     const attribute = attributes[j];
-        //     if (!attribute.isInstanced) { continue; }
-        //     const format = attribute.format;
-        //     const info = GFXFormatInfos[format];
-        //     const view = new (getTypedArrayConstructor(info))(buffer, offset, info.count);
-        //     const isNormalized = attribute.isNormalized;
-        //     offset += info.size; attrs.list.push({ name: attribute.name, format, isNormalized, view });
-        // }
-        // if (pass.instancedBuffer) { pass.instancedBuffer.destroy(); } // instancing IA changed
-        // this._instMatWorldIdx = this.getInstancedAttributeIndex(INST_MAT_WORLD);
-        // this._transformUpdated = true;
-=======
-    protected updateInstancedAttributeList (pso: GFXPipelineState, pass: Pass) {
+    protected updateInstancedAttributeList (attributes: IGFXAttribute[], pass: Pass) {
         if (!pass.device.hasFeature(GFXFeature.INSTANCED_ARRAYS)) { return; }
-        const attributes = pso.inputState.attributes;
         let size = 0;
         for (let j = 0; j < attributes.length; j++) {
             const attribute = attributes[j];
@@ -368,7 +331,6 @@
         if (pass.instancedBuffer) { pass.instancedBuffer.destroy(); } // instancing IA changed
         this._instMatWorldIdx = this.getInstancedAttributeIndex(INST_MAT_WORLD);
         this._transformUpdated = true;
->>>>>>> 9efb5955
     }
 
     protected getInstancedAttributeIndex (name: string) {
