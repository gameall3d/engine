--- conflicted
+++ resolved
@@ -163,12 +163,8 @@
         }
 
         this._anchorPoint.set(value);
-<<<<<<< HEAD
         this.node.emit(NodeEventType.ANCHOR_CHANGED, this._anchorPoint);
-=======
-        this.node.emit(SystemEventType.ANCHOR_CHANGED, this._anchorPoint);
-        this._markRenderDataDirty();
->>>>>>> f7205249
+        this._markRenderDataDirty();
     }
 
     get anchorX () {
@@ -181,12 +177,8 @@
         }
 
         this._anchorPoint.x = value;
-<<<<<<< HEAD
         this.node.emit(NodeEventType.ANCHOR_CHANGED, this._anchorPoint);
-=======
-        this.node.emit(SystemEventType.ANCHOR_CHANGED, this._anchorPoint);
-        this._markRenderDataDirty();
->>>>>>> f7205249
+        this._markRenderDataDirty();
     }
 
     get anchorY () {
@@ -199,12 +191,8 @@
         }
 
         this._anchorPoint.y = value;
-<<<<<<< HEAD
         this.node.emit(NodeEventType.ANCHOR_CHANGED, this._anchorPoint);
-=======
-        this.node.emit(SystemEventType.ANCHOR_CHANGED, this._anchorPoint);
-        this._markRenderDataDirty();
->>>>>>> f7205249
+        this._markRenderDataDirty();
     }
 
     /**
@@ -275,12 +263,8 @@
     }
 
     public onEnable () {
-<<<<<<< HEAD
         this.node.on(NodeEventType.PARENT_CHANGED, this._parentChanged, this);
-=======
-        this.node.on(SystemEventType.PARENT_CHANGED, this._parentChanged, this);
-        this._markRenderDataDirty();
->>>>>>> f7205249
+        this._markRenderDataDirty();
     }
 
     public onDisable () {
@@ -407,13 +391,8 @@
 
         // this.setLocalDirty(LocalDirtyFlag.POSITION);
         // if (this._eventMask & ANCHOR_ON) {
-<<<<<<< HEAD
         this.node.emit(NodeEventType.ANCHOR_CHANGED, this._anchorPoint);
-
-=======
-        this.node.emit(SystemEventType.ANCHOR_CHANGED, this._anchorPoint);
-        this._markRenderDataDirty();
->>>>>>> f7205249
+        this._markRenderDataDirty();
         // }
     }
 
